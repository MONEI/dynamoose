--- conflicted
+++ resolved
@@ -6,27 +6,6 @@
 module.exports = function(grunt) {
   grunt.initConfig({
     pkg: grunt.file.readJSON('package.json'),
-<<<<<<< HEAD
-=======
-    // jshint: {
-    //   app: {
-    //     src: ['gruntfile.js', 'index.js', 'lib/**/*.js'],
-    //     options: {
-    //       node: true,
-    //       jshintrc: '.jshintrc',
-    //       'esversion': 6
-    //     }
-    //   },
-    //   test: {
-    //     src: ['test/**/*.js' ],
-    //     options: {
-    //       node: true,
-    //       jshintrc: 'test/.jshintrc',
-    //       'esversion': 6
-    //     }
-    //   }
-    // },
->>>>>>> e370ac52
     mochaTest: {
       test: {
         options: {
