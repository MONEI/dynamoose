module.exports = {
	"title": "Dynamoose",
	"tagline": "Dynamoose is a modeling tool for Amazon's DynamoDB",
	"url": "https://dynamoosejs.com",
	"baseUrl": "/",
	"favicon": "img/favicon.ico",
	"themeConfig": {
		"navbar": {
			"title": "Dynamoose",
			"logo": {
				"alt": "Logo",
				"src": "img/logo.svg"
			},
			"links": [
				{
<<<<<<< HEAD
					"href": "https://github.com/dynamoose/dynamoose",
					"label": "GitHub",
					"position": "right"
				},
				{
					"href": "https://www.npmjs.com/package/dynamoose",
					"label": "NPM",
					"position": "right"
				}
			]
=======
					"href": "https://www.npmjs.com/package/dynamoose",
					"className": "header-link header-npm-link",
					"aria-label": "NPM",
					"position": "right",
				},
				{
					"href": "https://github.com/dynamoose/dynamoose",
					"className": "header-link header-github-link",
					"aria-label": "GitHub",
					"position": "right",
				},
			],
>>>>>>> a3d6983b
		},
		"footer": {
			"style": "dark",
			"links": [
				{
					"title": "Social",
					"items": [
						{
							"label": "GitHub",
							"href": "https://github.com/dynamoose/dynamoose"
						},
						{
							"label": "Slack",
							"href": "https://join.slack.com/t/dynamoose/shared_invite/enQtODM4OTI0MTc1NDc3LWI3MmNhMThmNmJmZDk5MmUxOTZmMGEwNGQzNTRkMjhjZGJlNGM5M2JmZjMzMzlkODRhMGY3MTQ5YjQ2Nzg3YTY"
						},
						{
							"label": "Twitter",
							"href": "https://twitter.com/dynamoosejs"
						},
						{
							"label": "Stack Overflow",
							"href": "https://stackoverflow.com/questions/tagged/dynamoose"
						}
					]
				},
				{
					"title": "Other Resources",
					"items": [
						{
							"label": "Contributing Guidelines",
							"href": "https://github.com/dynamoose/dynamoose/blob/master/CONTRIBUTING.md"
						},
						{
							"label": "Code of Conduct",
							"href": "https://github.com/dynamoose/dynamoose/blob/master/CODE_OF_CONDUCT.md"
						},
						{
							"label": "Changelog",
							"href": "https://github.com/dynamoose/dynamoose/blob/master/CHANGELOG.md"
						},
						{
							"label": "License",
							"href": "https://github.com/dynamoose/dynamoose/blob/master/LICENSE"
						}
					]
				},
				{
					"title": "Infrastructure Providers",
					"items": [
						{
							"label": "Vercel",
							"href": "https://vercel.com/?utc_source=dynamoose"
						}
					]
				}
			]
		},
		"algolia": {
			"apiKey": "ad8f45e217e480b02545037bf3c58887",
			"indexName": "dynamoosejs"
		}
	},
	"presets": [
		[
			"@docusaurus/preset-classic",
			{
				"docs": {
					"routeBasePath": "",
					"sidebarPath": require.resolve("./sidebars.js"),
					"editUrl": "https://github.com/dynamoose/dynamoose/edit/master/docs",
					"remarkPlugins": [
						require("./src/plugins/remark-npm2yarn")
					]
				},
				"theme": {
					"customCss": require.resolve("./src/css/custom.css")
				}
			}
		]
	]
};<|MERGE_RESOLUTION|>--- conflicted
+++ resolved
@@ -13,31 +13,18 @@
 			},
 			"links": [
 				{
-<<<<<<< HEAD
-					"href": "https://github.com/dynamoose/dynamoose",
-					"label": "GitHub",
-					"position": "right"
-				},
-				{
-					"href": "https://www.npmjs.com/package/dynamoose",
-					"label": "NPM",
-					"position": "right"
-				}
-			]
-=======
 					"href": "https://www.npmjs.com/package/dynamoose",
 					"className": "header-link header-npm-link",
 					"aria-label": "NPM",
-					"position": "right",
+					"position": "right"
 				},
 				{
 					"href": "https://github.com/dynamoose/dynamoose",
 					"className": "header-link header-github-link",
 					"aria-label": "GitHub",
-					"position": "right",
-				},
-			],
->>>>>>> a3d6983b
+					"position": "right"
+				}
+			]
 		},
 		"footer": {
 			"style": "dark",
