## new dynamoose.Schema(schema[, options])

You can use this method to create a schema. The `schema` parameter is an object defining your schema, each value should be a type or object defining the type with additional settings (listed below).

The `options` parameter is an optional object with the following options:

| Name | Type | Default | Information
|---|---|---|---|
| `saveUnknown` | array \| boolean | false | This setting lets you specify if the schema should allow properties not defined in the schema. If you pass `true` in for this option all unknown properties will be allowed. If you pass in an array of strings, only properties that are included in that array will be allowed. If you pass in an array of strings, you can use `*` to indicate a wildcard nested property one level deep, or `**` to indicate a wildcard nested property infinite levels deep. If you retrieve documents from DynamoDB with `saveUnknown` enabled, all custom Dynamoose types will be returned as the underlying DynamoDB type (ex. Dates will be returned as a Number representing number of milliseconds since Jan 1 1970).
| `timestamps` | boolean \| object | false | This setting lets you indicate to Dynamoose that you would like it to handle storing timestamps in your documents for both creation and most recent update times. If you pass in an object for this setting you must specify two keys `createdAt` & `updatedAt`, each with a value of a string or array of strings being the name of the attribute(s) for each timestamp. If you pass in `null` for either of those keys that specific timestamp won't be added to the schema. If you set this option to `true` it will use the default attribute names of `createdAt` & `updatedAt`.

```js
const dynamoose = require("dynamoose");

const schema = new dynamoose.Schema({
	"id": String,
	"age": Number
}, {
	"saveUnknown": true,
	"timestamps": true
});
```

```js
const dynamoose = require("dynamoose");

const schema = new dynamoose.Schema({
	"id": String,
	"age": {
		"type": Number,
		"default": 5
	}
});
```

```js
const dynamoose = require("dynamoose");

const schema = new dynamoose.Schema({
	"id": String,
	"name": String
}, {
	"timestamps": {
		"createdAt": "createDate",
		"updatedAt": null // updatedAt will not be stored as part of the timestamp
	}
});
```

```js
const dynamoose = require("dynamoose");

const schema = new dynamoose.Schema({
	"id": String,
	"name": String
}, {
	"timestamps": {
		"createdAt": ["createDate", "creation"],
		"updatedAt": ["updateDate", "updated"]
	}
});
```

## Attribute Types

| Type | Set Allowed | DynamoDB Type | Custom Dynamoose Type | Nested Type | Settings | Notes |
|---|---|---|---|---|---|---|
| String | True | S | False | False |   |   |
| Boolean | False | BOOL | False | False |   |   |
| Number | True | N | False | False |   |   |
| Buffer | True | B | False | False |   |   |
| Date | True | N | True | False | **storage** - miliseconds \| seconds (default: miliseconds) | Will be stored in DynamoDB as milliseconds since Jan 1 1970, and converted to/from a Date instance. |
| Object | False | M | False | True |   |   |
| Array | False | L | False | True |   |   |
<<<<<<< HEAD
| Schema | False | M | True | True |   | This will be converted to an Object type. |
=======
| Model | Only if no `rangeKey` for model's schema | S \| N \| B \| M | True | If `rangeKey` in model's schema |   | Model Types are setup a bit differently. [Read below](#model-types) for more information. |
>>>>>>> eb7b4859

Set's are different from Array's since they require each item in the Set be unique. If you use a Set, it will use the underlying JavaScript Set instance as opposed to an Array. If you use a set you will define the type surrounded by brackets in the [`schema`](#schema-object--array) setting. For example to define a string set you would do something like:

```js
{
	"friends": {
		"type": Set,
		"schema": [String]
	}
}
```

When using `saveUnknown` with a set, the type recognized by Dynamoose will be the underlying JavaScript Set constructor. If you have a set type defined in your schema the underlying type will be an Array.

Custom Dynamoose Types are not supported with the `saveUnknown` property. For example, if you wish you retrieve a document with a Date type, Dynamoose will return it as a number if that property does not exist in the schema and `saveUnknown` is enabled for that given property.

For types that are `Nested Types`, you must define a `schema` setting that includes the nested schema for that given attribute.

## Model Types

For Model types, you must pass in another model or `dynamoose.THIS` (to reference your own model).

```js
const userSchema = new dynamoose.Schema({
	"id": String,
	"name": String,
	"parent": dynamoose.THIS
});
```

```js
const gameSchema = new dynamoose.Schema({
	"id": String,
	"state": String,
	"user": User
});
```

```js
const gameSchema = new dynamoose.Schema({
	"id": String,
	"state": String,
	"user": {
		"type": Set,
		"schema": [User] // Set is only valid if `User` does not have a `rangeKey`
	}
});
```

You can then set documents to be a Document instance of that Model, a value of the `hashKey` (if you don't have a `rangeKey`), or an object representing the `hashKey` & `rangeKey` (if you have a `rangeKey`).

```js
const dad = new User({
	"id": 1,
	"name": "Steve"
});

const user = new User({
	"id": 2,
	"name": "Bob",
	"parent": dad
});
```

```js
const user = new User({
	"id": 2,
	"name": "Bob",
	"parent": 1 // Only valid if you do not have a `rangeKey` on the model you are referencing
});
```

```js
const user = new User({
	"id": 2,
	"name": "Bob",
	"parent": {
		"pk": 1,
		"sk": "random"
	} // Only valid if you have a `rangeKey` on the model you are referencing
});
```

You can then call [`document.populate`](Document#documentpopulatesettings-callback) to populate the instances with the documents.

```js
const user = await User.get(2); // {"id": 2, "name": "Bob", "parent": 1}
const populatedUser = await user.populate(); // {"id": 2, "name": "Bob", "parent": {"id": 1, "name": "Steve"}}
```

## Attribute Settings

### type: type | object

The type attribute can either be a type (ex. `Object`, `Number`, etc.) or an object that has additional information for the type. In the event you set it as an object you must pass in a `value` for the type, and can optionally pass in a `settings` object.

```js
{
	"address": {
		"type": Object
	}
}
```

```js
{
	"deletedAt": {
		"type": {
			"value": Date,
			"settings": {
				"storage": "seconds" // Default: miliseconds (as shown above)
			}
		}
	}
}
```

### schema: object | array

This property is only used for the `Object` or `Array` attribute types. It is used to define the schema for the underlying nested type. For `Array` attribute types, this value must be an `Array` with one element defining the schema. This element for `Array` attribute types can either be another raw Dynamoose type (ex. `String`), or an object defining a more detailed schema for the `Array` elements. For `Object` attribute types this value must be an object defining the schema. Some examples of this property in action can be found below.

```js
{
	"address": {
		"type": Object,
		"schema": {
			"zip": Number,
			"country": {
				"type": String,
				"required": true
			}
		}
	}
}
```

```js
{
	"friends": {
		"type": Array,
		"schema": [String]
	}
}
```

```js
{
	"friends": {
		"type": Array,
		"schema": [{
			"type": Object,
			"schema": {
				"zip": Number,
				"country": {
					"type": String,
					"required": true
				}
			}
		}]
	}
}
```

### default: value | function | async function

You can set a default value for an attribute that will be applied upon save if the given attribute value is `null` or `undefined`. The value for the default property can either be a value or a function that will be executed when needed that should return the default value. By default there is no default value for attributes.

```js
{
	"age": {
		"type": Number,
		"default": 5
	}
}
```

```js
{
	"age": {
		"type": Number,
		"default": () => 5
	}
}
```

You can also pass in async functions or a function that returns a promise to the default property and Dynamoose will take care of waiting for the promise to resolve before saving the object.

```js
{
	"age": {
		"type": Number,
		"default": async () => {
			const networkResponse = await axios("https://myurl.com/config.json").data;
			return networkResponse.defaults.age;
		}
	}
}
```

```js
{
	"age": {
		"type": Number,
		"default": () => {
			return new Promise((resolve) => {
				setTimeout(() => resolve(5), 1000);
			});
		}
	}
}
```

### forceDefault: boolean

You can set this property to always use the `default` value, even if a value is already set. This can be used for data that will be used as sort or secondary indexes. The default for this property is false.

```js
{
	"age": {
		"type": Number,
		"default": 5,
		"forceDefault": true
	}
}
```

### validate: value | RegExp | function | async function

You can set a validation on an attribute to ensure the value passes a given validation before saving the document. In the event you set this to be a function or async function, Dynamoose will pass in the value for you to validate as the parameter to your function. Validation will only be run if the item exists in the document. If you'd like to force validation to be run every time (even if the attribute doesn't exist in the document) you can enable `required`.

```js
{
	"age": {
		"type": Number,
		"validate": 5 // Any object that is saved must have the `age` property === to 5
	}
}
```

```js
{
	"id": {
		"type": String,
		"validate": /ID_.+/gu // Any object that is saved must have the `id` property start with `ID_` and have at least 1 character after it
	}
}
```

```js
{
	"age": {
		"type": String,
		"validate": (val) => val > 0 && val < 100 // Any object that is saved must have the `age` property be greater than 0 and less than 100
	}
}
```

```js
{
	"email": {
		"type": String,
		"validate": async (val) => {
			const networkRequest = await axios(`https://emailvalidator.com/${val}`);
			return networkRequest.data.isValid;
		} // Any object that is saved will call this function and run the network request with `val` equal to the value set for the `email` property, and only allow the document to be saved if the `isValid` property in the response is true
	}
}
```

### required: boolean

You can set an attribute to be required when saving documents to DynamoDB. By default this setting is `false`.

In the event the parent object is undefined and `required` is set to `false` on that parent attribute, the required check will not be run on child attributes.

```js
{
	"email": {
		"type": String,
		"required": true
	}
}
```

```js
{
	"data": {
		"type": Object,
		"schema": {
			"name": {
				"type": String,
				"required": true // Required will only be checked if `data` exists and is not undefined
			}
		}
		"required": false
	}
}
```

### enum: array

You can set an attribute to have an enum array, which means it must match one of the values specified in the enum array. By default this setting is undefined and not set to anything.

This property is not a replacement for `required`. If the value is undefined or null, the enum will not be checked. If you want to require the property and also have an `enum` you must use both `enum` & `required`.

```js
{
	"name": {
		"type": String,
		"enum": ["Tom", "Tim"] // `name` must always equal "Tom" or "Tim"
	}
}
```

### get: function | async function

You can use a get function on an attribute to be run whenever retrieving a document from DynamoDB. This function will only be run if the item exists in the document. Dynamoose will pass the DynamoDB value into this function and you must return the new value that you want Dynamoose to return to the application.

```js
{
	"id": {
		"type": String,
		"get": (value) => `applicationid-${value}` // This will prepend `applicationid-` to all values for this attribute when returning from the database
	}
}
```

### set: function | async function

You can use a set function on an attribute to be run whenever saving a document to DynamoDB. This function will only be run if the attribute exists in the document. Dynamoose will pass the value you provide into this function and you must return the new value that you want Dynamoose to save to DynamoDB.

```js
{
	"name": {
		"type": String,
		"set": (value) => `${value.charAt(0).toUpperCase()}${value.slice(1)}` // Capitalize first letter of name when saving to database
	}
}
```

Unlike `get` this method will additionally pass in the original value as the second parameter (if avaiable). Internally Dynamoose uses the [`document.original()`](Document#documentoriginal) method to access the original value. This means that using [`Model.batchPut`](Model#modelbatchputdocuments-settings-callback), [`Model.update`](Model#modelupdatekey-updateobj-settings-callback) or any other document save method that does not have access to [`document.original()`](Document#documentoriginal) this second parameter will be `undefined`.

```js
{
	"name": {
		"type": String,
		"set": (newValue, oldValue) => `${newValue.charAt(0).toUpperCase()}${newValue.slice(1)}-${oldValue.charAt(0).toUpperCase()}${oldValue.slice(1)}` // Prepend the newValue to the oldValue (split by a `-`) and capitalize first letter of each when saving to database
	}
}
```

### index: boolean | object | array

You can define indexes on properties to be created or updated upon model initialization. If you pass in an array for the value of this setting it must be an array of index objects. By default no indexes are specified on the attribute.

Your index object can contain the following properties:

| Name | Type | Default | Notes |
|---|---|---|---|
| name | string | `${attribute}${global ? "GlobalIndex" : "LocalIndex"}` | Name of index |
| global | boolean | false | If the index should be a global secondary index or not. Attribute will be the hashKey for the index. |
| rangeKey | string | undefined | The range key attribute name for a global secondary index. |
| project | boolean \| [string] | true | Sets the attributes to be projected for the index. `true` projects all attributes, `false` projects only the key attributes, and an array of strings projects the attributes listed. |
| throughput | number \| {read: number, write: number} | undefined | Sets the throughput for the global secondary index. |


If you set `index` to `true`, it will create an index with all of the default settings.

```js
{
	"id": {
		"hashKey": true,
		"type": String,
	},
	"email": {
		"type": String,
		"index": {
			"name": "emailIndex",
			"global": true
		} // creates a global secondary index with the name `emailIndex` and hashKey `email`
	}
}
```

```js
{
	"id": {
		"hashKey": true,
		"type": String,
		"index": {
			"name": "emailIndex",
			"rangeKey": "email",
			"throughput": {"read": 5, "write": 10}
		} // creates a local secondary index with the name `emailIndex`, hashKey `id`, rangeKey `email`
	},
	"email": {
		"type": String
	}
}
```

### hashKey: boolean

You can set this to true to overwrite what the `hashKey` for the Model will be. By default the `hashKey` will be the first key in the Schema object.

`hashKey` is commonly called a `partition key` in the AWS documentation.

```js
{
	"id": String,
	"key": {
		"type": String,
		"hashKey": true
	}
}
```

### rangeKey: boolean

You can set this to true to overwrite what the `rangeKey` for the Model will be. By default the `rangeKey` won't exist.

`rangeKey` is commonly called a `sort key` in the AWS documentation.

```js
{
	"id": String,
	"email": {
		"type": String,
		"rangeKey": true
	}
}
```<|MERGE_RESOLUTION|>--- conflicted
+++ resolved
@@ -72,11 +72,8 @@
 | Date | True | N | True | False | **storage** - miliseconds \| seconds (default: miliseconds) | Will be stored in DynamoDB as milliseconds since Jan 1 1970, and converted to/from a Date instance. |
 | Object | False | M | False | True |   |   |
 | Array | False | L | False | True |   |   |
-<<<<<<< HEAD
 | Schema | False | M | True | True |   | This will be converted to an Object type. |
-=======
 | Model | Only if no `rangeKey` for model's schema | S \| N \| B \| M | True | If `rangeKey` in model's schema |   | Model Types are setup a bit differently. [Read below](#model-types) for more information. |
->>>>>>> eb7b4859
 
 Set's are different from Array's since they require each item in the Set be unique. If you use a Set, it will use the underlying JavaScript Set instance as opposed to an Array. If you use a set you will define the type surrounded by brackets in the [`schema`](#schema-object--array) setting. For example to define a string set you would do something like:
 
