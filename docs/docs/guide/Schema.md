--- conflicted
+++ resolved
@@ -73,11 +73,8 @@
 | Object | False | M | False | True |   |   |
 | Array | False | L | False | True |   |   |
 | Schema | False | M | True | True |   | This will be converted to an Object type. |
-<<<<<<< HEAD
+| Model | Only if no `rangeKey` for model's schema | S \| N \| B \| M | True | If `rangeKey` in model's schema |   | Model Types are setup a bit differently. [Read below](#model-types) for more information. |
 | Combine | False | S | True | False | **attributes** - [string] - The attributes to store in the combine attribute.\n**seperator** - string (default: `,`) - The string used to seperate the attributes in the combine attribute. | When running `Model.update` you must update all the attributes in the combine attributes array, or none of them. This is to ensure your combine method remains in sync with your overall document. |
-=======
-| Model | Only if no `rangeKey` for model's schema | S \| N \| B \| M | True | If `rangeKey` in model's schema |   | Model Types are setup a bit differently. [Read below](#model-types) for more information. |
->>>>>>> 80c7edb4
 
 Set's are different from Array's since they require each item in the Set be unique. If you use a Set, it will use the underlying JavaScript Set instance as opposed to an Array. If you use a set you will define the type surrounded by brackets in the [`schema`](#schema-object--array) setting. For example to define a string set you would do something like:
 
