---
order: 1
---

## AWS Credentials

There are three ways to specify AWS credentials:

  - .aws/credentials
  - Environment Variables
  - AWS.config

## Dynamoose Object

```js
var dynamoose = require('dynamoose');
```

### dynamoose.model(name, schema, [options])

Compiles a new model or looks up an existing one. `options` is optional.

Default `options`:

```js
{
  create: true, // Create table in DB, if it does not exist,
  update: false, // Update remote indexes if they do not match local index structure
  waitForActive: true, // Wait for table to be created before trying to use it
  waitForActiveTimeout: 180000, // wait 3 minutes for table to activate
<<<<<<< HEAD
  streamOptions: { // sets table stream options
    enabled: false, // sets if stream is enabled on the table
    type: undefined // sets the stream type (NEW_IMAGE | OLD_IMAGE | NEW_AND_OLD_IMAGES | KEYS_ONLY) (https://docs.aws.amazon.com/amazondynamodb/latest/APIReference/API_StreamSpecification.html#DDB-Type-StreamSpecification-StreamViewType)
  }
=======
  serverSideEncryption: false // Set SSESpecification.Enabled (server-side encryption) to true or false (default: true)
>>>>>>> a280dd73
}
```

Basic example:

```js
var Cat = dynamoose.model('Cat', { id: Number, name: String });
```

<<<<<<< HEAD
streamOptions: object (optional)

Indicates whether stream is enabled or disabled on the table and dictates which type of stream the table should have. This is passed into into the `StreamSpecification` option property when creating the table.

```js
var model = dynamoose.model('Cat', {...}, {
	streamOptions: {
    enabled: true,
    type: "NEW_AND_OLD_IMAGES"
  }
});
```


=======
serverSideEncryption: boolean

Indicates whether server-side encryption is enabled (true) or disabled (false) on the table. This boolean will be passed into the `SSESpecification.Enabled` option property when creating the table. Currently (when feature was implemented) DynamoDB doesn't support updating a table to add or remove server-side encryption, therefore this option will only be respected on creation of table, if table already exists in DynamoDB when using Dynamoose this value will be ignored.

```js
var model = dynamoose.model('Cat', {...}, {
	serverSideEncryption: true
});
```

>>>>>>> a280dd73
### dynamoose.local(url)

Configure dynamoose to use a DynamoDB local for testing.

`url` defaults to 'http://localhost:8000'

```js
dynamoose.local();
```

### dynamoose.ddb()

Configures and returns the AWS.DynamoDB object

### dynamoose.AWS

AWS object for dynamoose.  Used to configure AWS for dynamoose.

```js
dynamoose.AWS.config.update({
  accessKeyId: 'AKID',
  secretAccessKey: 'SECRET',
  region: 'us-east-1'
});
```

### dynamoose.setDefaults(options)

Sets the default to be used when creating a model. Can be modified on a per model by passing options to `.model()`.

Default `options`:

```js
{
  create: true // Create table in DB if it does not exist
  prefix: '', // Default prefix for all DynamoDB tables
  suffix: '' // Default suffix for all DynamoDB tables
}
```

It is recommended that `create` be disabled for production environments.

```js
dynamoose.setDefaults( { create: false });
```

### dynamoose.Schema

The dynamoose Schema class, used to create new schema definitions. For example:

```js
var appleSchema = new dynamoose.Schema({
  id: Number, 
  type: String
});
```

### dynamoose.Table

Table class

### AWS X-Ray Support

You can achieve Amazon Web Services X-Ray support using a configuration similar to the following.

```js
var AWSXRay = require('aws-xray-sdk');
var dynamoose = require('dynamoose');
dynamoose.AWS = AWSXRay.captureAWS(require('aws-sdk'));
```

### dynamoose.setDocumentClient(documentClient)

Sets the document client for DynamoDB. This can be used to integrate with Amazon Web Services DAX.<|MERGE_RESOLUTION|>--- conflicted
+++ resolved
@@ -28,14 +28,11 @@
   update: false, // Update remote indexes if they do not match local index structure
   waitForActive: true, // Wait for table to be created before trying to use it
   waitForActiveTimeout: 180000, // wait 3 minutes for table to activate
-<<<<<<< HEAD
   streamOptions: { // sets table stream options
     enabled: false, // sets if stream is enabled on the table
     type: undefined // sets the stream type (NEW_IMAGE | OLD_IMAGE | NEW_AND_OLD_IMAGES | KEYS_ONLY) (https://docs.aws.amazon.com/amazondynamodb/latest/APIReference/API_StreamSpecification.html#DDB-Type-StreamSpecification-StreamViewType)
-  }
-=======
+  },
   serverSideEncryption: false // Set SSESpecification.Enabled (server-side encryption) to true or false (default: true)
->>>>>>> a280dd73
 }
 ```
 
@@ -45,33 +42,25 @@
 var Cat = dynamoose.model('Cat', { id: Number, name: String });
 ```
 
-<<<<<<< HEAD
 streamOptions: object (optional)
 
 Indicates whether stream is enabled or disabled on the table and dictates which type of stream the table should have. This is passed into into the `StreamSpecification` option property when creating the table.
 
-```js
-var model = dynamoose.model('Cat', {...}, {
-	streamOptions: {
-    enabled: true,
-    type: "NEW_AND_OLD_IMAGES"
-  }
-});
-```
 
-
-=======
 serverSideEncryption: boolean
 
 Indicates whether server-side encryption is enabled (true) or disabled (false) on the table. This boolean will be passed into the `SSESpecification.Enabled` option property when creating the table. Currently (when feature was implemented) DynamoDB doesn't support updating a table to add or remove server-side encryption, therefore this option will only be respected on creation of table, if table already exists in DynamoDB when using Dynamoose this value will be ignored.
 
 ```js
 var model = dynamoose.model('Cat', {...}, {
+	streamOptions: {
+      enabled: true,
+      type: "NEW_AND_OLD_IMAGES"
+    },
 	serverSideEncryption: true
 });
 ```
 
->>>>>>> a280dd73
 ### dynamoose.local(url)
 
 Configure dynamoose to use a DynamoDB local for testing.
