--- conflicted
+++ resolved
@@ -2,15 +2,9 @@
 
 ---
 
-<<<<<<< HEAD
 ## Version 3.0.3
 
 This release fixes a few bugs, and adds the foundation for additional language support on [our website](https://dynamoosejs.com).
-=======
-## Version 2.8.8
-
-This release includes a few bug fixes that were back-ported from v3.
->>>>>>> da7482a0
 
 Please comment or [contact me](https://charlie.fish/contact) if you have any questions about this release.
 
@@ -19,10 +13,22 @@
 - Fix TypeScript return types to allow for chainable methods for `Query` & `Scan`
 - Add support for `null` prototype objects on attribute type Object
 
-<<<<<<< HEAD
 ### Documentation
 
 - Add [Crowdin](https://crowdin.com/project/dynamoosejscom) integration to allow for translating the [Dynamoose website](https://dynamoosejs.com)
+
+---
+
+## Version 2.8.8
+
+This release includes a few bug fixes that were back-ported from v3.
+
+Please comment or [contact me](https://charlie.fish/contact) if you have any questions about this release.
+
+### Bug Fixes
+
+- Fix TypeScript return types to allow for chainable methods for `Query` & `Scan`
+- Add support for `null` prototype objects on attribute type Object
 
 ---
 
@@ -157,8 +163,6 @@
 - Moved `source-map-support` package into `devDependencies`.
 - Using [Lerna](https://lerna.js.org) to manage sub-packages for Dynamoose.
 
-=======
->>>>>>> da7482a0
 ---
 
 ## Version 2.8.7
