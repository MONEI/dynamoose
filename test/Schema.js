--- conflicted
+++ resolved
@@ -836,49 +836,6 @@
     });
   });
 
-
-  it('Handle unknown attributes in DynamoDB', function (done) {
-
-    var unknownSchema = new Schema({
-     id: Number
-     }, {
-      saveUnknown: true
-    });
-
-    var model = {};
-    unknownSchema.parseDynamo(model, {
-      id: { N: '2' },
-      name: { S: 'Fluffy' },
-      anObject: { S: '{"a":"attribute"}' },
-      numberString: { S: '1' },
-    });
-
-    model.should.eql({
-      id: 2,
-      name: 'Fluffy',
-      anObject: { a: 'attribute' },
-      numberString: 1,
-    });
-    done();
-  });
-<<<<<<< HEAD
-  
-  it('Handle unknown attributes as array in DynamoDB', function (done) {
-
-    var unknownSchema = new Schema({
-     id: Number
-     }, {
-      saveUnknown: ["name", "numberString"]
-    });
-
-    var model = {};
-    unknownSchema.parseDynamo(model, {
-      id: { N: '2' },
-      name: { S: 'Fluffy' },
-      anObject: { S: '{"a":"attribute"}' },
-      numberString: { S: '1' }
-=======
-
   it('Parses document types when saveUnknown=false and useDocumentTypes=true', function (done) {
 
     var schema = new Schema({
@@ -952,16 +909,10 @@
           { S: 'v2' },
         ],
       },
->>>>>>> d9a852ec
     });
 
     model.should.eql({
       id: 2,
-<<<<<<< HEAD
-      name: 'Fluffy',
-      numberString: 1
-    });
-=======
       mapAttrib: {
         aString: 'Fluffy',
         aNumber: 5,
@@ -972,7 +923,56 @@
       ],
     });
 
->>>>>>> d9a852ec
-    done();
-  });
+    done();
+  });
+
+  it('Handle unknown attributes in DynamoDB', function (done) {
+
+    var unknownSchema = new Schema({
+     id: Number
+     }, {
+      saveUnknown: true
+    });
+
+    var model = {};
+    unknownSchema.parseDynamo(model, {
+      id: { N: '2' },
+      name: { S: 'Fluffy' },
+      anObject: { S: '{"a":"attribute"}' },
+      numberString: { S: '1' },
+    });
+
+    model.should.eql({
+      id: 2,
+      name: 'Fluffy',
+      anObject: { a: 'attribute' },
+      numberString: 1,
+    });
+    done();
+  });
+
+  it('Handle unknown attributes as array in DynamoDB', function (done) {
+
+    var unknownSchema = new Schema({
+     id: Number
+     }, {
+      saveUnknown: ["name", "numberString"]
+    });
+
+    var model = {};
+    unknownSchema.parseDynamo(model, {
+      id: { N: '2' },
+      name: { S: 'Fluffy' },
+      anObject: { S: '{"a":"attribute"}' },
+      numberString: { S: '1' }
+    });
+
+    model.should.eql({
+      id: 2,
+      name: 'Fluffy',
+      numberString: 1
+    });
+    done();
+  });
+
 });