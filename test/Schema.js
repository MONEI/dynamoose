'use strict';

//var util = require('util');

var dynamoose = require('../');
var errors = require('../lib/errors');

dynamoose.AWS.config.update({
  accessKeyId: 'AKID',
  secretAccessKey: 'SECRET',
  region: 'us-east-1'
});

dynamoose.local();

var Schema = dynamoose.Schema;

var should = require('should');

describe('Schema tests', function (){
  this.timeout(10000);

  it('Simple schema', function (done) {
    var schemaObj = {
     id: Number,
     name: String,
     children: [Number],
     aObject: Object,
     aArray: Array,
     aMap: {
        mapId: Number,
        mapName: String,
        anotherMap:{
          m1:String,
        }
     },
     aList:[
        {
          listMapId: Number,
          listMapName: String
        }
      ]
    };

    var schema = new Schema(schemaObj);
  
    schema.attributes.id.type.name.should.eql('number');
    should(schema.attributes.id.isSet).not.be.ok;
    should.not.exist(schema.attributes.id.default);
    should.not.exist(schema.attributes.id.validator);
    should(schema.attributes.id.required).not.be.ok;

    schema.attributes.name.type.name.should.eql('string');
    schema.attributes.name.isSet.should.not.be.ok;
    should.not.exist(schema.attributes.name.default);
    should.not.exist(schema.attributes.name.validator);
    should(schema.attributes.name.required).not.be.ok;

    schema.attributes.children.type.name.should.eql('number');
    schema.attributes.children.isSet.should.be.ok;
    should.not.exist(schema.attributes.children.default);
    should.not.exist(schema.attributes.children.validator);
    should(schema.attributes.children.required).not.be.ok;

    schema.attributes.aObject.type.name.should.eql('object');

    schema.attributes.aArray.type.name.should.eql('array');

    schema.attributes.aMap.type.name.should.eql('object');

    schema.attributes.aList.type.name.should.eql('array');

    schema.hashKey.should.equal(schema.attributes.id); // should be same object
    should.not.exist(schema.rangeKey);

    schema.throughput.read.should.equal(1);
    schema.throughput.write.should.equal(1);

    done();
  });

  it('Schema with basic options', function (done) {
    var schema = new Schema({
      id: {
        type: Number,
        validate: function(v) { return v > 0; },
        rangeKey: true
      },
      breed: {
        type: String,
        hashKey: true
      },
      name: {
        type: String,
        required: true
      },
      color: {
        type: String,
        default: 'Brown'
      },
      born: {
        type: Date,
        default: Date.now
      },
      aObject: {
        type: 'Object',
        default: { state: 'alive' }
      },
      aMap: {
        type: 'map',
        map: {
          mapId: {type: Number, required:true },
          mapName: {type: String, required:true }
        }
      },
      aList: {
        type: 'list',
        list: [
          {
            listMapId: {type: Number, default: 1},
            listMapName: {type: String, default:"SomeName"}
          }
        ]
      }
    }, {throughput: {read: 10, write: 2}});

    schema.attributes.id.type.name.should.eql('number');
    should(schema.attributes.id.isSet).not.be.ok;
    should.not.exist(schema.attributes.id.default);
    var validator = schema.attributes.id.validator;
    should.exist(validator);
    validator(-1).should.not.be.ok;
    validator(1).should.be.ok;
    should(schema.attributes.id.required).not.be.ok;

    schema.attributes.name.type.name.should.eql('string');
    schema.attributes.name.isSet.should.not.be.ok;
    should.not.exist(schema.attributes.name.default);
    should.not.exist(schema.attributes.name.validator);
    schema.attributes.name.required.should.be.ok;

    schema.attributes.color.type.name.should.eql('string');
    schema.attributes.color.isSet.should.not.be.ok;
    schema.attributes.color.default().should.eql('Brown');
    should.not.exist(schema.attributes.color.validator);
    should(schema.attributes.color.required).not.be.ok;

    schema.attributes.born.type.name.should.eql('date');
    schema.attributes.born.isSet.should.not.be.ok;
    schema.attributes.born.default().should.be.ok;
    should.not.exist(schema.attributes.born.validator);
    should(schema.attributes.born.required).not.be.ok;

    schema.attributes.aObject.type.name.should.eql('object');
    should.exist(schema.attributes.aObject.default);

    schema.attributes.aMap.type.name.should.eql('object');

    schema.attributes.aList.type.name.should.eql('array');

    schema.hashKey.should.equal(schema.attributes.breed); // should be same object
    schema.rangeKey.should.equal(schema.attributes.id);

    schema.throughput.read.should.equal(10);
    schema.throughput.write.should.equal(2);

    done();
  });

  it('Schema with ttl default options', function (done) {
    var schema = new Schema(
      {
        id: Number,
        name: String
      },
      {
        expires: 30*24*60*60 // 30 days in seconds
      }
    );

    should.exist(schema.expires);
    should.exist(schema.expires.ttl);
    schema.expires.ttl.should.be.equal(30*24*60*60);
    should.exist(schema.expires.attribute);
    schema.expires.attribute.should.be.equal('expires');
    done();
  });

  it('Schema with ttl options', function (done) {
    var schema = new Schema(
      {
        id: Number,
        name: String
      },
      {
        expires: {
          ttl: 30*24*60*60, // 30 days in seconds
          attribute: 'ttl'
        }
      }
    );

    should.exist(schema.expires);
    should.exist(schema.expires.ttl);
    schema.expires.ttl.should.be.equal(30*24*60*60);
    should.exist(schema.expires.attribute);
    schema.expires.attribute.should.be.equal('ttl');
    done();
  });


  it('Schema with timestamps options', function (done) {
    var schema1 = new Schema({
      id: {
        type: Number,
        validate: function(v) { return v > 0; },
        rangeKey: true
      },
      name: {
        type: String,
        required: true
      },
    },
    {
      throughput: {read: 10, write: 2},
      timestamps: true
    });

    var schema2 = new Schema({
      id: {
        type: Number,
        validate: function(v) { return v > 0; },
        rangeKey: true
      },
      name: {
        type: String,
        required: true
      },
    },
    {
      throughput: {read: 10, write: 2},
      timestamps: { createdAt: 'createDate', updatedAt: 'lastUpdate'}
    });


    schema1.attributes.id.type.name.should.eql('number');
    should(schema1.attributes.id.isSet).not.be.ok;
    should.not.exist(schema1.attributes.id.default);
    var validator = schema1.attributes.id.validator;
    should.exist(validator);
    validator(-1).should.not.be.ok;
    validator(1).should.be.ok;
    should(schema1.attributes.id.required).not.be.ok;

    schema1.attributes.name.type.name.should.eql('string');
    schema1.attributes.name.isSet.should.not.be.ok;
    should.not.exist(schema1.attributes.name.default);
    should.not.exist(schema1.attributes.name.validator);
    schema1.attributes.name.required.should.be.ok;

    schema1.rangeKey.should.equal(schema1.attributes.id);

    schema1.throughput.read.should.equal(10);
    schema1.throughput.write.should.equal(2);
    //
    // Schema1 timestamps validation
    //
    should.exist(schema1.timestamps);
    should.exist(schema1.timestamps.createdAt);
    schema1.timestamps.createdAt.should.be.equal('createdAt');
    should.exist(schema1.timestamps.updatedAt);
    schema1.timestamps.updatedAt.should.be.equal('updatedAt');

    schema1.attributes.createdAt.type.name.should.eql('date');
    should.exist(schema1.attributes.createdAt.default);

    schema1.attributes.updatedAt.type.name.should.eql('date');
    should.exist(schema1.attributes.updatedAt.default);
    //
    // Schema2 timestamps validation
    //
    should.exist(schema2.timestamps);
    should.exist(schema2.timestamps.createdAt);
    schema2.timestamps.createdAt.should.be.equal('createDate');
    should.exist(schema2.timestamps.updatedAt);
    schema2.timestamps.updatedAt.should.be.equal('lastUpdate');

    schema2.attributes.createDate.type.name.should.eql('date');
    should.exist(schema2.attributes.createDate.default);

    schema2.attributes.lastUpdate.type.name.should.eql('date');
    should.exist(schema2.attributes.lastUpdate.default);

    done();
  });


  it('Schema with timestamps options that are rangeKey', function () {
    var schema = new Schema({
      id: {
        type: Number,
        hashKey: true
      },
      started_at: {
        type: Number,
        rangeKey: true
      }
    },
      {
        timestamps: {
          createdAt: 'started_at',
          updatedAt: 'updated_at'
        }
      });

    should.exist(schema.attributes.started_at);
    should.exist(schema.attributes.updated_at);
    schema.attributes.started_at.type.name.should.eql('date');
    should.exist(schema.attributes.updated_at.default);
    should.exist(schema.rangeKey);
    schema.rangeKey.should.equal(schema.attributes.started_at);

    //
    // Schema timestamps validation
    //
    should.exist(schema.timestamps);
    should.exist(schema.timestamps.createdAt);
    schema.timestamps.createdAt.should.be.equal('started_at');
    should.exist(schema.timestamps.updatedAt);
    schema.timestamps.updatedAt.should.be.equal('updated_at');
  });


  it('Schema with use Document Types', function (done) {
    var schema = new Schema({
      id: {
        type: Number,
        validate: function(v) { return v > 0; },
        rangeKey: true
      },
      breed: {
        type: String,
        hashKey: true
      },
      aObject: {
        type: 'Object',
        default: { state: 'alive' }
      },
      anotherObject: Object,
      aArray: Array,
      aMap: {
        mapId: Number,
        mapName: String,
        anotherMap:{
          m1:String,
        }
      },
      aList:[
        {
          listMapId: Number,
          listMapName: String
        }
      ],
      anotherMap: {
        type: 'map',
        map: {
          mapId: {type: Number, required:true },
          mapName: {type: String, required:true }
        }
      },
      anotherList: {
        type: 'list',
        list: [
          {
            listMapId: {type: Number, default: 1},
            listMapName: {type: String, default:"SomeName"}
          }
        ]
      }
    }, {useDocumentTypes: true});

    schema.useDocumentTypes.should.be.ok;

    schema.attributes.aObject.type.name.should.eql('object');
    schema.attributes.anotherObject.type.name.should.eql('object');
    schema.attributes.aArray.type.name.should.eql('array');

    schema.attributes.aMap.type.name.should.eql('map');

    schema.attributes.aMap.type.name.should.eql('map');
    schema.attributes.aMap.attributes.mapId.type.name.should.eql('number');
    schema.attributes.aMap.attributes.mapName.type.name.should.eql('string');
    should.not.exist( schema.attributes.aMap.attributes.mapId.default);
    should.not.exist( schema.attributes.aMap.attributes.mapId.validator);
    should( schema.attributes.aMap.attributes.mapId.required).not.be.ok;
    schema.attributes.aMap.attributes.anotherMap.attributes.m1.type.name.should.eql('string');

    schema.attributes.anotherMap.attributes.mapId.type.name.should.eql('number');
    schema.attributes.anotherMap.attributes.mapId.required.should.be.ok;
    schema.attributes.anotherMap.attributes.mapName.type.name.should.eql('string');
    schema.attributes.anotherMap.attributes.mapName.required.should.be.ok;

    schema.attributes.aList.type.name.should.eql('list');
    schema.attributes.aList.attributes[0].attributes.listMapId.type.name.should.eql('number');
    schema.attributes.aList.attributes[0].attributes.listMapName.type.name.should.eql('string');

    schema.attributes.anotherList.attributes[0].attributes.listMapId.type.name.should.eql('number');
    schema.attributes.anotherList.attributes[0].attributes.listMapId.default().should.be.ok;
    schema.attributes.anotherList.attributes[0].attributes.listMapName.type.name.should.eql('string');
    schema.attributes.anotherList.attributes[0].attributes.listMapName.default().should.be.ok;

    done();
  });

  it('Schema with use Native Booleans', function (done) {
    var schema = new Schema({
     name: String,
     isAwesome: Boolean
    }, {useNativeBooleans: true});

    var Cat = dynamoose.model('Cat' + Date.now(), schema);
    var fluffy = new Cat();

    fluffy.name = 'Fluff Johnson';
    fluffy.isAwesome = true;

    schema.useNativeBooleans.should.be.ok;

    Cat.$__.schema.attributes.isAwesome.type.dynamo.should.eql('BOOL');

    Cat.$__.table.delete(function () {
      delete dynamoose.models.Cat;
      done();
    });

  });

  it('Schema with secondary indexes', function (done) {
    var schema = new Schema({
      ownerId: {
        type: Number,
        validate: function(v) { return v > 0; },
        hashKey: true
      },
      breed: {
        type: String,
        rangeKey: true,
        index: {
          global: true,
          rangeKey: 'color',
          name: 'IdGlobalIndex',
          project: true, // ProjectionType: ALL
          throughput: 5 // read and write are both 5
        }
      },
      name: {
        type: String,
        required: true,
        index: true // name: nameLocalIndex, ProjectionType: ALL
      },
      color: {
        type: String,
        default: 'Brown',
        index: [{ // name: colorLocalIndex
          project: ['name'] // ProjectionType: INCLUDE
        },{ // name: colorGlobalIndex, no ragne key
          global: true,
          project: ['name', 'breed'] // ProjectionType: INCLUDE
        }]
      },
      born: {
        type: Date,
        default: Date.now,
        index: {
          name: 'birthIndex',
          project: false // ProjectionType: KEYS_ONLY
        }
      }
    });

    schema.attributes.ownerId.type.name.should.eql('number');
    should(schema.attributes.ownerId.isSet).not.be.ok;
    should.not.exist(schema.attributes.ownerId.default);
    var validator = schema.attributes.ownerId.validator;
    should.exist(validator);
    validator(-1).should.not.be.ok;
    validator(1).should.be.ok;
    should(schema.attributes.ownerId.required).not.be.ok;

    var breed = schema.attributes.breed;
    breed.type.name.should.eql('string');
    breed.isSet.should.not.be.ok;
    should.not.exist(breed.default);
    should.not.exist(breed.validator);
    should(breed.required).not.be.ok;
    breed.indexes.should.have.property('IdGlobalIndex');
    breed.indexes.IdGlobalIndex.should.have.property('global', true);
    breed.indexes.IdGlobalIndex.should.have.property('project', true);
    breed.indexes.IdGlobalIndex.should.have.property('rangeKey', 'color');
    breed.indexes.IdGlobalIndex.should.have.property('throughput', {read: 5, write: 5});

    var name = schema.attributes.name;
    name.type.name.should.eql('string');
    name.isSet.should.not.be.ok;
    should.not.exist(name.default);
    should.not.exist(name.validator);
    name.required.should.be.ok;
    name.indexes.should.have.property('nameLocalIndex');
    name.indexes.nameLocalIndex.should.not.have.property('global');
    name.indexes.nameLocalIndex.should.have.property('project', true);
    name.indexes.nameLocalIndex.should.not.have.property('rangeKey');
    name.indexes.nameLocalIndex.should.not.have.property('throughput');


    var color = schema.attributes.color;
    color.type.name.should.eql('string');
    color.isSet.should.not.be.ok;
    color.default().should.eql('Brown');
    should.not.exist(color.validator);
    should(color.required).not.be.ok;
    color.indexes.should.have.property('colorLocalIndex');
    color.indexes.colorLocalIndex.should.not.have.property('global');
    color.indexes.colorLocalIndex.should.have.property('project', ['name']);
    color.indexes.colorLocalIndex.should.not.have.property('rangeKey');
    color.indexes.colorLocalIndex.should.not.have.property('throughput');
    color.indexes.should.have.property('colorGlobalIndex');
    color.indexes.colorGlobalIndex.should.have.property('global', true);
    color.indexes.colorGlobalIndex.should.have.property('project', ['name', 'breed'] );
    color.indexes.colorGlobalIndex.should.not.have.property('rangeKey');
    color.indexes.colorGlobalIndex.should.have.property('throughput', {read: 1, write: 1});

    var born = schema.attributes.born;
    born.type.name.should.eql('date');
    born.isSet.should.not.be.ok;
    born.default().should.be.ok;
    should.not.exist(born.validator);
    should(born.required).not.be.ok;
    born.indexes.should.have.property('birthIndex');
    born.indexes.birthIndex.should.not.have.property('global');
    born.indexes.birthIndex.should.have.property('project', false);
    born.indexes.birthIndex.should.not.have.property('rangeKey');
    born.indexes.birthIndex.should.not.have.property('throughput');


    schema.hashKey.should.equal(schema.attributes.ownerId); // should be same object
    schema.rangeKey.should.equal(schema.attributes.breed);

    schema.throughput.read.should.equal(1);
    schema.throughput.write.should.equal(1);

    done();
  });


  it('Schema with added instance methods', function (done) {

    dynamoose.setDefaults({ prefix: '' });

    var schema = new Schema({
     id: Number
    });

    schema.method('meow', function() {
      this.lastcall = 'meooowwww';
    });

    var Kitty = dynamoose.model('Kitty', schema);
    var fizz = new Kitty();
    fizz.meow();
    fizz.lastcall.should.eql('meooowwww');

    schema.method({
      purr:function(){this.didpurr = 1;},
      scratch:function(){this.didscratch = 1;}
    });

    var Tabby = dynamoose.model('Tabby', schema);
    var tom = new Tabby();

    tom.should.not.have.property('didpurr');
    tom.should.not.have.property('didscratch');

    tom.purr();
    tom.scratch();

    tom.didscratch.should.be.ok;
    tom.didpurr.should.be.ok;


    Tabby.$__.table.delete(function () {
      delete dynamoose.models.Tabby;

      Kitty.$__.table.delete(function () {
        delete dynamoose.models.Kitty;
        done();
      });
    });

  });

  it('Schema with added static methods', function (done) {

    dynamoose.setDefaults({ prefix: '' });

    var staticSchema = new Schema({
     name: String
    });

    staticSchema.static('findKittenName', function (name){
      return name + '\'s kitten';
    });

    var Cat = dynamoose.model('Cat' + Date.now(),staticSchema);
    var kitten = Cat.findKittenName('sue');
    kitten.should.eql('sue\'s kitten');

    staticSchema.static({
      findCatsByOwner:function(owner){return owner + 'fluffy';},
      findCatsByRace:function(owner){return owner + 'bobbly';}
    });

    var Cats = dynamoose.model('Cats',staticSchema);
    var catsByOwner = Cats.findCatsByOwner('fred');
    var catsByRace = Cats.findCatsByRace('siamese');

    catsByOwner.should.eql('fredfluffy');
    catsByRace.should.eql('siamesebobbly');

    Cat.$__.table.delete(function () {
      delete dynamoose.models.Cat;

      Cats.$__.table.delete(function () {
        delete dynamoose.models.Cats;
        done();
      });
    });
  });

  it('Schema with bound static methods', function (done) {

    dynamoose.setDefaults({ prefix: '' });

    var staticSchema = new Schema({
     name: String
    });

    staticSchema.static('getKittensNamePunctuation', function (){
      return '!';
    });

    staticSchema.static('findKittenName', function (name){
      // Inside a static method "this" refers to the Model
      return name + '\'s kitten' + this.getKittensNamePunctuation();
    });

    var Cat = dynamoose.model('Cat' + Date.now(), staticSchema);
    var kittenOwners = ['Sue', 'Janice'];
    var kittens = kittenOwners.map(Cat.findKittenName);

    kittens.should.eql(['Sue\'s kitten!', 'Janice\'s kitten!']);

    done();
  });


  it('Schema with added virtual methods', function (done) {

    var schema = new Schema({
     name: String,
     owner: String
    });

    schema.virtual('mergedname').get(function () {
      return (this._mergedname)?this._mergedname:this.name;//this.name + this.owner;
    });

    schema.virtual('mergedname').set(function(v){
      this._mergedname = v;
    });

    var Cat = dynamoose.model('Cat' + Date.now(), schema);
    var tim = new Cat();

    tim.name = 'tommy';
    tim.owner = 'bill';

    tim.should.have.property('mergedname');
    tim.mergedname.should.eql('tommy');

    tim.mergedname = 'george';
    tim.mergedname.should.eql('george');


    Cat.$__.table.delete(function () {
      delete dynamoose.models.Cat;
      done();
    });
  });

  it('Schema with custom parser', function (done) {

    var schema = new Schema({
      name: String,
      owner: String
    }, {
      attributeFromDynamo: function(name, value, fallback) {
        if (name === 'owner') {
          return 'Cat Lover: ' + value.S;
        }
        return fallback(value);
      }
    });

    var Cat = dynamoose.model('Cat' + Date.now(), schema);
    var tim = new Cat();

    tim.name = 'tommy';
    tim.owner = 'bill';

    tim.save(function() {
      Cat.scan().exec(function(err, models) {
        if (err) {
          throw err;
        }
        var timSaved = models.pop();
        timSaved.owner.should.eql('Cat Lover: bill');

        Cat.$__.table.delete(function () {
          delete dynamoose.models.Cat;
          done();
        });
      });
    });
  });

  it('Schema with custom formatter', function (done) {

    var schema = new Schema({
      name: String,
      owner: String
    }, {
      attributeToDynamo: function(name, value, model, fallback) {
        if (name === 'owner') {
          return {S: 'Cat Lover: ' + value};
        }
        return fallback(value);
      }
    });

    var Cat = dynamoose.model('Cat' + Date.now(), schema);
    var tim = new Cat();

    tim.name = 'tommy';
    tim.owner = 'bill';

    tim.save(function() {
      Cat.scan().exec(function(err, models) {
        if (err) {
          throw err;
        }
        var timSaved = models.pop();
        timSaved.owner.should.eql('Cat Lover: bill');

        Cat.$__.table.delete(function () {
          delete dynamoose.models.Cat;
          done();
        });
      });
    });
  });

  it('Attribute with custom parser', function (done) {

    var schema = new Schema({
      name: String,
      owner: {
        type: String,
        fromDynamo: function(json) {
          return 'Cat Lover: ' + json.S;
        }
      }
    });

    var Cat = dynamoose.model('Cat' + Date.now(), schema);
    var tim = new Cat();

    tim.name = 'tommy';
    tim.owner = 'bill';

    tim.save(function() {
      Cat.scan().exec(function(err, models) {
        if (err) {
          throw err;
        }
        var timSaved = models.pop();
        timSaved.owner.should.eql('Cat Lover: bill');

        Cat.$__.table.delete(function () {
          delete dynamoose.models.Cat;
          done();
        });
      });
    });
  });

  it('Schema with custom formatter', function (done) {

    var schema = new Schema({
      name: String,
      owner: {
        type: String,
        toDynamo: function(value) {
          return {S: 'Cat Lover: ' + value};
        }
      }
    });

    var Cat = dynamoose.model('Cat' + Date.now(), schema);
    var tim = new Cat();

    tim.name = 'tommy';
    tim.owner = 'bill';

    tim.save(function() {
      Cat.scan().exec(function(err, models) {
        if (err) {
          throw err;
        }
        var timSaved = models.pop();
        timSaved.owner.should.eql('Cat Lover: bill');

        Cat.$__.table.delete(function () {
          delete dynamoose.models.Cat;
          done();
        });
      });
    });
  });

  it('Parses document types when saveUnknown=false and useDocumentTypes=true', function (done) {

    var schema = new Schema({
      id: Number,
      mapAttrib: {
        aString: String,
        aNumber: Number,
      },
      listAttrib: {
        type: 'list',
        list: [String],
      },
    }, {
      useDocumentTypes: true,
      saveUnknown: false,
    });

    var model = {};
    schema.parseDynamo(model, {
      id: { N: '2' },
      mapAttrib: {
        M: {
          aString: { S: 'Fluffy' },
          aNumber: { N: '5' },
        },
      },
      listAttrib: {
        L: [
          { S: 'v1' },
          { S: 'v2' },
        ],
      },
    });

    model.should.eql({
      id: 2,
      mapAttrib: {
        aString: 'Fluffy',
        aNumber: 5,
      },
      listAttrib: [
        'v1',
        'v2',
      ],
    });

    done();
  });

  it('Parses document types when saveUnknown=true and useDocumentTypes=true', function (done) {

    var schema = new Schema({
      id: Number,
    }, {
      useDocumentTypes: true,
      saveUnknown: true,
    });

    var model = {};
    schema.parseDynamo(model, {
      id: { N: '2' },
      mapAttrib: {
        M: {
          aString: { S: 'Fluffy' },
          aNumber: { N: '5' },
        },
      },
      listAttrib: {
        L: [
          { S: 'v1' },
          { S: 'v2' },
        ],
      },
    });

    model.should.eql({
      id: 2,
      mapAttrib: {
        aString: 'Fluffy',
        aNumber: 5,
      },
      listAttrib: [
        'v1',
        'v2',
      ],
    });

    done();
  });

  it('Handle unknown attributes in DynamoDB', function (done) {

    var unknownSchema = new Schema({
     id: Number
     }, {
      saveUnknown: true
    });

    var model = {};
    unknownSchema.parseDynamo(model, {
      id: { N: '2' },
      name: { S: 'Fluffy' },
      anObject: { S: '{"a":"attribute"}' },
      numberString: { S: '1' },
    });

    model.should.eql({
      id: 2,
      name: 'Fluffy',
      anObject: { a: 'attribute' },
      numberString: 1,
    });
    done();
  });

<<<<<<< HEAD
  it('Enum Should be set in schema attributes object', function (done) {
     var enumData = ['Golden retriever', 'Beagle'];
    var schema = new Schema({
      race: {
         type: String,
         enum: enumData
      }
    });

   schema.attributes.race.options.should.have.property('enum');
   schema.attributes.race.options.enum.should.deepEqual(enumData);
   done();
  });

  it('Enum Should throw error when using different value', function (done) {
    var schema = new Schema({
      race: {
         type: String,
         enum: ['Golden retriever', 'Beagle']
      }
    });

    var Dog = dynamoose.model('Dog' + Date.now(), schema);
    var oscar = new Dog();

    oscar.race = 'Persian';

    oscar.save(function(err) {
      err.should.be.instanceof(Error);
      err.should.be.instanceof(errors.ValidationError);
      done();
    });
  });

  it('Enum Should not throw an error if value is empty', function (done) {
    var schema = new Schema({
      name: {
         type: String,
         required: true,
         hashKey: true
      },
      race: {
         type: String,
         enum: ['Golden retriever', 'Beagle']
      },
      weight: {
         type: Number
      }
    });

    var Dog = dynamoose.model('Dog' + Date.now(), schema);
    var oscar = new Dog();

    oscar.name = 'oscar';
    oscar.weight = 100;

    oscar.save(function(err) {
      should(err).be.null();

      Dog.$__.table.delete(function () {
        delete dynamoose.models.Dog;
        done();
      });
    });
  });

  it('Enum Should save new instance of model with a good value', function (done) {

    var enumData = ['Golden retriever', 'Beagle'];
    var choosedRace = enumData[0];

    var schema = new Schema({
      race: {
         type: String,
         enum: enumData
      }
    });

    var Dog = dynamoose.model('Dog' + Date.now(), schema);
    var oscar = new Dog();

    oscar.race = choosedRace;

    oscar.save(function(err, savedDog) {
      should(err).be.null();
      savedDog.race.should.equal(choosedRace);

      Dog.$__.table.delete(function () {
        delete dynamoose.models.Dog;
        done();
      });
    });
  });
=======
  it('Handle unknown attributes as array in DynamoDB', function (done) {

    var unknownSchema = new Schema({
     id: Number
     }, {
      saveUnknown: ["name", "numberString"]
    });

    var model = {};
    unknownSchema.parseDynamo(model, {
      id: { N: '2' },
      name: { S: 'Fluffy' },
      anObject: { S: '{"a":"attribute"}' },
      numberString: { S: '1' }
    });

    model.should.eql({
      id: 2,
      name: 'Fluffy',
      numberString: 1
    });
    done();
  });

>>>>>>> d5ecad59
});<|MERGE_RESOLUTION|>--- conflicted
+++ resolved
@@ -952,7 +952,6 @@
     done();
   });
 
-<<<<<<< HEAD
   it('Enum Should be set in schema attributes object', function (done) {
      var enumData = ['Golden retriever', 'Beagle'];
     var schema = new Schema({
@@ -1046,7 +1045,6 @@
       });
     });
   });
-=======
   it('Handle unknown attributes as array in DynamoDB', function (done) {
 
     var unknownSchema = new Schema({
@@ -1070,6 +1068,4 @@
     });
     done();
   });
-
->>>>>>> d5ecad59
 });