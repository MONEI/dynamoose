const {expect} = require("chai");
<<<<<<< HEAD
const dynamoose = require("../dist");
const Error = require("../dist/Error");
=======
const dynamoose = require("../lib");
const Error = require("../lib/Error");
>>>>>>> 9a63ff11

describe("Schema", () => {
	it("Should be a function", () => {
		expect(dynamoose.Schema).to.be.a("function");
	});

	it("Should throw an error if not using `new` keyword", () => {
		expect(() => dynamoose.Schema()).to.throw("Class constructor Schema cannot be invoked without 'new'");
	});

	it("Should throw an error if nothing passed in", () => {
		expect(() => new dynamoose.Schema()).to.throw("Schema initalization parameter must be an object.");
	});

	it("Should throw an error if empty object passed in", () => {
		expect(() => new dynamoose.Schema({})).to.throw("Schema initalization parameter must not be an empty object.");
	});

	it("Shouldn't throw an error if object passed in", () => {
		expect(() => new dynamoose.Schema({"id": String})).to.not.throw();
	});

	it("Should set correct settings value", () => {
		expect(new dynamoose.Schema({"id": String}, {"saveUnknown": true}).settings).to.eql({"saveUnknown": true});
	});

	it("Should set correct settings value default value of empty object", () => {
		expect(new dynamoose.Schema({"id": String}).settings).to.eql({});
	});

	it("Should throw error if timestamps already exists in schema", () => {
		expect(() => new dynamoose.Schema({"id": String, "createdAt": Date, "updatedAt": Date}, {"timestamps": true}).settings).to.throw("Timestamp attributes must not be defined in schema.");
		expect(() => new dynamoose.Schema({"id": String, "created": Date, "updated": Date}, {"timestamps": {"createdAt": "created", "updatedAt": "updated"}}).settings).to.throw("Timestamp attributes must not be defined in schema.");
	});

	it("Should throw error if passing multiple schema elements into array", () => {
		expect(() => new dynamoose.Schema({"id": String, "friends": {"type": Array, "schema": [String, Number]}})).to.throw("You must only pass one element into schema array.");
		expect(() => new dynamoose.Schema({"id": String, "friends": {"type": Array, "schema": [{"type": Object, "schema": {"name": String, "data": {"type": Array, "schema": [Buffer, String]}}}]}})).to.throw("You must only pass one element into schema array.");
	});

	it("Should not throw error if passing only one element into schema elements array", () => {
		expect(() => new dynamoose.Schema({"id": String, "friends": {"type": Array, "schema": [String]}})).to.not.throw();
		expect(() => new dynamoose.Schema({"id": String, "friends": {"type": Array, "schema": [{"type": Object, "schema": {"name": String, "data": {"type": Array, "schema": [String]}}}]}})).to.not.throw();
	});

	it("Should throw error if attribute names contain dots", () => {
		expect(() => new dynamoose.Schema({"id.data": String})).to.throw("Attributes must not contain dots.");
		expect(() => new dynamoose.Schema({"id": String, "friends": {"type": Array, "schema": [{"type": Object, "schema": {"name.other": String, "data": {"type": Array, "schema": [Buffer, String]}}}]}})).to.throw("Attributes must not contain dots.");
	});

	it.skip("Should throw error if attribute names only contains number", () => {
		expect(() => new dynamoose.Schema({"1": String})).to.throw("Attributes names must not be numbers.");
		expect(() => new dynamoose.Schema({"id": String, "friends": {"type": Array, "schema": [{"type": Object, "schema": {"1": String, "data": {"type": Array, "schema": [Buffer, String]}}}]}})).to.throw("Attributes names must not be numbers.");
		expect(() => new dynamoose.Schema({"id": String, "friends": {"type": Array, "schema": [{"type": Object, "schema": {"1": [String], "data": {"type": Array, "schema": [Buffer, String]}}}]}})).to.throw("Attributes names must not be numbers.");
	});

	it.skip("Should throw error if attribute names contains star", () => {
		expect(() => new dynamoose.Schema({"*": String})).to.throw("Attributes names must not include stars.");
		expect(() => new dynamoose.Schema({"id": String, "friends": {"type": Array, "schema": [{"type": Object, "schema": {"*": String, "data": {"type": Array, "schema": [Buffer, String]}}}]}})).to.throw("Attributes names must not include stars.");
		expect(() => new dynamoose.Schema({"id": String, "friends": {"type": Array, "schema": [{"type": Object, "schema": {"*": [String], "data": {"type": Array, "schema": [Buffer, String]}}}]}})).to.throw("Attributes names must not include stars.");
	});

	it("Should not throw error if valid schema passed in", () => {
		expect(() => new dynamoose.Schema({"id": Number, "friends": [String]})).to.not.throw();
	});

	describe("getAttributeType", () => {
		const schemas = [
			{
				"name": "JS Types",
				"collection": 1,
				"schema": {
					"id": String,
					"name": String,
					"age": Number,
					"happy": Boolean,
					"birthday": Date,
					"metadata": Object,
					"friends": Array,
					"picture": Buffer,
					"favoriteFoods": [String],
					"favoriteNumbers": [Number],
					"favoriteDates": [Date],
					"favoritePictures": [Buffer],
					"favoriteTypes": [Boolean],
					"favoriteObjects": [Object],
					"favoriteFriends": [Array],
					"emptyItem": Symbol,
					"emptyItems": [Symbol]
				}
			},
			{
				"name": "String Types",
				"collection": 2,
				"schema": {
					"id": "String",
					"name": "string",
					"age": "NUMBER",
					"happy": "boolean",
					"birthday": "DaTe",
					"metadata": "objECT",
					"friends": "ARRay",
					"picture": "buffer"
				}
			}
		];
		const tests = [
			{"input": undefined, "output": undefined},
			{"input": null, "output": undefined},
			{"input": "random", "output": undefined},
			{"input": "id", "output": "S"},
			{"input": "name", "output": "S"},
			{"input": "age", "output": "N"},
			{"input": "happy", "output": "BOOL"},
			{"input": "birthday", "output": "N"},
			{"input": "metadata", "output": "M"},
			{"input": "friends", "output": "L"},
			{"input": "picture", "output": "B"},
			{"input": "favoriteFoods", "output": "SS", "collection": 1},
			{"input": "favoriteNumbers", "output": "NS", "collection": 1},
			{"input": "favoriteDates", "output": "NS", "collection": 1},
			{"input": "favoritePictures", "output": "BS", "collection": 1},
			{"input": "favoriteTypes", "output": null, "collection": 1},
			{"input": "favoriteObjects", "output": null, "collection": 1},
			{"input": "favoriteFriends", "output": null, "collection": 1},
			{"input": "emptyItem", "output": null, "collection": 1},
			{"input": "emptyItems", "output": null, "collection": 1}
		];
		schemas.forEach((schemaObj) => {
			["standard", "objectTypes"].forEach((type) => {
				describe(`${schemaObj.name}${type === "objectTypes" ? " - Object Type" : ""}`, () => {
					let schema;
					beforeEach(() => {
						if (type === "standard") {
							schema = new dynamoose.Schema({...schemaObj.schema});
						} else {
							const schemaObject = {...schemaObj.schema};
							Object.keys(schemaObject).forEach((key) => {
								schemaObject[key] = {"type": schemaObject[key]};
							});
							schema = new dynamoose.Schema(schemaObject);
						}
					});

					tests.forEach((test) => {
						if (!test.collection || test.collection === schemaObj.collection) {
							if (!test.output) {
								it(`Should throw error for ${test.input}`, () => {
									expect(() => schema.getAttributeType(test.input)).to.throw();
								});
							} else {
								it(`Should return ${test.output} for ${test.input}`, () => {
									expect(schema.getAttributeType(test.input)).to.eql(test.output);
								});
							}
						}
					});
				});
			});
		});
	});

	describe("getHashKey", () => {
		it("Should return first attribute if no hash key defined", () => {
			expect(new dynamoose.Schema({"id": String, "age": Number}).getHashKey()).to.eql("id");
		});

		it("Should return hash key if set to true", () => {
			expect(new dynamoose.Schema({"id": String, "age": {"type": Number, "hashKey": true}}).getHashKey()).to.eql("age");
		});
	});

	describe("getRangeKey", () => {
		it("Should return undefined if no range key defined", () => {
			expect(new dynamoose.Schema({"id": String, "age": Number}).getRangeKey()).to.eql(undefined);
		});

		it("Should return range key if set to true", () => {
			expect(new dynamoose.Schema({"id": String, "age": {"type": Number, "rangeKey": true}}).getRangeKey()).to.eql("age");
		});
	});

	describe("getCreateTableAttributeParams", () => {
		const tests = [
			{
				"name": "Should return correct result with one attribute",
				"input": {"id": String},
				"output": {
					"AttributeDefinitions": [
						{
							"AttributeName": "id",
							"AttributeType": "S"
						}
					],
					"KeySchema": [
						{
							"AttributeName": "id",
							"KeyType": "HASH"
						}
					]
				}
			},
			{
				"name": "Should return correct result with custom hash key",
				"input": {"id": String, "age": {"type": Number, "hashKey": true}},
				"output": {
					"AttributeDefinitions": [
						{
							"AttributeName": "age",
							"AttributeType": "N"
						}
					],
					"KeySchema": [
						{
							"AttributeName": "age",
							"KeyType": "HASH"
						}
					]
				}
			},
			{
				"name": "Should return correct result with custom range key",
				"input": {"id": String, "age": {"type": Number, "rangeKey": true}},
				"output": {
					"AttributeDefinitions": [
						{
							"AttributeName": "id",
							"AttributeType": "S"
						},
						{
							"AttributeName": "age",
							"AttributeType": "N"
						}
					],
					"KeySchema": [
						{
							"AttributeName": "id",
							"KeyType": "HASH"
						},
						{
							"AttributeName": "age",
							"KeyType": "RANGE"
						}
					]
				}
			},
			{
				"name": "Should return correct result with custom range key and hash key",
				"input": {"id": {"type": String, "rangeKey": true}, "age": {"type": Number, "hashKey": true}},
				"output": {
					"AttributeDefinitions": [
						{
							"AttributeName": "age",
							"AttributeType": "N"
						},
						{
							"AttributeName": "id",
							"AttributeType": "S"
						}
					],
					"KeySchema": [
						{
							"AttributeName": "age",
							"KeyType": "HASH"
						},
						{
							"AttributeName": "id",
							"KeyType": "RANGE"
						}
					]
				}
			},
			{
				"name": "Should return correct result with index as true",
				"input": {"id": String, "age": {"type": Number, "index": true}},
				"output": {
					"AttributeDefinitions": [
						{
							"AttributeName": "id",
							"AttributeType": "S"
						},
						{
							"AttributeName": "age",
							"AttributeType": "N"
						}
					],
					"KeySchema": [
						{
							"AttributeName": "id",
							"KeyType": "HASH"
						}
					],
					"LocalSecondaryIndexes": [
						{
							"IndexName": "ageLocalIndex",
							"Projection": {
								"ProjectionType": "ALL"
							},
							"KeySchema": [
								{
									"AttributeName": "age",
									"KeyType": "HASH"
								}
							]
						}
					]
				}
			},
			{
				"name": "Should return correct result with index as true and multiple indexes",
				"input": {"id": String, "age": {"type": Number, "index": true}, "name": {"type": String, "index": true}},
				"output": {
					"AttributeDefinitions": [
						{
							"AttributeName": "id",
							"AttributeType": "S"
						},
						{
							"AttributeName": "age",
							"AttributeType": "N"
						},
						{
							"AttributeName": "name",
							"AttributeType": "S"
						}
					],
					"KeySchema": [
						{
							"AttributeName": "id",
							"KeyType": "HASH"
						}
					],
					"LocalSecondaryIndexes": [
						{
							"IndexName": "ageLocalIndex",
							"Projection": {
								"ProjectionType": "ALL"
							},
							"KeySchema": [
								{
									"AttributeName": "age",
									"KeyType": "HASH"
								}
							]
						},
						{
							"IndexName": "nameLocalIndex",
							"Projection": {
								"ProjectionType": "ALL"
							},
							"KeySchema": [
								{
									"AttributeName": "name",
									"KeyType": "HASH"
								}
							]
						}
					]
				}
			},
			{
				"name": "Should return correct result with global index as object with just name",
				"input": {"id": String, "age": {"type": Number, "index": {"name": "ageIndex"}}},
				"output": {
					"AttributeDefinitions": [
						{
							"AttributeName": "id",
							"AttributeType": "S"
						},
						{
							"AttributeName": "age",
							"AttributeType": "N"
						}
					],
					"KeySchema": [
						{
							"AttributeName": "id",
							"KeyType": "HASH"
						}
					],
					"LocalSecondaryIndexes": [
						{
							"IndexName": "ageIndex",
							"Projection": {
								"ProjectionType": "ALL"
							},
							"KeySchema": [
								{
									"AttributeName": "age",
									"KeyType": "HASH"
								}
							]
						}
					]
				}
			},
			{
				"name": "Should return correct result with global index as object",
				"input": {"id": String, "age": {"type": Number, "index": {"name": "ageIndex", "global": true, "rangeKey": "id", "project": true, "throughput": 5}}},
				"output": {
					"AttributeDefinitions": [
						{
							"AttributeName": "id",
							"AttributeType": "S"
						},
						{
							"AttributeName": "age",
							"AttributeType": "N"
						}
					],
					"KeySchema": [
						{
							"AttributeName": "id",
							"KeyType": "HASH"
						}
					],
					"GlobalSecondaryIndexes": [
						{
							"IndexName": "ageIndex",
							"KeySchema": [
								{
									"AttributeName": "age",
									"KeyType": "HASH"
								},
								{
									"AttributeName": "id",
									"KeyType": "RANGE"
								}
							],
							"ProvisionedThroughput": {
								"ReadCapacityUnits": 5,
								"WriteCapacityUnits": 5
							},
							"Projection": {
								"ProjectionType": "ALL"
							}
						}
					]
				}
			},
			{
				"name": "Should return correct result with global index as object with rangeKey as different property",
				"input": {"id": String, "age": {"type": Number, "index": {"name": "ageIndex", "global": true, "rangeKey": "type", "project": true, "throughput": 5}}, "type": String},
				"output": {
					"AttributeDefinitions": [
						{
							"AttributeName": "id",
							"AttributeType": "S"
						},
						{
							"AttributeName": "age",
							"AttributeType": "N"
						},
						{
							"AttributeName": "type",
							"AttributeType": "S"
						}
					],
					"KeySchema": [
						{
							"AttributeName": "id",
							"KeyType": "HASH"
						}
					],
					"GlobalSecondaryIndexes": [
						{
							"IndexName": "ageIndex",
							"KeySchema": [
								{
									"AttributeName": "age",
									"KeyType": "HASH"
								},
								{
									"AttributeName": "type",
									"KeyType": "RANGE"
								}
							],
							"ProvisionedThroughput": {
								"ReadCapacityUnits": 5,
								"WriteCapacityUnits": 5
							},
							"Projection": {
								"ProjectionType": "ALL"
							}
						}
					]
				}
			},
			{
				"name": "Should return correct result with index and project as null",
				"input": {"id": String, "age": {"type": Number, "index": {"name": "ageIndex", "global": true, "project": null}}},
				"output": {
					"AttributeDefinitions": [
						{
							"AttributeName": "id",
							"AttributeType": "S"
						},
						{
							"AttributeName": "age",
							"AttributeType": "N"
						}
					],
					"KeySchema": [
						{
							"AttributeName": "id",
							"KeyType": "HASH"
						}
					],
					"GlobalSecondaryIndexes": [
						{
							"IndexName": "ageIndex",
							"KeySchema": [
								{
									"AttributeName": "age",
									"KeyType": "HASH"
								}
							],
							"Projection": {
								"ProjectionType": "ALL"
							}
						}
					]
				}
			},
			{
				"name": "Should return correct result with index and project as true",
				"input": {"id": String, "age": {"type": Number, "index": {"name": "ageIndex", "global": true, "project": null}}},
				"output": {
					"AttributeDefinitions": [
						{
							"AttributeName": "id",
							"AttributeType": "S"
						},
						{
							"AttributeName": "age",
							"AttributeType": "N"
						}
					],
					"KeySchema": [
						{
							"AttributeName": "id",
							"KeyType": "HASH"
						}
					],
					"GlobalSecondaryIndexes": [
						{
							"IndexName": "ageIndex",
							"KeySchema": [
								{
									"AttributeName": "age",
									"KeyType": "HASH"
								}
							],
							"Projection": {
								"ProjectionType": "ALL"
							}
						}
					]
				}
			},
			{
				"name": "Should return correct result with index and project as false",
				"input": {"id": String, "age": {"type": Number, "index": {"name": "ageIndex", "global": true, "project": false}}},
				"output": {
					"AttributeDefinitions": [
						{
							"AttributeName": "id",
							"AttributeType": "S"
						},
						{
							"AttributeName": "age",
							"AttributeType": "N"
						}
					],
					"KeySchema": [
						{
							"AttributeName": "id",
							"KeyType": "HASH"
						}
					],
					"GlobalSecondaryIndexes": [
						{
							"IndexName": "ageIndex",
							"KeySchema": [
								{
									"AttributeName": "age",
									"KeyType": "HASH"
								}
							],
							"Projection": {
								"ProjectionType": "KEYS_ONLY"
							}
						}
					]
				}
			},
			{
				"name": "Should return correct result with index and project as array",
				"input": {"id": String, "age": {"type": Number, "index": {"name": "ageIndex", "global": true, "project": ["name"]}, "name": String, "address": String}},
				"output": {
					"AttributeDefinitions": [
						{
							"AttributeName": "id",
							"AttributeType": "S"
						},
						{
							"AttributeName": "age",
							"AttributeType": "N"
						}
					],
					"KeySchema": [
						{
							"AttributeName": "id",
							"KeyType": "HASH"
						}
					],
					"GlobalSecondaryIndexes": [
						{
							"IndexName": "ageIndex",
							"KeySchema": [
								{
									"AttributeName": "age",
									"KeyType": "HASH"
								}
							],
							"Projection": {
								"NonKeyAttributes": ["name"],
								"ProjectionType": "INCLUDE"
							}
						}
					]
				}
			},
			{
				"name": "Should return correct result with index and no name as local index",
				"input": {"id": String, "age": {"type": Number, "index": {"name": ""}}},
				"output": {
					"AttributeDefinitions": [
						{
							"AttributeName": "id",
							"AttributeType": "S"
						},
						{
							"AttributeName": "age",
							"AttributeType": "N"
						}
					],
					"KeySchema": [
						{
							"AttributeName": "id",
							"KeyType": "HASH"
						}
					],
					"LocalSecondaryIndexes": [
						{
							"IndexName": "ageLocalIndex",
							"KeySchema": [
								{
									"AttributeName": "age",
									"KeyType": "HASH"
								}
							],
							"Projection": {
								"ProjectionType": "ALL"
							}
						}
					]
				}
			},
			{
				"name": "Should return correct result with index and no name as global index",
				"input": {"id": String, "age": {"type": Number, "index": {"name": "", "global": true}}},
				"output": {
					"AttributeDefinitions": [
						{
							"AttributeName": "id",
							"AttributeType": "S"
						},
						{
							"AttributeName": "age",
							"AttributeType": "N"
						}
					],
					"KeySchema": [
						{
							"AttributeName": "id",
							"KeyType": "HASH"
						}
					],
					"GlobalSecondaryIndexes": [
						{
							"IndexName": "ageGlobalIndex",
							"KeySchema": [
								{
									"AttributeName": "age",
									"KeyType": "HASH"
								}
							],
							"Projection": {
								"ProjectionType": "ALL"
							}
						}
					]
				}
			}
		];

		tests.forEach((test) => {
			it(test.name, async () => {
				expect(await (new dynamoose.Schema(test.input).getCreateTableAttributeParams({"options": {"throughput": "ON_DEMAND"}}))).to.eql(test.output);
			});
		});
	});

	describe("attributes", () => {
		const tests = [
			{
				"name": "Should return correct result with one attribute",
				"input": {"id": String},
				"output": ["id"]
			},
			{
				"name": "Should return correct result with one attribute and object as value",
				"input": {"id": {"type": String}},
				"output": ["id"]
			},
			{
				"name": "Should return correct result with multiple attributes",
				"input": {"id": String, "age": Number},
				"output": ["id", "age"]
			},
			{
				"name": "Should return correct result with multiple attributes and object as values",
				"input": {"id": {"type": String}, "age": {"type": Number}},
				"output": ["id", "age"]
			},
			{
				"name": "Should return correct result with object type",
				"input": {"id": Number, "address": {"type": Object, "schema": {"street": String, "country": {"type": String, "required": true}}}},
				"output": ["id", "address", "address.street", "address.country"]
			},
			{
				"name": "Should return correct result with object type and no schema",
				"input": {"id": Number, "address": Object},
				"output": ["id", "address"]
			}
		];

		tests.forEach((test) => {
			it(test.name, () => {
				expect(new dynamoose.Schema(test.input).attributes()).to.eql(test.output);
			});
		});
	});

	describe("getSettingValue", () => {
		const tests = [
			{"name": "Should return correct value as array for settings", "settings": {"saveUnknown": ["name"]}, "input": "saveUnknown", "output": ["name"]},
			{"name": "Should return correct value as boolean for settings", "settings": {"saveUnknown": true}, "input": "saveUnknown", "output": true},
			{"name": "Should return undefined if key doesn't exist in settings", "settings": {"saveUnknown": true}, "input": "random", "output": undefined}
		];

		tests.forEach((test) => {
			it(test.name, () => {
				expect(new dynamoose.Schema({"id": String}, test.settings).getSettingValue(test.input)).to.eql(test.output);
			});
		});
	});

	describe("getAttributeTypeDetails", () => {
		it("Should throw for invalid attribute", () => {
			const func = () => new dynamoose.Schema({"id": String}).getAttributeTypeDetails("random");
			expect(func).to.throw(Error.UnknownAttribute);
			expect(func).to.throw("Invalid Attribute: random");
		});

		it("Should not throw for attribute with number in it (without . prefix)", () => {
<<<<<<< HEAD
			const func = () => new Schema({"id": String, "ran2dom": String}).getAttributeTypeDetails("ran2dom");
=======
			const func = () => new dynamoose.Schema({"id": String, "ran2dom": String}).getAttributeTypeDetails("ran2dom");
			expect(func).to.not.throw(Error.UnknownAttribute);
>>>>>>> 9a63ff11
			expect(func).to.not.throw("Invalid Attribute: ran2dom");
		});

		it("Should have correct custom type for date", () => {
			const functions = new dynamoose.Schema({"id": Date}).getAttributeTypeDetails("id").customType.functions;
			expect(functions.toDynamo).to.exist;
			expect(functions.fromDynamo).to.exist;
			expect(functions.toDynamo(new Date(1582246653000))).to.eql(1582246653000);
			expect(functions.fromDynamo(1582246653000)).to.eql(new Date(1582246653000));
		});

		it("Should have correct custom type for date with type object and no settings", () => {
			const functions = new dynamoose.Schema({"id": {"type": {"value": Date}}}).getAttributeTypeDetails("id").customType.functions;
			expect(functions.toDynamo).to.exist;
			expect(functions.fromDynamo).to.exist;
			expect(functions.toDynamo(new Date(1582246653000))).to.eql(1582246653000);
			expect(functions.fromDynamo(1582246653000)).to.eql(new Date(1582246653000));
		});

		it("Should have correct custom type for date with custom storage settings as miliseconds", () => {
			const functions = new dynamoose.Schema({"id": {"type": {"value": Date, "settings": {"storage": "miliseconds"}}}}).getAttributeTypeDetails("id").customType.functions;
			expect(functions.toDynamo).to.exist;
			expect(functions.fromDynamo).to.exist;
			expect(functions.toDynamo(new Date(1582246653000))).to.eql(1582246653000);
			expect(functions.fromDynamo(1582246653000)).to.eql(new Date(1582246653000));
		});

		it("Should have correct custom type for date with custom storage settings as seconds", () => {
			const functions = new dynamoose.Schema({"id": {"type": {"value": Date, "settings": {"storage": "seconds"}}}}).getAttributeTypeDetails("id").customType.functions;
			expect(functions.toDynamo).to.exist;
			expect(functions.fromDynamo).to.exist;
			expect(functions.toDynamo(new Date(1582246653000))).to.eql(1582246653);
			expect(functions.fromDynamo(1582246653)).to.eql(new Date(1582246653000));
		});
	});

	describe("getAttributeSettingValue", () => {
		const tests = [
			// Defaults
			{
				"name": "Should return undefined if no object as value for attribute",
				"input": ["default", "id"],
				"schema": {"id": String},
				"output": undefined
			},
			{
				"name": "Should return undefined if no default for attribute",
				"input": ["default", "id"],
				"schema": {"id": {"type": String}},
				"output": undefined
			},
			{
				"name": "Should return undefined for attribute that doesn't exist",
				"input": ["default", "random"],
				"schema": {"id": String},
				"output": undefined
			},
			{
				"name": "Should return default as string for attribute",
				"input": ["default", "id"],
				"schema": {"id": {"type": String, "default": "Hello World"}},
				"output": "Hello World"
			},
			{
				"name": "Should return default as string for attribute if default is a function",
				"input": ["default", "id"],
				"schema": {"id": {"type": String, "default": () => "Hello World"}},
				"output": "Hello World"
			},
			{
				"name": "Should return default as string for attribute if default is an async function",
				"input": ["default", "id"],
				"schema": {"id": {"type": String, "default": async () => "Hello World"}},
				"output": "Hello World"
			},
			{
				"name": "Should return default as string for attribute if default is a function that returns a promise",
				"input": ["default", "id"],
				"schema": {"id": {"type": String, "default": () => {
					return new Promise((resolve) => setTimeout(() => resolve("Hello World"), 10));
				}}},
				"output": "Hello World"
			},
			// Validator
			{
				"name": "Should return undefined if no object as value for attribute",
				"input": ["validate", "id", {"returnFunction": true}],
				"schema": {"id": String},
				"output": undefined
			},
			{
				"name": "Should return undefined if no validator for attribute",
				"input": ["validate", "id", {"returnFunction": true}],
				"schema": {"id": {"type": String}},
				"output": undefined
			},
			{
				"name": "Should return undefined for attribute that doesn't exist",
				"input": ["validate", "random", {"returnFunction": true}],
				"schema": {"id": String},
				"output": undefined
			},
			{
				"name": "Should return validator as string for attribute",
				"input": ["validate", "id", {"returnFunction": true}],
				"schema": {"id": {"type": String, "validate": "Hello World"}},
				"output": "Hello World"
			},
			{
				"name": "Should return validator as function for attribute if validator is a function",
				"input": ["validate", "id", {"returnFunction": true}],
				"schema": {"id": {"type": String, "validate": () => "Hello World"}},
				"output": () => "Hello World"
			},
			{
				"name": "Should return validator as function for attribute if validator is an async function",
				"input": ["validate", "id", {"returnFunction": true}],
				"schema": {"id": {"type": String, "validate": async () => "Hello World"}},
				"output": async () => "Hello World"
			},
			{
				"name": "Should return validator as function for attribute if validator is a function that returns a promise",
				"input": ["validate", "id", {"returnFunction": true}],
				"schema": {"id": {"type": String, "validate": () => new Promise((resolve) => setTimeout(() => resolve("Hello World"), 10))}},
				"output": () => new Promise((resolve) => setTimeout(() => resolve("Hello World"), 10))
			},
			// Required
			{
				"name": "Should return undefined if no object as value for attribute",
				"input": ["required", "id"],
				"schema": {"id": String},
				"output": undefined
			},
			{
				"name": "Should return undefined if no required setting for attribute",
				"input": ["required", "id"],
				"schema": {"id": {"type": String}},
				"output": undefined
			},
			{
				"name": "Should return undefined for attribute that doesn't exist",
				"input": ["required", "random"],
				"schema": {"id": String},
				"output": undefined
			},
			{
				"name": "Should return required as true for attribute being required",
				"input": ["required", "id"],
				"schema": {"id": {"type": String, "required": true}},
				"output": true
			},
			{
				"name": "Should return required as false for attribute being not required",
				"input": ["required", "id"],
				"schema": {"id": {"type": String, "required": false}},
				"output": false
			},
			// Enum
			{
				"name": "Should return undefined if no object as value for attribute",
				"input": ["enum", "id"],
				"schema": {"id": String},
				"output": undefined
			},
			{
				"name": "Should return undefined if no enum setting for attribute",
				"input": ["enum", "id"],
				"schema": {"id": {"type": String}},
				"output": undefined
			},
			{
				"name": "Should return undefined for attribute that doesn't exist",
				"input": ["enum", "random"],
				"schema": {"id": String},
				"output": undefined
			},
			{
				"name": "Should return enum array for attribute having enum",
				"input": ["enum", "id"],
				"schema": {"id": {"type": String, "enum": ["Tim", "Tom"]}},
				"output": ["Tim", "Tom"]
			},
			// forceDefault
			{
				"name": "Should return undefined if no object as value for attribute",
				"input": ["forceDefault", "id"],
				"schema": {"id": String},
				"output": undefined
			},
			{
				"name": "Should return undefined if no forceDefault setting for attribute",
				"input": ["forceDefault", "id"],
				"schema": {"id": {"type": String}},
				"output": undefined
			},
			{
				"name": "Should return undefined for attribute that doesn't exist",
				"input": ["forceDefault", "random"],
				"schema": {"id": String},
				"output": undefined
			},
			{
				"name": "Should return forceDefault as true for attribute with forceDefault set to true",
				"input": ["forceDefault", "id"],
				"schema": {"id": {"type": String, "forceDefault": true}},
				"output": true
			},
			{
				"name": "Should return forceDefault as false for attribute with forceDefault set to false",
				"input": ["forceDefault", "id"],
				"schema": {"id": {"type": String, "forceDefault": false}},
				"output": false
			}
		];

		tests.forEach((test) => {
			it(test.name, async () => {
				const schema = new dynamoose.Schema(test.schema);
				const output = await (schema.getAttributeSettingValue(...test.input));
				if (typeof output !== "function") {
					expect(output).to.eql(test.output);
				} else {
					expect(typeof output).to.eql(typeof test.output);
					expect(output.toString()).to.eql(test.output.toString());
					expect(await output()).to.eql(await test.output());
				}
			});
		});
	});
});<|MERGE_RESOLUTION|>--- conflicted
+++ resolved
@@ -1,11 +1,6 @@
 const {expect} = require("chai");
-<<<<<<< HEAD
 const dynamoose = require("../dist");
 const Error = require("../dist/Error");
-=======
-const dynamoose = require("../lib");
-const Error = require("../lib/Error");
->>>>>>> 9a63ff11
 
 describe("Schema", () => {
 	it("Should be a function", () => {
@@ -783,12 +778,8 @@
 		});
 
 		it("Should not throw for attribute with number in it (without . prefix)", () => {
-<<<<<<< HEAD
-			const func = () => new Schema({"id": String, "ran2dom": String}).getAttributeTypeDetails("ran2dom");
-=======
 			const func = () => new dynamoose.Schema({"id": String, "ran2dom": String}).getAttributeTypeDetails("ran2dom");
 			expect(func).to.not.throw(Error.UnknownAttribute);
->>>>>>> 9a63ff11
 			expect(func).to.not.throw("Invalid Attribute: ran2dom");
 		});
 
