const {expect} = require("chai");
<<<<<<< HEAD
const {Schema} = require("../dist");
=======
const dynamoose = require("../lib");
const Error = require("../lib/Error");
>>>>>>> d7f8a9b2

describe("Schema", () => {
	it("Should be a function", () => {
		expect(dynamoose.Schema).to.be.a("function");
	});

	it("Should throw an error if not using `new` keyword", () => {
		expect(() => dynamoose.Schema()).to.throw("Class constructor Schema cannot be invoked without 'new'");
	});

	it("Should throw an error if nothing passed in", () => {
		expect(() => new dynamoose.Schema()).to.throw("Schema initalization parameter must be an object.");
	});

	it("Should throw an error if empty object passed in", () => {
		expect(() => new dynamoose.Schema({})).to.throw("Schema initalization parameter must not be an empty object.");
	});

	it("Shouldn't throw an error if object passed in", () => {
		expect(() => new dynamoose.Schema({"id": String})).to.not.throw();
	});

	it("Should set correct settings value", () => {
		expect(new dynamoose.Schema({"id": String}, {"saveUnknown": true}).settings).to.eql({"saveUnknown": true});
	});

	it("Should set correct settings value default value of empty object", () => {
		expect(new dynamoose.Schema({"id": String}).settings).to.eql({});
	});

	it("Should throw error if timestamps already exists in schema", () => {
		expect(() => new dynamoose.Schema({"id": String, "createdAt": Date, "updatedAt": Date}, {"timestamps": true}).settings).to.throw("Timestamp attributes must not be defined in schema.");
		expect(() => new dynamoose.Schema({"id": String, "created": Date, "updated": Date}, {"timestamps": {"createdAt": "created", "updatedAt": "updated"}}).settings).to.throw("Timestamp attributes must not be defined in schema.");
	});

	it("Should throw error if passing multiple schema elements into array", () => {
		expect(() => new dynamoose.Schema({"id": String, "friends": {"type": Array, "schema": [String, Number]}})).to.throw("You must only pass one element into schema array.");
		expect(() => new dynamoose.Schema({"id": String, "friends": {"type": Array, "schema": [{"type": Object, "schema": {"name": String, "data": {"type": Array, "schema": [Buffer, String]}}}]}})).to.throw("You must only pass one element into schema array.");
	});

	it("Should not throw error if passing only one element into schema elements array", () => {
		expect(() => new dynamoose.Schema({"id": String, "friends": {"type": Array, "schema": [String]}})).to.not.throw();
		expect(() => new dynamoose.Schema({"id": String, "friends": {"type": Array, "schema": [{"type": Object, "schema": {"name": String, "data": {"type": Array, "schema": [String]}}}]}})).to.not.throw();
	});

	it("Should throw error if attribute names contain dots", () => {
		expect(() => new dynamoose.Schema({"id.data": String})).to.throw("Attributes must not contain dots.");
		expect(() => new dynamoose.Schema({"id": String, "friends": {"type": Array, "schema": [{"type": Object, "schema": {"name.other": String, "data": {"type": Array, "schema": [Buffer, String]}}}]}})).to.throw("Attributes must not contain dots.");
	});

	it.skip("Should throw error if attribute names only contains number", () => {
		expect(() => new dynamoose.Schema({"1": String})).to.throw("Attributes names must not be numbers.");
		expect(() => new dynamoose.Schema({"id": String, "friends": {"type": Array, "schema": [{"type": Object, "schema": {"1": String, "data": {"type": Array, "schema": [Buffer, String]}}}]}})).to.throw("Attributes names must not be numbers.");
		expect(() => new dynamoose.Schema({"id": String, "friends": {"type": Array, "schema": [{"type": Object, "schema": {"1": [String], "data": {"type": Array, "schema": [Buffer, String]}}}]}})).to.throw("Attributes names must not be numbers.");
	});

	it.skip("Should throw error if attribute names contains star", () => {
		expect(() => new dynamoose.Schema({"*": String})).to.throw("Attributes names must not include stars.");
		expect(() => new dynamoose.Schema({"id": String, "friends": {"type": Array, "schema": [{"type": Object, "schema": {"*": String, "data": {"type": Array, "schema": [Buffer, String]}}}]}})).to.throw("Attributes names must not include stars.");
		expect(() => new dynamoose.Schema({"id": String, "friends": {"type": Array, "schema": [{"type": Object, "schema": {"*": [String], "data": {"type": Array, "schema": [Buffer, String]}}}]}})).to.throw("Attributes names must not include stars.");
	});

	it("Should not throw error if valid schema passed in", () => {
		expect(() => new dynamoose.Schema({"id": Number, "friends": [String]})).to.not.throw();
	});

	describe("getAttributeType", () => {
		const schemas = [
			{
				"name": "JS Types",
				"collection": 1,
				"schema": {
					"id": String,
					"name": String,
					"age": Number,
					"happy": Boolean,
					"birthday": Date,
					"metadata": Object,
					"friends": Array,
					"picture": Buffer,
					"favoriteFoods": [String],
					"favoriteNumbers": [Number],
					"favoriteDates": [Date],
					"favoritePictures": [Buffer],
					"favoriteTypes": [Boolean],
					"favoriteObjects": [Object],
					"favoriteFriends": [Array],
					"emptyItem": Symbol,
					"emptyItems": [Symbol]
				}
			},
			{
				"name": "String Types",
				"collection": 2,
				"schema": {
					"id": "String",
					"name": "string",
					"age": "NUMBER",
					"happy": "boolean",
					"birthday": "DaTe",
					"metadata": "objECT",
					"friends": "ARRay",
					"picture": "buffer"
				}
			}
		];
		const tests = [
			{"input": undefined, "output": undefined},
			{"input": null, "output": undefined},
			{"input": "random", "output": undefined},
			{"input": "id", "output": "S"},
			{"input": "name", "output": "S"},
			{"input": "age", "output": "N"},
			{"input": "happy", "output": "BOOL"},
			{"input": "birthday", "output": "N"},
			{"input": "metadata", "output": "M"},
			{"input": "friends", "output": "L"},
			{"input": "picture", "output": "B"},
			{"input": "favoriteFoods", "output": "SS", "collection": 1},
			{"input": "favoriteNumbers", "output": "NS", "collection": 1},
			{"input": "favoriteDates", "output": "NS", "collection": 1},
			{"input": "favoritePictures", "output": "BS", "collection": 1},
			{"input": "favoriteTypes", "output": null, "collection": 1},
			{"input": "favoriteObjects", "output": null, "collection": 1},
			{"input": "favoriteFriends", "output": null, "collection": 1},
			{"input": "emptyItem", "output": null, "collection": 1},
			{"input": "emptyItems", "output": null, "collection": 1}
		];
		schemas.forEach((schemaObj) => {
			["standard", "objectTypes"].forEach((type) => {
				describe(`${schemaObj.name}${type === "objectTypes" ? " - Object Type" : ""}`, () => {
					let schema;
					beforeEach(() => {
						if (type === "standard") {
							schema = new dynamoose.Schema({...schemaObj.schema});
						} else {
							const schemaObject = {...schemaObj.schema};
							Object.keys(schemaObject).forEach((key) => {
								schemaObject[key] = {"type": schemaObject[key]};
							});
							schema = new dynamoose.Schema(schemaObject);
						}
					});

					tests.forEach((test) => {
						if (!test.collection || test.collection === schemaObj.collection) {
							if (!test.output) {
								it(`Should throw error for ${test.input}`, () => {
									expect(() => schema.getAttributeType(test.input)).to.throw();
								});
							} else {
								it(`Should return ${test.output} for ${test.input}`, () => {
									expect(schema.getAttributeType(test.input)).to.eql(test.output);
								});
							}
						}
					});
				});
			});
		});
	});

	describe("getHashKey", () => {
		it("Should return first attribute if no hash key defined", () => {
			expect(new dynamoose.Schema({"id": String, "age": Number}).getHashKey()).to.eql("id");
		});

		it("Should return hash key if set to true", () => {
			expect(new dynamoose.Schema({"id": String, "age": {"type": Number, "hashKey": true}}).getHashKey()).to.eql("age");
		});
	});

	describe("getRangeKey", () => {
		it("Should return undefined if no range key defined", () => {
			expect(new dynamoose.Schema({"id": String, "age": Number}).getRangeKey()).to.eql(undefined);
		});

		it("Should return range key if set to true", () => {
			expect(new dynamoose.Schema({"id": String, "age": {"type": Number, "rangeKey": true}}).getRangeKey()).to.eql("age");
		});
	});

	describe("getCreateTableAttributeParams", () => {
		const tests = [
			{
				"name": "Should return correct result with one attribute",
				"input": {"id": String},
				"output": {
					"AttributeDefinitions": [
						{
							"AttributeName": "id",
							"AttributeType": "S"
						}
					],
					"KeySchema": [
						{
							"AttributeName": "id",
							"KeyType": "HASH"
						}
					]
				}
			},
			{
				"name": "Should return correct result with custom hash key",
				"input": {"id": String, "age": {"type": Number, "hashKey": true}},
				"output": {
					"AttributeDefinitions": [
						{
							"AttributeName": "age",
							"AttributeType": "N"
						}
					],
					"KeySchema": [
						{
							"AttributeName": "age",
							"KeyType": "HASH"
						}
					]
				}
			},
			{
				"name": "Should return correct result with custom range key",
				"input": {"id": String, "age": {"type": Number, "rangeKey": true}},
				"output": {
					"AttributeDefinitions": [
						{
							"AttributeName": "id",
							"AttributeType": "S"
						},
						{
							"AttributeName": "age",
							"AttributeType": "N"
						}
					],
					"KeySchema": [
						{
							"AttributeName": "id",
							"KeyType": "HASH"
						},
						{
							"AttributeName": "age",
							"KeyType": "RANGE"
						}
					]
				}
			},
			{
				"name": "Should return correct result with custom range key and hash key",
				"input": {"id": {"type": String, "rangeKey": true}, "age": {"type": Number, "hashKey": true}},
				"output": {
					"AttributeDefinitions": [
						{
							"AttributeName": "age",
							"AttributeType": "N"
						},
						{
							"AttributeName": "id",
							"AttributeType": "S"
						}
					],
					"KeySchema": [
						{
							"AttributeName": "age",
							"KeyType": "HASH"
						},
						{
							"AttributeName": "id",
							"KeyType": "RANGE"
						}
					]
				}
			},
			{
				"name": "Should return correct result with index as true",
				"input": {"id": String, "age": {"type": Number, "index": true}},
				"output": {
					"AttributeDefinitions": [
						{
							"AttributeName": "id",
							"AttributeType": "S"
						},
						{
							"AttributeName": "age",
							"AttributeType": "N"
						}
					],
					"KeySchema": [
						{
							"AttributeName": "id",
							"KeyType": "HASH"
						}
					],
					"LocalSecondaryIndexes": [
						{
							"IndexName": "ageLocalIndex",
							"Projection": {
								"ProjectionType": "ALL"
							},
							"KeySchema": [
								{
									"AttributeName": "age",
									"KeyType": "HASH"
								}
							]
						}
					]
				}
			},
			{
				"name": "Should return correct result with index as true and multiple indexes",
				"input": {"id": String, "age": {"type": Number, "index": true}, "name": {"type": String, "index": true}},
				"output": {
					"AttributeDefinitions": [
						{
							"AttributeName": "id",
							"AttributeType": "S"
						},
						{
							"AttributeName": "age",
							"AttributeType": "N"
						},
						{
							"AttributeName": "name",
							"AttributeType": "S"
						}
					],
					"KeySchema": [
						{
							"AttributeName": "id",
							"KeyType": "HASH"
						}
					],
					"LocalSecondaryIndexes": [
						{
							"IndexName": "ageLocalIndex",
							"Projection": {
								"ProjectionType": "ALL"
							},
							"KeySchema": [
								{
									"AttributeName": "age",
									"KeyType": "HASH"
								}
							]
						},
						{
							"IndexName": "nameLocalIndex",
							"Projection": {
								"ProjectionType": "ALL"
							},
							"KeySchema": [
								{
									"AttributeName": "name",
									"KeyType": "HASH"
								}
							]
						}
					]
				}
			},
			{
				"name": "Should return correct result with global index as object with just name",
				"input": {"id": String, "age": {"type": Number, "index": {"name": "ageIndex"}}},
				"output": {
					"AttributeDefinitions": [
						{
							"AttributeName": "id",
							"AttributeType": "S"
						},
						{
							"AttributeName": "age",
							"AttributeType": "N"
						}
					],
					"KeySchema": [
						{
							"AttributeName": "id",
							"KeyType": "HASH"
						}
					],
					"LocalSecondaryIndexes": [
						{
							"IndexName": "ageIndex",
							"Projection": {
								"ProjectionType": "ALL"
							},
							"KeySchema": [
								{
									"AttributeName": "age",
									"KeyType": "HASH"
								}
							]
						}
					]
				}
			},
			{
				"name": "Should return correct result with global index as object",
				"input": {"id": String, "age": {"type": Number, "index": {"name": "ageIndex", "global": true, "rangeKey": "id", "project": true, "throughput": 5}}},
				"output": {
					"AttributeDefinitions": [
						{
							"AttributeName": "id",
							"AttributeType": "S"
						},
						{
							"AttributeName": "age",
							"AttributeType": "N"
						}
					],
					"KeySchema": [
						{
							"AttributeName": "id",
							"KeyType": "HASH"
						}
					],
					"GlobalSecondaryIndexes": [
						{
							"IndexName": "ageIndex",
							"KeySchema": [
								{
									"AttributeName": "age",
									"KeyType": "HASH"
								},
								{
									"AttributeName": "id",
									"KeyType": "RANGE"
								}
							],
							"ProvisionedThroughput": {
								"ReadCapacityUnits": 5,
								"WriteCapacityUnits": 5
							},
							"Projection": {
								"ProjectionType": "ALL"
							}
						}
					]
				}
			},
			{
				"name": "Should return correct result with global index as object with rangeKey as different property",
				"input": {"id": String, "age": {"type": Number, "index": {"name": "ageIndex", "global": true, "rangeKey": "type", "project": true, "throughput": 5}}, "type": String},
				"output": {
					"AttributeDefinitions": [
						{
							"AttributeName": "id",
							"AttributeType": "S"
						},
						{
							"AttributeName": "age",
							"AttributeType": "N"
						},
						{
							"AttributeName": "type",
							"AttributeType": "S"
						}
					],
					"KeySchema": [
						{
							"AttributeName": "id",
							"KeyType": "HASH"
						}
					],
					"GlobalSecondaryIndexes": [
						{
							"IndexName": "ageIndex",
							"KeySchema": [
								{
									"AttributeName": "age",
									"KeyType": "HASH"
								},
								{
									"AttributeName": "type",
									"KeyType": "RANGE"
								}
							],
							"ProvisionedThroughput": {
								"ReadCapacityUnits": 5,
								"WriteCapacityUnits": 5
							},
							"Projection": {
								"ProjectionType": "ALL"
							}
						}
					]
				}
			},
			{
				"name": "Should return correct result with index and project as null",
				"input": {"id": String, "age": {"type": Number, "index": {"name": "ageIndex", "global": true, "project": null}}},
				"output": {
					"AttributeDefinitions": [
						{
							"AttributeName": "id",
							"AttributeType": "S"
						},
						{
							"AttributeName": "age",
							"AttributeType": "N"
						}
					],
					"KeySchema": [
						{
							"AttributeName": "id",
							"KeyType": "HASH"
						}
					],
					"GlobalSecondaryIndexes": [
						{
							"IndexName": "ageIndex",
							"KeySchema": [
								{
									"AttributeName": "age",
									"KeyType": "HASH"
								}
							],
							"Projection": {
								"ProjectionType": "ALL"
							}
						}
					]
				}
			},
			{
				"name": "Should return correct result with index and project as true",
				"input": {"id": String, "age": {"type": Number, "index": {"name": "ageIndex", "global": true, "project": null}}},
				"output": {
					"AttributeDefinitions": [
						{
							"AttributeName": "id",
							"AttributeType": "S"
						},
						{
							"AttributeName": "age",
							"AttributeType": "N"
						}
					],
					"KeySchema": [
						{
							"AttributeName": "id",
							"KeyType": "HASH"
						}
					],
					"GlobalSecondaryIndexes": [
						{
							"IndexName": "ageIndex",
							"KeySchema": [
								{
									"AttributeName": "age",
									"KeyType": "HASH"
								}
							],
							"Projection": {
								"ProjectionType": "ALL"
							}
						}
					]
				}
			},
			{
				"name": "Should return correct result with index and project as false",
				"input": {"id": String, "age": {"type": Number, "index": {"name": "ageIndex", "global": true, "project": false}}},
				"output": {
					"AttributeDefinitions": [
						{
							"AttributeName": "id",
							"AttributeType": "S"
						},
						{
							"AttributeName": "age",
							"AttributeType": "N"
						}
					],
					"KeySchema": [
						{
							"AttributeName": "id",
							"KeyType": "HASH"
						}
					],
					"GlobalSecondaryIndexes": [
						{
							"IndexName": "ageIndex",
							"KeySchema": [
								{
									"AttributeName": "age",
									"KeyType": "HASH"
								}
							],
							"Projection": {
								"ProjectionType": "KEYS_ONLY"
							}
						}
					]
				}
			},
			{
				"name": "Should return correct result with index and project as array",
				"input": {"id": String, "age": {"type": Number, "index": {"name": "ageIndex", "global": true, "project": ["name"]}, "name": String, "address": String}},
				"output": {
					"AttributeDefinitions": [
						{
							"AttributeName": "id",
							"AttributeType": "S"
						},
						{
							"AttributeName": "age",
							"AttributeType": "N"
						}
					],
					"KeySchema": [
						{
							"AttributeName": "id",
							"KeyType": "HASH"
						}
					],
					"GlobalSecondaryIndexes": [
						{
							"IndexName": "ageIndex",
							"KeySchema": [
								{
									"AttributeName": "age",
									"KeyType": "HASH"
								}
							],
							"Projection": {
								"NonKeyAttributes": ["name"],
								"ProjectionType": "INCLUDE"
							}
						}
					]
				}
			},
			{
				"name": "Should return correct result with index and no name as local index",
				"input": {"id": String, "age": {"type": Number, "index": {"name": ""}}},
				"output": {
					"AttributeDefinitions": [
						{
							"AttributeName": "id",
							"AttributeType": "S"
						},
						{
							"AttributeName": "age",
							"AttributeType": "N"
						}
					],
					"KeySchema": [
						{
							"AttributeName": "id",
							"KeyType": "HASH"
						}
					],
					"LocalSecondaryIndexes": [
						{
							"IndexName": "ageLocalIndex",
							"KeySchema": [
								{
									"AttributeName": "age",
									"KeyType": "HASH"
								}
							],
							"Projection": {
								"ProjectionType": "ALL"
							}
						}
					]
				}
			},
			{
				"name": "Should return correct result with index and no name as global index",
				"input": {"id": String, "age": {"type": Number, "index": {"name": "", "global": true}}},
				"output": {
					"AttributeDefinitions": [
						{
							"AttributeName": "id",
							"AttributeType": "S"
						},
						{
							"AttributeName": "age",
							"AttributeType": "N"
						}
					],
					"KeySchema": [
						{
							"AttributeName": "id",
							"KeyType": "HASH"
						}
					],
					"GlobalSecondaryIndexes": [
						{
							"IndexName": "ageGlobalIndex",
							"KeySchema": [
								{
									"AttributeName": "age",
									"KeyType": "HASH"
								}
							],
							"Projection": {
								"ProjectionType": "ALL"
							}
						}
					]
				}
			}
		];

		tests.forEach((test) => {
			it(test.name, async () => {
				expect(await (new dynamoose.Schema(test.input).getCreateTableAttributeParams({"options": {"throughput": "ON_DEMAND"}}))).to.eql(test.output);
			});
		});
	});

	describe("attributes", () => {
		const tests = [
			{
				"name": "Should return correct result with one attribute",
				"input": {"id": String},
				"output": ["id"]
			},
			{
				"name": "Should return correct result with one attribute and object as value",
				"input": {"id": {"type": String}},
				"output": ["id"]
			},
			{
				"name": "Should return correct result with multiple attributes",
				"input": {"id": String, "age": Number},
				"output": ["id", "age"]
			},
			{
				"name": "Should return correct result with multiple attributes and object as values",
				"input": {"id": {"type": String}, "age": {"type": Number}},
				"output": ["id", "age"]
			},
			{
				"name": "Should return correct result with object type",
				"input": {"id": Number, "address": {"type": Object, "schema": {"street": String, "country": {"type": String, "required": true}}}},
				"output": ["id", "address", "address.street", "address.country"]
			},
			{
				"name": "Should return correct result with object type and no schema",
				"input": {"id": Number, "address": Object},
				"output": ["id", "address"]
			}
		];

		tests.forEach((test) => {
			it(test.name, () => {
				expect(new dynamoose.Schema(test.input).attributes()).to.eql(test.output);
			});
		});
	});

	describe("getSettingValue", () => {
		const tests = [
			{"name": "Should return correct value as array for settings", "settings": {"saveUnknown": ["name"]}, "input": "saveUnknown", "output": ["name"]},
			{"name": "Should return correct value as boolean for settings", "settings": {"saveUnknown": true}, "input": "saveUnknown", "output": true},
			{"name": "Should return undefined if key doesn't exist in settings", "settings": {"saveUnknown": true}, "input": "random", "output": undefined}
		];

		tests.forEach((test) => {
			it(test.name, () => {
				expect(new dynamoose.Schema({"id": String}, test.settings).getSettingValue(test.input)).to.eql(test.output);
			});
		});
	});

	describe("getAttributeTypeDetails", () => {
		it("Should throw for invalid attribute", () => {
<<<<<<< HEAD
			const func = () => new Schema({"id": String}).getAttributeTypeDetails("random");
=======
			const func = () => new dynamoose.Schema({"id": String}).getAttributeTypeDetails("random");
			expect(func).to.throw(Error.UnknownAttribute);
>>>>>>> d7f8a9b2
			expect(func).to.throw("Invalid Attribute: random");
		});

		it("Should have correct custom type for date", () => {
			const functions = new dynamoose.Schema({"id": Date}).getAttributeTypeDetails("id").customType.functions;
			expect(functions.toDynamo).to.exist;
			expect(functions.fromDynamo).to.exist;
			expect(functions.toDynamo(new Date(1582246653000))).to.eql(1582246653000);
			expect(functions.fromDynamo(1582246653000)).to.eql(new Date(1582246653000));
		});

		it("Should have correct custom type for date with type object and no settings", () => {
			const functions = new dynamoose.Schema({"id": {"type": {"value": Date}}}).getAttributeTypeDetails("id").customType.functions;
			expect(functions.toDynamo).to.exist;
			expect(functions.fromDynamo).to.exist;
			expect(functions.toDynamo(new Date(1582246653000))).to.eql(1582246653000);
			expect(functions.fromDynamo(1582246653000)).to.eql(new Date(1582246653000));
		});

		it("Should have correct custom type for date with custom storage settings as miliseconds", () => {
			const functions = new dynamoose.Schema({"id": {"type": {"value": Date, "settings": {"storage": "miliseconds"}}}}).getAttributeTypeDetails("id").customType.functions;
			expect(functions.toDynamo).to.exist;
			expect(functions.fromDynamo).to.exist;
			expect(functions.toDynamo(new Date(1582246653000))).to.eql(1582246653000);
			expect(functions.fromDynamo(1582246653000)).to.eql(new Date(1582246653000));
		});

		it("Should have correct custom type for date with custom storage settings as seconds", () => {
			const functions = new dynamoose.Schema({"id": {"type": {"value": Date, "settings": {"storage": "seconds"}}}}).getAttributeTypeDetails("id").customType.functions;
			expect(functions.toDynamo).to.exist;
			expect(functions.fromDynamo).to.exist;
			expect(functions.toDynamo(new Date(1582246653000))).to.eql(1582246653);
			expect(functions.fromDynamo(1582246653)).to.eql(new Date(1582246653000));
		});
	});

	describe("getAttributeSettingValue", () => {
		const tests = [
			// Defaults
			{
				"name": "Should return undefined if no object as value for attribute",
				"input": ["default", "id"],
				"schema": {"id": String},
				"output": undefined
			},
			{
				"name": "Should return undefined if no default for attribute",
				"input": ["default", "id"],
				"schema": {"id": {"type": String}},
				"output": undefined
			},
			{
				"name": "Should return undefined for attribute that doesn't exist",
				"input": ["default", "random"],
				"schema": {"id": String},
				"output": undefined
			},
			{
				"name": "Should return default as string for attribute",
				"input": ["default", "id"],
				"schema": {"id": {"type": String, "default": "Hello World"}},
				"output": "Hello World"
			},
			{
				"name": "Should return default as string for attribute if default is a function",
				"input": ["default", "id"],
				"schema": {"id": {"type": String, "default": () => "Hello World"}},
				"output": "Hello World"
			},
			{
				"name": "Should return default as string for attribute if default is an async function",
				"input": ["default", "id"],
				"schema": {"id": {"type": String, "default": async () => "Hello World"}},
				"output": "Hello World"
			},
			{
				"name": "Should return default as string for attribute if default is a function that returns a promise",
				"input": ["default", "id"],
				"schema": {"id": {"type": String, "default": () => {
					return new Promise((resolve) => setTimeout(() => resolve("Hello World"), 10));
				}}},
				"output": "Hello World"
			},
			// Validator
			{
				"name": "Should return undefined if no object as value for attribute",
				"input": ["validate", "id", {"returnFunction": true}],
				"schema": {"id": String},
				"output": undefined
			},
			{
				"name": "Should return undefined if no validator for attribute",
				"input": ["validate", "id", {"returnFunction": true}],
				"schema": {"id": {"type": String}},
				"output": undefined
			},
			{
				"name": "Should return undefined for attribute that doesn't exist",
				"input": ["validate", "random", {"returnFunction": true}],
				"schema": {"id": String},
				"output": undefined
			},
			{
				"name": "Should return validator as string for attribute",
				"input": ["validate", "id", {"returnFunction": true}],
				"schema": {"id": {"type": String, "validate": "Hello World"}},
				"output": "Hello World"
			},
			{
				"name": "Should return validator as function for attribute if validator is a function",
				"input": ["validate", "id", {"returnFunction": true}],
				"schema": {"id": {"type": String, "validate": () => "Hello World"}},
				"output": () => "Hello World"
			},
			{
				"name": "Should return validator as function for attribute if validator is an async function",
				"input": ["validate", "id", {"returnFunction": true}],
				"schema": {"id": {"type": String, "validate": async () => "Hello World"}},
				"output": async () => "Hello World"
			},
			{
				"name": "Should return validator as function for attribute if validator is a function that returns a promise",
				"input": ["validate", "id", {"returnFunction": true}],
				"schema": {"id": {"type": String, "validate": () => new Promise((resolve) => setTimeout(() => resolve("Hello World"), 10))}},
				"output": () => new Promise((resolve) => setTimeout(() => resolve("Hello World"), 10))
			},
			// Required
			{
				"name": "Should return undefined if no object as value for attribute",
				"input": ["required", "id"],
				"schema": {"id": String},
				"output": undefined
			},
			{
				"name": "Should return undefined if no required setting for attribute",
				"input": ["required", "id"],
				"schema": {"id": {"type": String}},
				"output": undefined
			},
			{
				"name": "Should return undefined for attribute that doesn't exist",
				"input": ["required", "random"],
				"schema": {"id": String},
				"output": undefined
			},
			{
				"name": "Should return required as true for attribute being required",
				"input": ["required", "id"],
				"schema": {"id": {"type": String, "required": true}},
				"output": true
			},
			{
				"name": "Should return required as false for attribute being not required",
				"input": ["required", "id"],
				"schema": {"id": {"type": String, "required": false}},
				"output": false
			},
			// Enum
			{
				"name": "Should return undefined if no object as value for attribute",
				"input": ["enum", "id"],
				"schema": {"id": String},
				"output": undefined
			},
			{
				"name": "Should return undefined if no enum setting for attribute",
				"input": ["enum", "id"],
				"schema": {"id": {"type": String}},
				"output": undefined
			},
			{
				"name": "Should return undefined for attribute that doesn't exist",
				"input": ["enum", "random"],
				"schema": {"id": String},
				"output": undefined
			},
			{
				"name": "Should return enum array for attribute having enum",
				"input": ["enum", "id"],
				"schema": {"id": {"type": String, "enum": ["Tim", "Tom"]}},
				"output": ["Tim", "Tom"]
			},
			// forceDefault
			{
				"name": "Should return undefined if no object as value for attribute",
				"input": ["forceDefault", "id"],
				"schema": {"id": String},
				"output": undefined
			},
			{
				"name": "Should return undefined if no forceDefault setting for attribute",
				"input": ["forceDefault", "id"],
				"schema": {"id": {"type": String}},
				"output": undefined
			},
			{
				"name": "Should return undefined for attribute that doesn't exist",
				"input": ["forceDefault", "random"],
				"schema": {"id": String},
				"output": undefined
			},
			{
				"name": "Should return forceDefault as true for attribute with forceDefault set to true",
				"input": ["forceDefault", "id"],
				"schema": {"id": {"type": String, "forceDefault": true}},
				"output": true
			},
			{
				"name": "Should return forceDefault as false for attribute with forceDefault set to false",
				"input": ["forceDefault", "id"],
				"schema": {"id": {"type": String, "forceDefault": false}},
				"output": false
			}
		];

		tests.forEach((test) => {
			it(test.name, async () => {
				const schema = new dynamoose.Schema(test.schema);
				const output = await (schema.getAttributeSettingValue(...test.input));
				if (typeof output !== "function") {
					expect(output).to.eql(test.output);
				} else {
					expect(typeof output).to.eql(typeof test.output);
					expect(output.toString()).to.eql(test.output.toString());
					expect(await output()).to.eql(await test.output());
				}
			});
		});
	});
});<|MERGE_RESOLUTION|>--- conflicted
+++ resolved
@@ -1,10 +1,6 @@
 const {expect} = require("chai");
-<<<<<<< HEAD
-const {Schema} = require("../dist");
-=======
-const dynamoose = require("../lib");
-const Error = require("../lib/Error");
->>>>>>> d7f8a9b2
+const dynamoose = require("../dist");
+const Error = require("../dist/Error");
 
 describe("Schema", () => {
 	it("Should be a function", () => {
@@ -776,12 +772,8 @@
 
 	describe("getAttributeTypeDetails", () => {
 		it("Should throw for invalid attribute", () => {
-<<<<<<< HEAD
-			const func = () => new Schema({"id": String}).getAttributeTypeDetails("random");
-=======
 			const func = () => new dynamoose.Schema({"id": String}).getAttributeTypeDetails("random");
 			expect(func).to.throw(Error.UnknownAttribute);
->>>>>>> d7f8a9b2
 			expect(func).to.throw("Invalid Attribute: random");
 		});
 
