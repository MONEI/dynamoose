const chaiAsPromised = require("chai-as-promised");
const chai = require("chai");
chai.use(chaiAsPromised);
const {expect} = chai;
const dynamoose = require("../../dist");
const Error = require("../../dist/Error");
const Internal = require("../../dist/Internal");
const utils = require("../../dist/utils");
const util = require("util");
const ModelStore = require("../../dist/ModelStore");
const {internalProperties} = Internal.General;

describe("Model", () => {
	beforeEach(() => {
		dynamoose.model.defaults.set({"create": false, "waitForActive": false});
	});
	afterEach(() => {
		dynamoose.model.defaults.set({});
	});

	it("Should have a model proprety on the dynamoose object", () => {
		expect(dynamoose.model).to.exist;
	});

	it("Should be a function", () => {
		expect(dynamoose.model).to.be.a("function");
	});

	describe("Initialization", () => {
		it("Should throw an error if no schema is passed in and no existing model in store", () => {
			expect(() => dynamoose.model("Cat")).to.throw(Error.MissingSchemaError);
			expect(() => dynamoose.model("Cat")).to.throw("Schema hasn't been registered for model \"Cat\".\nUse \"dynamoose.model(name, schema)\"");
		});

		it("Should throw same error as no schema if nothing passed in", () => {
			expect(() => dynamoose.model()).to.throw(Error.MissingSchemaError);
			expect(() => dynamoose.model()).to.throw("Schema hasn't been registered for model \"undefined\".\nUse \"dynamoose.model(name, schema)\"");
		});

		it("Should return existing model if already exists and not passing in schema", () => {
			const User = dynamoose.model("User", {"id": String});
			const UserB = dynamoose.model("User");

			expect(UserB).to.eql(User);
		});

		it("Should return existing model if already exists and not passing in schema with default prefix", () => {
			dynamoose.model.defaults.set({"prefix": "test_", "create": false, "waitForActive": false});

			const User = dynamoose.model("User", {"id": String});
			const UserB = dynamoose.model("User");

			expect(UserB).to.eql(User);
		});

		it("Should return existing model if already exists and not passing in schema with prefix in first model", () => {
			const User = dynamoose.model("User", {"id": String}, {"prefix": "test_"});
			const UserB = dynamoose.model("test_User");

			expect(UserB).to.eql(User);
		});

		it("Should store latest model in model store", () => {
			dynamoose.model("User", {"id": String});
			dynamoose.model("User", {"id": String, "name": String});

			expect(ModelStore("User")[internalProperties].schemas[0][internalProperties].schemaObject).to.eql({"id": String, "name": String});
		});

		it("Should throw error if passing in empty array for schema parameter", () => {
			expect(() => dynamoose.model("User", [])).to.throw("Schema hasn't been registered for model \"User\".\nUse \"dynamoose.model(name, schema)\"");
		});

		it("Should throw error if hashKey's don't match for all schema's", () => {
			expect(() => dynamoose.model("User", [{"id": String}, {"id2": String}])).to.throw("hashKey's for all schema's must match.");
		});

		it("Should throw error if rangeKey's don't match for all schema's", () => {
			expect(() => dynamoose.model("User", [{"id": String, "rangeKey": {"type": String, "rangeKey": true}}, {"id": String, "rangeKey2": {"type": String, "rangeKey": true}}])).to.throw("rangeKey's for all schema's must match.");
		});

		it("Should create a schema if not passing in schema instance", () => {
			const schema = {"name": String};
			const Cat = dynamoose.model("Cat", schema);
			expect(Cat.Model[internalProperties].schemas).to.not.eql([schema]);
			expect(Cat.Model[internalProperties].schemas[0]).to.be.an.instanceof(dynamoose.Schema);
		});

		it("Should use schema instance if passed in", () => {
			const schema = new dynamoose.Schema({"name": String});
			const Cat = dynamoose.model("Cat", schema);
			expect(Cat.Model[internalProperties].schemas).to.eql([schema]);
			expect(Cat.Model[internalProperties].schemas[0]).to.be.an.instanceof(dynamoose.Schema);
		});

		it("Should not fail with initialization if table doesn't exist", async () => {
			dynamoose.model.defaults.set({});
			const itemsCalled = [];
			dynamoose.aws.ddb.set({
				"createTable": () => {
					return {
						"promise": () => new Promise((resolve) => {
							itemsCalled.push("createTable");
							setTimeout(() => {
								itemsCalled.push("createTableDone");
								resolve();
							}, 100);
						})
					};
				},
				"describeTable": () => ({"promise": () => {
					itemsCalled.push("describeTable");
					return itemsCalled.includes("createTableDone") ? Promise.resolve({"Table": {"TableStatus": "ACTIVE"}}) : Promise.reject();
				}})
			});

			const tableName = "Cat";
			let failed = false;
			const errorHandler = () => {
				failed = true;
			};
			process.on("unhandledRejection", errorHandler);
			dynamoose.model(tableName, {"id": String});
			await utils.timeout(100);
			expect(failed).to.be.false;
			process.removeListener("unhandledRejection", errorHandler);
		});

		// Prefixes & Suffixes
		const optionsB = [
			{"name": "Prefix", "value": "prefix", "check": (val, result) => expect(result).to.match(new RegExp(`^${val}`))},
			{"name": "Suffix", "value": "suffix", "check": (val, result) => expect(result).to.match(new RegExp(`${val}$`))}
		];
		const optionsC = [
			{"name": "Defaults", "func": (type, value, ...args) => {
				dynamoose.model.defaults.set({...dynamoose.model.defaults.get(), [type]: value});
				return dynamoose.model(...args);
			}},
			{"name": "Options", "func": (type, value, ...args) => dynamoose.model(...args, {[type]: value})}
		];
		optionsB.forEach((optionB) => {
			describe(optionB.name, () => {
				optionsC.forEach((optionC) => {
					describe(optionC.name, () => {
						it("Should result in correct model name", () => {
							const extension = "MyApp";
							const tableName = "Users";
							const model = optionC.func(optionB.value, extension, tableName, {"id": String});
							expect(model.Model[internalProperties].name).to.include(extension);
							expect(model.Model[internalProperties].name).to.not.eql(tableName);
						});
					});
				});
			});
		});

		describe("Model.ready", () => {
			it("Should not be ready to start", () => {
				expect(dynamoose.model("Cat", {"id": String}, {"create": false}).Model[internalProperties].ready).to.be.false;
			});

			it("Should set ready after setup flow", async () => {
				const model = dynamoose.model("Cat", {"id": String}, {"create": false});
				await utils.set_immediate_promise();
				expect(model.Model[internalProperties].ready).to.be.true;
			});

			it("Should resolve pendingTaskPromises after model is ready", async () => {
				let describeTableResponse = {
					"Table": {"TableStatus": "CREATING"}
				};
				dynamoose.aws.ddb.set({
					"describeTable": () => ({
						"promise": () => Promise.resolve(describeTableResponse)
					})
				});
				const model = dynamoose.model("Cat", {"id": String}, {"waitForActive": {"enabled": true, "check": {"frequency": 0}}});
				await utils.set_immediate_promise();

				let pendingTaskPromiseResolved = false;
				model.Model[internalProperties].pendingTaskPromise().then(() => pendingTaskPromiseResolved = true);

				await utils.set_immediate_promise();
				expect(pendingTaskPromiseResolved).to.be.false;

				describeTableResponse = {
					"Table": {"TableStatus": "ACTIVE"}
				};
				await model.Model[internalProperties].pendingTaskPromise();
				await utils.set_immediate_promise();
				expect(pendingTaskPromiseResolved).to.be.true;
				expect(model.Model[internalProperties].pendingTasks).to.eql([]);
			});

			it("Should immediately resolve pendingTaskPromises promise if table is already ready", async () => {
				const model = dynamoose.model("Cat", {"id": String}, {"create": false});
				await utils.set_immediate_promise();

				let pendingTaskPromiseResolved = false;
				model.Model[internalProperties].pendingTaskPromise().then(() => pendingTaskPromiseResolved = true);

				await utils.set_immediate_promise();

				expect(pendingTaskPromiseResolved).to.be.true;
			});
		});

		describe("Creation", () => {
			let createTableParams = null;
			beforeEach(() => {
				dynamoose.model.defaults.set({
					"waitForActive": false
				});
			});
			beforeEach(() => {
				createTableParams = null;
				dynamoose.aws.ddb.set({
					"createTable": (params) => {
						createTableParams = params;
						return {
							"promise": () => Promise.resolve()
						};
					},
					"describeTable": () => ({"promise": () => Promise.resolve()})
				});
			});
			afterEach(() => {
				createTableParams = null;
				dynamoose.aws.ddb.revert();
			});

			it("Should call createTable with correct parameters", async () => {
				const tableName = "Cat";
				dynamoose.model(tableName, {"id": String});
				await utils.set_immediate_promise();
				expect(createTableParams).to.eql({
					"AttributeDefinitions": [
						{
							"AttributeName": "id",
							"AttributeType": "S"
						}
					],
					"KeySchema": [
						{
							"AttributeName": "id",
							"KeyType": "HASH"
						}
					],
					"ProvisionedThroughput": {
						"ReadCapacityUnits": 1,
						"WriteCapacityUnits": 1
					},
					"TableName": tableName
				});
			});

			it("Should call createTable with correct parameters with capacity as number", async () => {
				const tableName = "Cat";
				dynamoose.model(tableName, {"id": String}, {"throughput": 1});
				await utils.set_immediate_promise();
				expect(createTableParams).to.eql({
					"AttributeDefinitions": [
						{
							"AttributeName": "id",
							"AttributeType": "S"
						}
					],
					"KeySchema": [
						{
							"AttributeName": "id",
							"KeyType": "HASH"
						}
					],
					"ProvisionedThroughput": {
						"ReadCapacityUnits": 1,
						"WriteCapacityUnits": 1
					},
					"TableName": tableName
				});
			});

			it("Should call createTable with correct parameters with capacity as object", async () => {
				const tableName = "Cat";
				dynamoose.model(tableName, {"id": String}, {"throughput": {"read": 2, "write": 3}});
				await utils.set_immediate_promise();
				expect(createTableParams).to.eql({
					"AttributeDefinitions": [
						{
							"AttributeName": "id",
							"AttributeType": "S"
						}
					],
					"KeySchema": [
						{
							"AttributeName": "id",
							"KeyType": "HASH"
						}
					],
					"ProvisionedThroughput": {
						"ReadCapacityUnits": 2,
						"WriteCapacityUnits": 3
					},
					"TableName": tableName
				});
			});

			it("Should call createTable with correct parameters with capacity as ON_DEMAND", async () => {
				const tableName = "Cat";
				dynamoose.model(tableName, {"id": String}, {"throughput": "ON_DEMAND"});
				await utils.set_immediate_promise();
				expect(createTableParams).to.eql({
					"AttributeDefinitions": [
						{
							"AttributeName": "id",
							"AttributeType": "S"
						}
					],
					"KeySchema": [
						{
							"AttributeName": "id",
							"KeyType": "HASH"
						}
					],
					"BillingMode": "PAY_PER_REQUEST",
					"TableName": tableName
				});
			});

			it("Shouldn't call createTable if table already exists", async () => {
				dynamoose.aws.ddb.set({
					"createTable": (params) => {
						createTableParams = params;
						return {
							"promise": () => Promise.resolve()
						};
					},
					"describeTable": () => ({"promise": () => Promise.resolve({"Table": {"TableStatus": "ACTIVE"}})})
				});

				const tableName = "Cat";
				dynamoose.model(tableName, {"id": String});
				await utils.set_immediate_promise();
				expect(createTableParams).to.eql(null);
			});

			it("Should not call createTable if create option set to false", async () => {
				dynamoose.model("Cat", {"id": String}, {"create": false});
				await utils.set_immediate_promise();
				expect(createTableParams).to.eql(null);
			});

			it("Should bind request to function being called", async () => {
				let self;
				dynamoose.aws.ddb.set({
					"createTable": (params) => {
						createTableParams = params;
						return {
							"promise": function () {
								self = this;
								return Promise.resolve();
							}
						};
					},
					"describeTable": () => ({"promise": () => Promise.resolve()})
				});

				dynamoose.model("Cat", {"id": String});
				await utils.set_immediate_promise();
				expect(self).to.be.an("object");
				expect(Object.keys(self)).to.eql(["promise"]);
				expect(self.promise).to.exist;
			});
		});

		describe("Wait For Active", () => {
			let describeTableParams = [], describeTableFunction, updateTableParams = [];
			beforeEach(() => {
				dynamoose.model.defaults.set({
					"create": false,
					"waitForActive": {
						"enabled": true,
						"check": {
							"timeout": 10,
							"frequency": 1
						}
					}
				});
			});
			beforeEach(() => {
				describeTableParams = [];
				updateTableParams = [];
				dynamoose.aws.ddb.set({
					"describeTable": (params) => {
						describeTableParams.push(params);
						return {
							"promise": () => describeTableFunction(params)
						};
					},
					"updateTable": (params) => {
						updateTableParams.push(params);
						return {
							"promise": () => Promise.resolve()
						};
					}
				});
			});
			afterEach(() => {
				describeTableParams = [];
				updateTableParams = [];
				describeTableFunction = null;
				dynamoose.aws.ddb.revert();
			});

			it("Should call describeTable with correct parameters", async () => {
				const tableName = "Cat";
				describeTableFunction = () => Promise.resolve({
					"Table": {
						"TableStatus": "ACTIVE"
					}
				});
				dynamoose.model(tableName, {"id": String});
				await utils.set_immediate_promise();
				expect(describeTableParams).to.eql([{
					"TableName": tableName
				}]);
			});

			it("Should call describeTable with correct parameters multiple times", async () => {
				const tableName = "Cat";
				describeTableFunction = () => Promise.resolve({
					"Table": {
						"TableStatus": describeTableParams.length > 1 ? "ACTIVE" : "CREATING"
					}
				});
				dynamoose.model(tableName, {"id": String});
				await utils.timeout(5);
				expect(describeTableParams).to.eql([{
					"TableName": tableName
				}, {
					"TableName": tableName
				}]);
			});

			it("Should timeout according to waitForActive timeout rules", async () => {
				const tableName = "Cat";
				describeTableFunction = () => Promise.resolve({
					"Table": {
						"TableStatus": "CREATING"
					}
				});
				dynamoose.model(tableName, {"id": String});
				const errorHandler = utils.empty_function;
				process.on("unhandledRejection", errorHandler);
				await utils.timeout(15);
				expect(describeTableParams.length).to.be.above(5);
				process.removeListener("unhandledRejection", errorHandler);
			});

			it("Should throw error if AWS throws error", async () => {
				const tableName = "Cat";
				describeTableFunction = () => Promise.reject({"error": "ERROR"});

				let error;
				dynamoose.model(tableName, {"id": String});
				const errorHandler = (err) => error = err;
				process.on("unhandledRejection", errorHandler);
				await utils.timeout(15);
				expect(error).to.eql({"error": "ERROR"});
				process.removeListener("unhandledRejection", errorHandler);
			});

			it("Should not call describeTable if table already created and already attempted to createTable again", async () => {
				const tableName = "Cat";
				describeTableFunction = () => {
					return Promise.resolve({"Table": {"TableStatus": "ACTIVE"}});
				};

				dynamoose.model(tableName, {"id": String}, {"create": true});
				await utils.timeout(5);
				expect(describeTableParams).to.eql([{
					"TableName": tableName
				}]);
			});

			it("Should call updateTable even if table is still being created when waitForActive is set to false", async () => {
				const tableName = "Cat";
				describeTableFunction = () => Promise.resolve({
					"Table": {
						"ProvisionedThroughput": {
							"ReadCapacityUnits": 2,
							"WriteCapacityUnits": 2
						},
						"TableStatus": "CREATING"
					}
				});
				dynamoose.model(tableName, {"id": String}, {"throughput": {"read": 1, "write": 2}, "update": true, "waitForActive": false});
				await utils.set_immediate_promise();
				expect(updateTableParams).to.eql([{
					"ProvisionedThroughput": {
						"ReadCapacityUnits": 1,
						"WriteCapacityUnits": 2
					},
					"TableName": tableName
				}]);
			});

			it("Should not call updateTable when table is still being created when waitForActive is set to true", async () => {
				const tableName = "Cat";
				describeTableFunction = () => Promise.resolve({
					"Table": {
						"ProvisionedThroughput": {
							"ReadCapacityUnits": 2,
							"WriteCapacityUnits": 2
						},
						"TableStatus": "CREATING"
					}
				});
				dynamoose.model(tableName, {"id": String}, {"throughput": {"read": 1, "write": 2}, "update": true, "waitForActive": true});
				await utils.set_immediate_promise();
				expect(updateTableParams).to.eql([]);
			});
		});

		describe("Update", () => {
			let describeTableFunction, updateTableParams = [];
			beforeEach(() => {
				dynamoose.model.defaults.set({
					"create": false,
					"update": true
				});
			});
			beforeEach(() => {
				updateTableParams = [];
				dynamoose.aws.ddb.set({
					"describeTable": () => {
						return {
							"promise": describeTableFunction
						};
					},
					"updateTable": (params) => {
						updateTableParams.push(params);
						return {
							"promise": () => Promise.resolve()
						};
					}
				});
			});
			afterEach(() => {
				updateTableParams = [];
				describeTableFunction = null;
				dynamoose.aws.ddb.revert();
			});

			describe("Throughput", () => {
				const updateOptions = [
					true,
					["throughput"]
				];
				updateOptions.forEach((updateOption) => {
					describe(`{"update": ${JSON.stringify(updateOption)}}`, () => {
						it("Should not call updateTable if throughput matches", async () => {
							const tableName = "Cat";
							describeTableFunction = () => Promise.resolve({
								"Table": {
									"ProvisionedThroughput": {
										"ReadCapacityUnits": 1,
										"WriteCapacityUnits": 2
									},
									"TableStatus": "ACTIVE"
								}
							});
							dynamoose.model(tableName, {"id": String}, {"throughput": {"read": 1, "write": 2}, "update": updateOption});
							await utils.set_immediate_promise();
							expect(updateTableParams).to.eql([]);
						});

						it("Should call updateTable with correct parameters if throughput doesn't match", async () => {
							const tableName = "Cat";
							describeTableFunction = () => Promise.resolve({
								"Table": {
									"ProvisionedThroughput": {
										"ReadCapacityUnits": 2,
										"WriteCapacityUnits": 2
									},
									"TableStatus": "ACTIVE"
								}
							});
							dynamoose.model(tableName, {"id": String}, {"throughput": {"read": 1, "write": 2}, "update": updateOption});
							await utils.set_immediate_promise();
							expect(updateTableParams).to.eql([{
								"ProvisionedThroughput": {
									"ReadCapacityUnits": 1,
									"WriteCapacityUnits": 2
								},
								"TableName": tableName
							}]);
						});

						it("Should call updateTable with correct parameters if switching from provisioned to on demand", async () => {
							const tableName = "Cat";
							describeTableFunction = () => Promise.resolve({
								"Table": {
									"ProvisionedThroughput": {
										"ReadCapacityUnits": 2,
										"WriteCapacityUnits": 2
									},
									"TableStatus": "ACTIVE"
								}
							});
							dynamoose.model(tableName, {"id": String}, {"throughput": "ON_DEMAND", "update": updateOption});
							await utils.set_immediate_promise();
							expect(updateTableParams).to.eql([{
								"BillingMode": "PAY_PER_REQUEST",
								"TableName": tableName
							}]);
						});

						it("Should call updateTable with correct parameters if switching from on demand to provisioned", async () => {
							const tableName = "Cat";
							describeTableFunction = () => Promise.resolve({
								"Table": {
									"BillingMode": "PAY_PER_REQUEST",
									"TableStatus": "ACTIVE"
								}
							});
							dynamoose.model(tableName, {"id": String}, {"throughput": 5, "update": updateOption});
							await utils.set_immediate_promise();
							expect(updateTableParams).to.eql([{
								"ProvisionedThroughput": {
									"ReadCapacityUnits": 5,
									"WriteCapacityUnits": 5
								},
								"TableName": tableName
							}]);
						});
					});
				});
			});

			describe("Indexes", () => {
				const updateOptions = [
					true,
					["indexes"]
				];
				updateOptions.forEach((updateOption) => {
					describe(`{"update": ${JSON.stringify(updateOption)}}`, () => {
						it("Should call updateTable to add index", async () => {
							const tableName = "Cat";
							describeTableFunction = () => Promise.resolve({
								"Table": {
									"ProvisionedThroughput": {
										"ReadCapacityUnits": 1,
										"WriteCapacityUnits": 1
									},
									"TableStatus": "ACTIVE"
								}
							});
							const model = dynamoose.model(tableName, {"id": String, "name": {"type": String, "index": {"global": true}}}, {"update": updateOption});
							await model.Model[internalProperties].pendingTaskPromise();
							await utils.set_immediate_promise();
							expect(updateTableParams).to.eql([
								{
									"AttributeDefinitions": [
										{
											"AttributeName": "id",
											"AttributeType": "S"
										},
										{
											"AttributeName": "name",
											"AttributeType": "S"
										}
									],
									"GlobalSecondaryIndexUpdates": [
										{
											"Create": {
												"IndexName": "nameGlobalIndex",
												"KeySchema": [
													{
														"AttributeName": "name",
														"KeyType": "HASH"
													}
												],
												"Projection": {
													"ProjectionType": "ALL"
												},
												"ProvisionedThroughput": {
													"ReadCapacityUnits": 1,
													"WriteCapacityUnits": 1
												}
											}
										}
									],
									"TableName": "Cat"
								}
							]);
						});

						it("Should call updateTable to delete index", async () => {
							const tableName = "Cat";
							describeTableFunction = () => Promise.resolve({
								"Table": {
									"ProvisionedThroughput": {
										"ReadCapacityUnits": 1,
										"WriteCapacityUnits": 1
									},
									"TableStatus": "ACTIVE",
									"AttributeDefinitions": [
										{
											"AttributeName": "id",
											"AttributeType": "S"
										},
										{
											"AttributeName": "name",
											"AttributeType": "S"
										}
									],
									"GlobalSecondaryIndexes": [
										{
											"IndexName": "nameGlobalIndex",
											"IndexStatus": "ACTIVE",
											"KeySchema": [
												{
													"AttributeName": "name",
													"KeyType": "HASH"
												}
											],
											"Projection": {
												"ProjectionType": "ALL"
											},
											"ProvisionedThroughput": {
												"ReadCapacityUnits": 1,
												"WriteCapacityUnits": 1
											}
										}
									]
								}
							});
							const model = dynamoose.model(tableName, {"id": String, "name": {"type": String}}, {"update": updateOption});
							await model.Model[internalProperties].pendingTaskPromise();
							await utils.set_immediate_promise();
							expect(updateTableParams).to.eql([
								{
									"GlobalSecondaryIndexUpdates": [
										{
											"Delete": {
												"IndexName": "nameGlobalIndex"
											}
										}
									],
									"TableName": "Cat"
								}
							]);
						});

						it("Should call updateTable to add multiple indexes correctly", async () => {
							const tableName = "Cat";
							let describeTableFunctionCalledTimes = 0;
							let testUpdateTableParams = {};
							describeTableFunction = () => {
								++describeTableFunctionCalledTimes;
								let obj;
								if (describeTableFunctionCalledTimes === 1) {
									obj = {
										"Table": {
											"ProvisionedThroughput": {
												"ReadCapacityUnits": 1,
												"WriteCapacityUnits": 1
											},
											"TableStatus": "ACTIVE"
										}
									};
								} else if (describeTableFunctionCalledTimes === 2) {
									testUpdateTableParams["0"] = [...updateTableParams];
									obj = {
										"Table": {
											"ProvisionedThroughput": {
												"ReadCapacityUnits": 1,
												"WriteCapacityUnits": 1
											},
											"TableStatus": "ACTIVE",
											"GlobalSecondaryIndexes": [
												{
													"IndexName": "nameGlobalIndex",
													"IndexStatus": "CREATING",
													"KeySchema": [
														{
															"AttributeName": "name",
															"KeyType": "HASH"
														}
													],
													"Projection": {
														"ProjectionType": "ALL"
													},
													"ProvisionedThroughput": {
														"ReadCapacityUnits": 1,
														"WriteCapacityUnits": 1
													}
												}
											]
										}
									};
								} else if (describeTableFunctionCalledTimes === 3) {
									obj = {
										"Table": {
											"ProvisionedThroughput": {
												"ReadCapacityUnits": 1,
												"WriteCapacityUnits": 1
											},
											"TableStatus": "ACTIVE",
											"GlobalSecondaryIndexes": [
												{
													"IndexName": "nameGlobalIndex",
													"IndexStatus": "ACTIVE",
													"KeySchema": [
														{
															"AttributeName": "name",
															"KeyType": "HASH"
														}
													],
													"Projection": {
														"ProjectionType": "ALL"
													},
													"ProvisionedThroughput": {
														"ReadCapacityUnits": 1,
														"WriteCapacityUnits": 1
													}
												}
											]
										}
									};
								} else if (describeTableFunctionCalledTimes === 4) {
									testUpdateTableParams["1"] = [...updateTableParams];
									obj = {
										"Table": {
											"ProvisionedThroughput": {
												"ReadCapacityUnits": 1,
												"WriteCapacityUnits": 1
											},
											"TableStatus": "ACTIVE",
											"GlobalSecondaryIndexes": [
												{
													"IndexName": "nameGlobalIndex",
													"IndexStatus": "ACTIVE",
													"KeySchema": [
														{
															"AttributeName": "name",
															"KeyType": "HASH"
														}
													],
													"Projection": {
														"ProjectionType": "ALL"
													},
													"ProvisionedThroughput": {
														"ReadCapacityUnits": 1,
														"WriteCapacityUnits": 1
													}
												},
												{
													"IndexName": "statusGlobalIndex",
													"IndexStatus": "CREATING",
													"KeySchema": [
														{
															"AttributeName": "status",
															"KeyType": "HASH"
														}
													],
													"Projection": {
														"ProjectionType": "ALL"
													},
													"ProvisionedThroughput": {
														"ReadCapacityUnits": 1,
														"WriteCapacityUnits": 1
													}
												}
											]
										}
									};
								} else if (describeTableFunctionCalledTimes >= 4) {
									obj = {
										"Table": {
											"ProvisionedThroughput": {
												"ReadCapacityUnits": 1,
												"WriteCapacityUnits": 1
											},
											"TableStatus": "ACTIVE",
											"GlobalSecondaryIndexes": [
												{
													"IndexName": "nameGlobalIndex",
													"IndexStatus": "ACTIVE",
													"KeySchema": [
														{
															"AttributeName": "name",
															"KeyType": "HASH"
														}
													],
													"Projection": {
														"ProjectionType": "ALL"
													},
													"ProvisionedThroughput": {
														"ReadCapacityUnits": 1,
														"WriteCapacityUnits": 1
													}
												},
												{
													"IndexName": "statusGlobalIndex",
													"IndexStatus": "ACTIVE",
													"KeySchema": [
														{
															"AttributeName": "status",
															"KeyType": "HASH"
														}
													],
													"Projection": {
														"ProjectionType": "ALL"
													},
													"ProvisionedThroughput": {
														"ReadCapacityUnits": 1,
														"WriteCapacityUnits": 1
													}
												}
											]
										}
									};
								}
								return Promise.resolve(obj);
							};
							const model = dynamoose.model(tableName, {"id": String, "name": {"type": String, "index": {"global": true}}, "status": {"type": String, "index": {"global": true}}}, {"update": updateOption});
							await model.Model[internalProperties].pendingTaskPromise();
							await utils.set_immediate_promise();
							expect(describeTableFunctionCalledTimes).to.eql(5);
							expect(utils.array_flatten(testUpdateTableParams["0"].map((a) => a.GlobalSecondaryIndexUpdates))).to.eql([{
								"Create": {
									"IndexName": "nameGlobalIndex",
									"KeySchema": [
										{
											"AttributeName": "name",
											"KeyType": "HASH"
										}
									],
									"Projection": {
										"ProjectionType": "ALL"
									},
									"ProvisionedThroughput": {
										"ReadCapacityUnits": 1,
										"WriteCapacityUnits": 1
									}
								}
							}]);
							expect(utils.array_flatten(testUpdateTableParams["1"].map((a) => a.GlobalSecondaryIndexUpdates))).to.eql([
								...testUpdateTableParams["0"][0].GlobalSecondaryIndexUpdates,
								{
									"Create": {
										"IndexName": "statusGlobalIndex",
										"KeySchema": [
											{
												"AttributeName": "status",
												"KeyType": "HASH"
											}
										],
										"Projection": {
											"ProjectionType": "ALL"
										},
										"ProvisionedThroughput": {
											"ReadCapacityUnits": 1,
											"WriteCapacityUnits": 1
										}
									}
								}
							]);
						});
					});
				});
			});
		});

		describe("Time To Live", () => {
			let updateTTLParams = [], describeTTL, describeTTLFunction;
			beforeEach(() => {
				dynamoose.model.defaults.set({
					"create": false,
					"update": true
				});
			});
			beforeEach(() => {
				updateTTLParams = [];
				dynamoose.aws.ddb.set({
					"describeTable": () => {
						return {
							"promise": () => Promise.resolve({
								"Table": {
									"ProvisionedThroughput": {
										"ReadCapacityUnits": 1,
										"WriteCapacityUnits": 1
									},
									"TableStatus": "ACTIVE"
								}
							})
						};
					},
					"updateTimeToLive": (params) => {
						updateTTLParams.push(params);
						return {
							"promise": () => Promise.resolve()
						};
					},
					"describeTimeToLive": () => {
						return describeTTLFunction ? describeTTLFunction() : {
							"promise": () => Promise.resolve(describeTTL)
						};
					}
				});
			});
			afterEach(() => {
				updateTTLParams = [];
				describeTTL = null;
				describeTTLFunction = null;
				dynamoose.aws.ddb.revert();
			});

			it("Should call updateTimeToLive with correct parameters if TTL is disabled", async () => {
				describeTTL = {"TimeToLiveDescription": {"TimeToLiveStatus": "DISABLED"}};
				const tableName = "Cat";
				dynamoose.model(tableName, {"id": String}, {"expires": 1000});
				await utils.set_immediate_promise();
				expect(updateTTLParams).to.eql([{
					"TableName": tableName,
					"TimeToLiveSpecification": {
						"Enabled": true,
						"AttributeName": "ttl"
					}
				}]);
			});

			it("Should not call updateTimeToLive with correct parameters if TTL is enabled", async () => {
				describeTTL = {"TimeToLiveDescription": {"TimeToLiveStatus": "ENABLED"}};
				const tableName = "Cat";
				dynamoose.model(tableName, {"id": String}, {"expires": 1000});
				await utils.set_immediate_promise();
				expect(updateTTLParams).to.eql([]);
			});

			it("Should not call updateTimeToLive with correct parameters if TTL is enabling", async () => {
				describeTTL = {"TimeToLiveDescription": {"TimeToLiveStatus": "ENABLING"}};
				const tableName = "Cat";
				dynamoose.model(tableName, {"id": String}, {"expires": 1000});
				await utils.set_immediate_promise();
				expect(updateTTLParams).to.eql([]);
			});

			it("Should call updateTimeToLive with correct parameters for custom attribute if TTL is disabling", async () => {
				const startTime = Date.now();
				let timesCalledDescribeTTL = 0;
				describeTTLFunction = () => {
					return {
						"promise": async () => {
							timesCalledDescribeTTL++;
							return Promise.resolve(timesCalledDescribeTTL < 2 ? {"TimeToLiveDescription": {"TimeToLiveStatus": "DISABLING"}} : {"TimeToLiveDescription": {"TimeToLiveStatus": "DISABLED"}});
						}
					};
				};
				const tableName = "Cat";
				const model = dynamoose.model(tableName, {"id": String}, {"expires": {"ttl": 1000, "attribute": "expires"}});
				await model.Model[internalProperties].pendingTaskPromise();
				expect(updateTTLParams).to.eql([{
					"TableName": tableName,
					"TimeToLiveSpecification": {
						"Enabled": true,
						"AttributeName": "expires"
					}
				}]);
				expect(timesCalledDescribeTTL).to.eql(2);
				expect(Date.now() - startTime).to.be.at.least(1000);
			});

			it("Should call updateTimeToLive with correct parameters for custom attribute if TTL is disabled", async () => {
				describeTTL = {"TimeToLiveDescription": {"TimeToLiveStatus": "DISABLED"}};
				const tableName = "Cat";
				dynamoose.model(tableName, {"id": String}, {"expires": {"ttl": 1000, "attribute": "expires"}});
				await utils.set_immediate_promise();
				expect(updateTTLParams).to.eql([{
					"TableName": tableName,
					"TimeToLiveSpecification": {
						"Enabled": true,
						"AttributeName": "expires"
					}
				}]);
			});

			it("Should not call updateTimeToLive if no expires", async () => {
				const tableName = "Cat";
				dynamoose.model(tableName, {"id": String});
				await utils.set_immediate_promise();
				expect(updateTTLParams).to.eql([]);
			});
		});
	});

	describe("Model.get", () => {
		let User, getItemParams, getItemFunction;
		beforeEach(() => {
			User = dynamoose.model("User", {"id": Number, "name": String});
			getItemParams = null;
			getItemFunction = null;
			dynamoose.aws.ddb.set({
				"getItem": (params) => {
					getItemParams = params;
					return {"promise": getItemFunction};
				}
			});
		});
		afterEach(() => {
			User = null;
			getItemParams = null;
			getItemFunction = null;
			dynamoose.aws.ddb.revert();
		});

		it("Should be a function", () => {
			expect(User.get).to.be.a("function");
		});

		const functionCallTypes = [
			{"name": "Promise", "func": (Model) => Model.get},
			{"name": "Callback", "func": (Model) => util.promisify(Model.get)}
		];

		functionCallTypes.forEach((callType) => {
			describe(callType.name, () => {
				it("Should send correct params to getItem", async () => {
					getItemFunction = () => Promise.resolve({"Item": {"id": {"N": "1"}, "name": {"S": "Charlie"}}});
					await callType.func(User).bind(User)(1);
					expect(getItemParams).to.be.an("object");
					expect(getItemParams).to.eql({
						"Key": {
							"id": {
								"N": "1"
							}
						},
						"TableName": "User"
					});
				});

				it("Should send consistent (false) to getItem", async () => {
					getItemFunction = () => Promise.resolve({"Item": {"id": {"N": "1"}, "name": {"S": "Charlie"}}});
					await callType.func(User).bind(User)(1, {"consistent": false});
					expect(getItemParams).to.be.an("object");
					expect(getItemParams).to.eql({
						"Key": {
							"id": {
								"N": "1"
							}
						},
						"TableName": "User",
						"ConsistentRead": false
					});
				});

				it("Should send consistent (true) to getItem", async () => {
					getItemFunction = () => Promise.resolve({"Item": {"id": {"N": "1"}, "name": {"S": "Charlie"}}});
					await callType.func(User).bind(User)(1, {"consistent": true});
					expect(getItemParams).to.be.an("object");
					expect(getItemParams).to.eql({
						"Key": {
							"id": {
								"N": "1"
							}
						},
						"TableName": "User",
						"ConsistentRead": true
					});
				});

				it("Should get consistent (false) back in request", async () => {
					const result = await callType.func(User).bind(User)(1, {"return": "request", "consistent": true});
					expect(getItemParams).to.not.exist;
					expect(result).to.eql({
						"Key": {"id": {"N": "1"}},
						"TableName": "User",
						"ConsistentRead": true
					});
				});

				it("Should get consistent (true) back in request", async () => {
					const result = await callType.func(User).bind(User)(1, {"return": "request", "consistent": false});
					expect(getItemParams).to.not.exist;
					expect(result).to.eql({
						"Key": {"id": {"N": "1"}},
						"TableName": "User",
						"ConsistentRead": false
					});
				});

				it("Should send correct params to getItem if we pass in an object", async () => {
					getItemFunction = () => Promise.resolve({"Item": {"id": {"N": "1"}, "name": {"S": "Charlie"}}});
					await callType.func(User).bind(User)({"id": 1});
					expect(getItemParams).to.be.an("object");
					expect(getItemParams).to.eql({
						"Key": {
							"id": {
								"N": "1"
							}
						},
						"TableName": "User"
					});
				});

				it("Should send correct params to getItem if we only request a certain attribute", async () => {
					getItemFunction = () => Promise.resolve({"Item": {"id": {"N": "1"}, "name": {"S": "Charlie"}}});
					await callType.func(User).bind(User)({"id": 1}, {"attributes": ["id"]});
					expect(getItemParams).to.be.an("object");
					expect(getItemParams).to.eql({
						"Key": {
							"id": {
								"N": "1"
							}
						},
						"TableName": "User",
						"ProjectionExpression": "#a0",
						"ExpressionAttributeNames": {
							"#a0": "id"
						}
					});
				});

				it("Should send correct params to getItem if we request certain attributes", async () => {
					getItemFunction = () => Promise.resolve({"Item": {"id": {"N": "1"}, "name": {"S": "Charlie"}}});
					await callType.func(User).bind(User)({"id": 1}, {"attributes": ["id", "name"]});
					expect(getItemParams).to.be.an("object");
					expect(getItemParams).to.eql({
						"Key": {
							"id": {
								"N": "1"
							}
						},
						"TableName": "User",
						"ProjectionExpression": "#a0, #a1",
						"ExpressionAttributeNames": {
							"#a0": "id",
							"#a1": "name"
						}
					});
				});

				it("Should send correct params to getItem if we pass in an object with range key", async () => {
					getItemFunction = () => Promise.resolve({"Item": {"id": {"N": "1"}, "name": {"S": "Charlie"}}});
					User = dynamoose.model("User", {"id": Number, "name": {"type": String, "rangeKey": true}});
					await callType.func(User).bind(User)({"id": 1, "name": "Charlie"});
					expect(getItemParams).to.be.an("object");
					expect(getItemParams).to.eql({
						"Key": {
							"id": {
								"N": "1"
							},
							"name": {
								"S": "Charlie"
							}
						},
						"TableName": "User"
					});
				});

				it("Should send correct params to getItem if we pass in an entire object with unnecessary attributes", async () => {
					getItemFunction = () => Promise.resolve({"Item": {"id": {"N": "1"}, "name": {"S": "Charlie"}}});
					await callType.func(User).bind(User)({"id": 1, "name": "Charlie"});
					expect(getItemParams).to.be.an("object");
					expect(getItemParams).to.eql({
						"Key": {
							"id": {
								"N": "1"
							}
						},
						"TableName": "User"
					});
				});

				it("Should return object with correct values", async () => {
					getItemFunction = () => Promise.resolve({"Item": {"id": {"N": "1"}, "name": {"S": "Charlie"}}});
					const user = await callType.func(User).bind(User)(1);
					expect(user).to.be.an("object");
					expect(Object.keys(user)).to.eql(["id", "name"]);
					expect(user.id).to.eql(1);
					expect(user.name).to.eql("Charlie");
				});

				it("Should return object that is an instance of Item", async () => {
					getItemFunction = () => Promise.resolve({"Item": {"id": {"N": "1"}, "name": {"S": "Charlie"}}});
					const user = await callType.func(User).bind(User)(1);
					expect(user).to.be.an.instanceof(User);
				});

				it("Should return request if return request setting is set", async () => {
					const result = await callType.func(User).bind(User)(1, {"return": "request"});
					expect(getItemParams).to.not.exist;
					expect(result).to.eql({
						"Key": {"id": {"N": "1"}},
						"TableName": "User"
					});
				});

				it("Should return undefined for expired object", async () => {
					User = dynamoose.model("User", {"id": Number}, {"expires": {"ttl": 1000, "items": {"returnExpired": false}}});
					getItemFunction = () => Promise.resolve({"Item": {"id": {"N": "1"}, "ttl": {"N": "1"}}});
					const user = await callType.func(User).bind(User)(1);
					expect(user).to.eql(undefined);
				});

				it("Should return expired object if returnExpired is not set", async () => {
					User = dynamoose.model("User", {"id": Number}, {"expires": 1000});
					getItemFunction = () => Promise.resolve({"Item": {"id": {"N": "1"}, "ttl": {"N": "1"}}});
					const user = await callType.func(User).bind(User)(1);
					expect(user).to.be.an("object");
					expect(Object.keys(user)).to.eql(["id", "ttl"]);
					expect(user.id).to.eql(1);
					expect(user.ttl).to.eql(new Date(1000));
				});

				it("Should return object with correct values with saveUnknown", async () => {
					User = dynamoose.model("User", new dynamoose.Schema({"id": Number}, {"saveUnknown": true}));
					getItemFunction = () => Promise.resolve({"Item": {"id": {"N": "1"}, "hello": {"S": "world"}}});
					const user = await callType.func(User).bind(User)(1);
					expect(user).to.be.an("object");
					expect(Object.keys(user)).to.eql(["id", "hello"]);
					expect(user.id).to.eql(1);
					expect(user.hello).to.eql("world");
				});

				it("Should return object with correct values for string set", async () => {
					User = dynamoose.model("User", {"id": Number, "friends": {"type": Set, "schema": [String]}});
					getItemFunction = () => Promise.resolve({"Item": {"id": {"N": "1"}, "friends": {"SS": ["Charlie", "Bob"]}}});
					const user = await callType.func(User).bind(User)(1);
					expect(user).to.be.an("object");
					expect(Object.keys(user)).to.eql(["id", "friends"]);
					expect(user.id).to.eql(1);
					expect(user.friends).to.eql(new Set(["Charlie", "Bob"]));
				});

				it("Should return object with correct values for string set with saveUnknown", async () => {
					User = dynamoose.model("User", new dynamoose.Schema({"id": Number}, {"saveUnknown": true}));
					getItemFunction = () => Promise.resolve({"Item": {"id": {"N": "1"}, "friends": {"SS": ["Charlie", "Bob"]}}});
					const user = await callType.func(User).bind(User)(1);
					expect(user).to.be.an("object");
					expect(Object.keys(user)).to.eql(["id", "friends"]);
					expect(user.id).to.eql(1);
					expect(user.friends).to.eql(new Set(["Charlie", "Bob"]));
				});

				it("Should return object with correct values for number set", async () => {
					User = dynamoose.model("User", {"id": Number, "numbers": {"type": Set, "schema": [Number]}});
					getItemFunction = () => Promise.resolve({"Item": {"id": {"N": "1"}, "numbers": {"NS": ["5", "7"]}}});
					const user = await callType.func(User).bind(User)(1);
					expect(user).to.be.an("object");
					expect(Object.keys(user)).to.eql(["id", "numbers"]);
					expect(user.id).to.eql(1);
					expect(user.numbers).to.eql(new Set([5, 7]));
				});

				it("Should return object with correct values for number set with saveUnknown", async () => {
					User = dynamoose.model("User", new dynamoose.Schema({"id": Number}, {"saveUnknown": true}));
					getItemFunction = () => Promise.resolve({"Item": {"id": {"N": "1"}, "numbers": {"NS": ["5", "7"]}}});
					const user = await callType.func(User).bind(User)(1);
					expect(user).to.be.an("object");
					expect(Object.keys(user)).to.eql(["id", "numbers"]);
					expect(user.id).to.eql(1);
					expect(user.numbers).to.eql(new Set([5, 7]));
				});

				it("Should return object with correct values for date set", async () => {
					User = dynamoose.model("User", {"id": Number, "times": {"type": Set, "schema": [Date]}});
					const time = new Date();
					getItemFunction = () => Promise.resolve({"Item": {"id": {"N": "1"}, "times": {"NS": [time.getTime(), 0]}}});
					const user = await callType.func(User).bind(User)(1);
					expect(user).to.be.an("object");
					expect(Object.keys(user)).to.eql(["id", "times"]);
					expect(user.id).to.eql(1);
					expect(user.times).to.eql(new Set([time, new Date(0)]));
				});

				it("Should return object with correct values for buffer", async () => {
					User = dynamoose.model("User", {"id": Number, "data": Buffer});
					getItemFunction = () => Promise.resolve({"Item": {"id": {"N": "1"}, "data": {"B": Buffer.from("testdata")}}});
					const user = await callType.func(User).bind(User)(1);
					expect(user).to.be.an("object");
					expect(Object.keys(user)).to.eql(["id", "data"]);
					expect(user.id).to.eql(1);
					expect(user.data).to.eql(Buffer.from("testdata"));
				});

				it("Should return object with correct values for buffer set", async () => {
					User = dynamoose.model("User", {"id": Number, "data": {"type": Set, "schema": [Buffer]}});
					getItemFunction = () => Promise.resolve({"Item": {"id": {"N": "1"}, "data": {"BS": [Buffer.from("testdata"), Buffer.from("testdata2")]}}});
					const user = await callType.func(User).bind(User)(1);
					expect(user).to.be.an("object");
					expect(Object.keys(user)).to.eql(["id", "data"]);
					expect(user.id).to.eql(1);
					expect(user.data).to.eql(new Set([Buffer.from("testdata"), Buffer.from("testdata2")]));
				});

				it("Should return object with correct values for buffer set with saveUnknown", async () => {
					User = dynamoose.model("User", new dynamoose.Schema({"id": Number}, {"saveUnknown": true}));
					getItemFunction = () => Promise.resolve({"Item": {"id": {"N": "1"}, "data": {"BS": [Buffer.from("testdata"), Buffer.from("testdata2")]}}});
					const user = await callType.func(User).bind(User)(1);
					expect(user).to.be.an("object");
					expect(Object.keys(user)).to.eql(["id", "data"]);
					expect(user.id).to.eql(1);
					expect(user.data).to.eql(new Set([Buffer.from("testdata"), Buffer.from("testdata2")]));
				});

				it("Should return object with correct values if using custom types", async () => {
					User = dynamoose.model("User", {"id": Number, "name": String, "birthday": Date});
					getItemFunction = () => Promise.resolve({"Item": {"id": {"N": "1"}, "name": {"S": "Charlie"}, "birthday": {"N": "1"}}});
					const user = await callType.func(User).bind(User)(1);
					expect(user).to.be.an("object");
					expect(Object.keys(user)).to.eql(["id", "name", "birthday"]);
					expect(user.id).to.eql(1);
					expect(user.name).to.eql("Charlie");
					expect(user.birthday).to.eql(new Date(1));
				});

				it("Should return object with correct values if using custom types but value doesn't exist", async () => {
					User = dynamoose.model("User", {"id": Number, "name": String, "birthday": Date});
					getItemFunction = () => Promise.resolve({"Item": {"id": {"N": "1"}, "name": {"S": "Charlie"}}});
					const user = await callType.func(User).bind(User)(1);
					expect(user).to.be.an("object");
					expect(Object.keys(user)).to.eql(["id", "name"]);
					expect(user.id).to.eql(1);
					expect(user.name).to.eql("Charlie");
					expect(user.birthday).to.not.exist;
				});

				it("Should throw type mismatch error if passing in wrong type with custom type", () => {
					User = dynamoose.model("User", {"id": Number, "name": String, "birthday": Date});
					getItemFunction = () => Promise.resolve({"Item": {"id": {"N": "1"}, "name": {"S": "Charlie"}, "birthday": {"S": "Hello World"}}});

					return expect(callType.func(User).bind(User)(1)).to.be.rejectedWith("Expected birthday to be of type date, instead found type string.");
				});

				it("Should return object with correct values with object property", async () => {
					User = dynamoose.model("User", {"id": Number, "address": {"type": Object, "schema": {"street": String, "country": {"type": String, "required": true}}}});
					getItemFunction = () => Promise.resolve({"Item": {"id": {"N": "1"}, "address": {"M": {"street": {"S": "hello"}, "country": {"S": "world"}}}}});
					const user = await callType.func(User).bind(User)(1);
					expect(user).to.be.an("object");
					expect(Object.keys(user)).to.eql(["id", "address"]);
					expect(user.id).to.eql(1);
					expect(user.address).to.eql({"street": "hello", "country": "world"});
				});

				it("Should return object with correct values with object property with elements that don't exist in schema", async () => {
					User = dynamoose.model("User", {"id": Number, "address": {"type": Object, "schema": {"street": String, "country": {"type": String, "required": true}}}});
					getItemFunction = () => Promise.resolve({"Item": {"id": {"N": "1"}, "address": {"M": {"zip": {"N": "12345"}, "country": {"S": "world"}}}}});
					const user = await callType.func(User).bind(User)(1);
					expect(user).to.be.an("object");
					expect(Object.keys(user)).to.eql(["id", "address"]);
					expect(user.id).to.eql(1);
					expect(user.address).to.eql({"country": "world"});
				});

				it("Should throw type mismatch error if passing in wrong type with custom type for object", () => {
					User = dynamoose.model("User", {"id": Number, "address": {"type": Object, "schema": {"street": String, "country": {"type": String, "required": true}}}});
					getItemFunction = () => Promise.resolve({"Item": {"id": {"N": "1"}, "address": {"S": "test"}}});

					return expect(callType.func(User).bind(User)(1)).to.be.rejectedWith("Expected address to be of type object, instead found type string.");
				});

				it("Should throw type mismatch error if passing in wrong type for nested object attribute", () => {
					User = dynamoose.model("User", {"id": Number, "address": {"type": Object, "schema": {"street": String, "country": {"type": String, "required": true}}}});
					getItemFunction = () => Promise.resolve({"Item": {"id": {"N": "1"}, "address": {"M": {"country": {"BOOL": true}}}}});

					return expect(callType.func(User).bind(User)(1)).to.be.rejectedWith("Expected address.country to be of type string, instead found type boolean.");
				});

				it("Should return object with correct values with object property and saveUnknown set to true", async () => {
					User = dynamoose.model("User", new dynamoose.Schema({"id": Number, "address": Object}, {"saveUnknown": true}));
					getItemFunction = () => Promise.resolve({"Item": {"id": {"N": "1"}, "address": {"M": {"zip": {"N": "12345"}, "country": {"S": "world"}}}}});
					const user = await callType.func(User).bind(User)(1);
					expect(user).to.be.an("object");
					expect(Object.keys(user)).to.eql(["id", "address"]);
					expect(user.id).to.eql(1);
					expect(user.address).to.eql({"country": "world", "zip": 12345});
				});

				it("Should return object with correct values with multiple nested object properties and saveUnknown set to true", async () => {
					User = dynamoose.model("User", new dynamoose.Schema({"id": Number, "address": Object}, {"saveUnknown": true}));
					getItemFunction = () => Promise.resolve({"Item": {"id": {"N": "1"}, "address": {"M": {"data": {"M": {"country": {"S": "world"}}}, "name": {"S": "Home"}}}}});
					const user = await callType.func(User).bind(User)(1);
					expect(user).to.be.an("object");
					expect(Object.keys(user)).to.eql(["id", "address"]);
					expect(user.id).to.eql(1);
					expect(user.address).to.eql({"data": {"country": "world"}, "name": "Home"});
				});

				it("Should return object with correct values with multiple nested object properties", async () => {
					User = dynamoose.model("User", {"id": Number, "address": {"type": Object, "schema": {"data": {"type": Object, "schema": {"country": String}}, "name": String}}});
					getItemFunction = () => Promise.resolve({"Item": {"id": {"N": "1"}, "address": {"M": {"data": {"M": {"country": {"S": "world"}}}, "name": {"S": "Home"}}}}});
					const user = await callType.func(User).bind(User)(1);
					expect(user).to.be.an("object");
					expect(Object.keys(user)).to.eql(["id", "address"]);
					expect(user.id).to.eql(1);
					expect(user.address).to.eql({"data": {"country": "world"}, "name": "Home"});
				});

				it("Should return correct object for array properties", async () => {
					User = dynamoose.model("User", {"id": Number, "friends": {"type": Array, "schema": [String]}});
					getItemFunction = () => Promise.resolve({"Item": {"id": {"N": "1"}, "friends": {"L": [{"S": "Tim"}, {"S": "Bob"}]}}});
					const user = await callType.func(User).bind(User)(1);
					expect(user).to.be.an("object");
					expect(Object.keys(user)).to.eql(["id", "friends"]);
					expect(user.id).to.eql(1);
					expect(user.friends).to.eql(["Tim", "Bob"]);
				});

				it("Should return correct object with array and objects within array", async () => {
					User = dynamoose.model("User", {"id": Number, "friends": {"type": Array, "schema": [{"type": Object, "schema": {"id": Number, "name": String}}]}});
					getItemFunction = () => Promise.resolve({"Item": {"id": {"N": "1"}, "friends": {"L": [{"M": {"name": {"S": "Tim"}, "id": {"N": "1"}}}, {"M": {"name": {"S": "Bob"}, "id": {"N": "2"}}}]}}});
					const user = await callType.func(User).bind(User)(1);
					expect(user).to.be.an("object");
					expect(Object.keys(user)).to.eql(["id", "friends"]);
					expect(user.id).to.eql(1);
					expect(user.friends).to.eql([{"name": "Tim", "id": 1}, {"name": "Bob", "id": 2}]);
				});

				it("Should return correct object if attribute has a get function", async () => {
					User = dynamoose.model("User", {"id": Number, "name": {"type": String, "get": (val) => `${val}-get`}});
					getItemFunction = () => Promise.resolve({"Item": {"id": {"N": "1"}, "name": {"S": "Charlie"}}});
					const user = await callType.func(User).bind(User)(1);
					expect(user).to.be.an("object");
					expect(Object.keys(user)).to.eql(["id", "name"]);
					expect(user.id).to.eql(1);
					expect(user.name).to.eql("Charlie-get");
				});

				it("Should return correct object if attribute has an async get function", async () => {
					User = dynamoose.model("User", {"id": Number, "name": {"type": String, "get": async (val) => `${val}-get`}});
					getItemFunction = () => Promise.resolve({"Item": {"id": {"N": "1"}, "name": {"S": "Charlie"}}});
					const user = await callType.func(User).bind(User)(1);
					expect(user).to.be.an("object");
					expect(Object.keys(user)).to.eql(["id", "name"]);
					expect(user.id).to.eql(1);
					expect(user.name).to.eql("Charlie-get");
				});

				describe("Populate", () => {
					it("Should not populate item automatically", async () => {
						let getItemTimesCalled = 0;

						User = dynamoose.model("User", {"id": Number, "name": String, "parent": dynamoose.model("Parent", {"id": Number, "data": String})});
						dynamoose.aws.ddb.set({
							"getItem": (params) => {
								getItemTimesCalled++;
								return {"promise": () => params.Key.id.N === "1" ? {"Item": {"id": {"N": "1"}, "name": {"S": "Charlie"}, "parent": {"N": "2"}}} : {"Item": {"id": {"N": "2"}, "name": {"S": "Bob"}}}};
							}
						});
						const user = await callType.func(User).bind(User)(1);
						expect(user.toJSON()).to.eql({
							"id": 1,
							"name": "Charlie",
							"parent": 2
						});
						expect(getItemTimesCalled).to.eql(1);
					});

					it("Should not populate item automatically if schema property is object", async () => {
						let getItemTimesCalled = 0;

						User = dynamoose.model("User", {"id": Number, "name": String, "parent": {"type": dynamoose.model("Parent", {"id": Number, "data": String})}});
						dynamoose.aws.ddb.set({
							"getItem": (params) => {
								getItemTimesCalled++;
								return {"promise": () => params.Key.id.N === "1" ? {"Item": {"id": {"N": "1"}, "name": {"S": "Charlie"}, "parent": {"N": "2"}}} : {"Item": {"id": {"N": "2"}, "name": {"S": "Bob"}}}};
							}
						});
						const user = await callType.func(User).bind(User)(1);
						expect(user.toJSON()).to.eql({
							"id": 1,
							"name": "Charlie",
							"parent": 2
						});
						expect(getItemTimesCalled).to.eql(1);
					});

					it("Should not populate item automatically when schema property is dynamoose.THIS", async () => {
						let getItemTimesCalled = 0;

						User = dynamoose.model("User", {"id": Number, "name": String, "parent": dynamoose.THIS});
						dynamoose.aws.ddb.set({
							"getItem": (params) => {
								getItemTimesCalled++;
								return {"promise": () => params.Key.id.N === "1" ? {"Item": {"id": {"N": "1"}, "name": {"S": "Charlie"}, "parent": {"N": "2"}}} : {"Item": {"id": {"N": "2"}, "name": {"S": "Bob"}}}};
							}
						});
						const user = await callType.func(User).bind(User)(1);
						expect(user.toJSON()).to.eql({
							"id": 1,
							"name": "Charlie",
							"parent": 2
						});
						expect(getItemTimesCalled).to.eql(1);
					});

					it("Should not populate item automatically when schema property is dynamoose.THIS if schema property is object", async () => {
						let getItemTimesCalled = 0;

						User = dynamoose.model("User", {"id": Number, "name": String, "parent": {"type": dynamoose.THIS}});
						dynamoose.aws.ddb.set({
							"getItem": (params) => {
								getItemTimesCalled++;
								return {"promise": () => params.Key.id.N === "1" ? {"Item": {"id": {"N": "1"}, "name": {"S": "Charlie"}, "parent": {"N": "2"}}} : {"Item": {"id": {"N": "2"}, "name": {"S": "Bob"}}}};
							}
						});
						const user = await callType.func(User).bind(User)(1);
						expect(user.toJSON()).to.eql({
							"id": 1,
							"name": "Charlie",
							"parent": 2
						});
						expect(getItemTimesCalled).to.eql(1);
					});

					it("Should not populate item automatically when using set", async () => {
						let getItemTimesCalled = 0;

						User = dynamoose.model("User", {"id": Number, "name": String, "parent": {"type": Set, "schema": [dynamoose.model("Parent", {"id": Number, "data": String})]}});
						dynamoose.aws.ddb.set({
							"getItem": (params) => {
								getItemTimesCalled++;
								return {"promise": () => params.Key.id.N === "1" ? {"Item": {"id": {"N": "1"}, "name": {"S": "Charlie"}, "parent": {"NS": ["2"]}}} : {"Item": {"id": {"N": "2"}, "name": {"S": "Bob"}}}};
							}
						});
						const user = await callType.func(User).bind(User)(1);
						expect(user.id).to.eql(1);
						expect(user.name).to.eql("Charlie");
						expect(user.parent).to.eql(new Set([2]));
						expect(Object.keys(user.toJSON())).to.eql(["id", "name", "parent"]);
						expect(getItemTimesCalled).to.eql(1);
					});

					it("Should not populate item automatically when using set if schema property is object", async () => {
						let getItemTimesCalled = 0;

						User = dynamoose.model("User", {"id": Number, "name": String, "parent": {"type": Set, "schema": [{"type": dynamoose.model("Parent", {"id": Number, "data": String})}]}});
						dynamoose.aws.ddb.set({
							"getItem": (params) => {
								getItemTimesCalled++;
								return {"promise": () => params.Key.id.N === "1" ? {"Item": {"id": {"N": "1"}, "name": {"S": "Charlie"}, "parent": {"NS": ["2"]}}} : {"Item": {"id": {"N": "2"}, "name": {"S": "Bob"}}}};
							}
						});
						const user = await callType.func(User).bind(User)(1);
						expect(user.id).to.eql(1);
						expect(user.name).to.eql("Charlie");
						expect(user.parent).to.eql(new Set([2]));
						expect(Object.keys(user.toJSON())).to.eql(["id", "name", "parent"]);
						expect(getItemTimesCalled).to.eql(1);
					});

					it("Should not populate item automatically when using set when schema property is dynamoose.THIS", async () => {
						let getItemTimesCalled = 0;

						User = dynamoose.model("User", {"id": Number, "name": String, "parent": {"type": Set, "schema": [dynamoose.THIS]}});
						dynamoose.aws.ddb.set({
							"getItem": (params) => {
								getItemTimesCalled++;
								return {"promise": () => params.Key.id.N === "1" ? {"Item": {"id": {"N": "1"}, "name": {"S": "Charlie"}, "parent": {"NS": ["2"]}}} : {"Item": {"id": {"N": "2"}, "name": {"S": "Bob"}}}};
							}
						});
						const user = await callType.func(User).bind(User)(1);
						expect(user.id).to.eql(1);
						expect(user.name).to.eql("Charlie");
						expect(user.parent).to.eql(new Set([2]));
						expect(Object.keys(user.toJSON())).to.eql(["id", "name", "parent"]);
						expect(getItemTimesCalled).to.eql(1);
					});

					it("Should not populate item automatically when using set when schema property is dynamoose.THIS if schema property is object", async () => {
						let getItemTimesCalled = 0;

						User = dynamoose.model("User", {"id": Number, "name": String, "parent": {"type": Set, "schema": [{"type": dynamoose.THIS}]}});
						dynamoose.aws.ddb.set({
							"getItem": (params) => {
								getItemTimesCalled++;
								return {"promise": () => params.Key.id.N === "1" ? {"Item": {"id": {"N": "1"}, "name": {"S": "Charlie"}, "parent": {"NS": ["2"]}}} : {"Item": {"id": {"N": "2"}, "name": {"S": "Bob"}}}};
							}
						});
						const user = await callType.func(User).bind(User)(1);
						expect(user.id).to.eql(1);
						expect(user.name).to.eql("Charlie");
						expect(user.parent).to.eql(new Set([2]));
						expect(Object.keys(user.toJSON())).to.eql(["id", "name", "parent"]);
						expect(getItemTimesCalled).to.eql(1);
					});

					it("Should not populate item automatically when using array", async () => {
						let getItemTimesCalled = 0;

						User = dynamoose.model("User", {"id": Number, "name": String, "parent": {"type": Array, "schema": [dynamoose.model("Parent", {"id": Number, "data": String})]}});
						dynamoose.aws.ddb.set({
							"getItem": (params) => {
								getItemTimesCalled++;
								return {"promise": () => params.Key.id.N === "1" ? {"Item": {"id": {"N": "1"}, "name": {"S": "Charlie"}, "parent": {"L": [{"N": "2"}]}}} : {"Item": {"id": {"N": "2"}, "name": {"S": "Bob"}}}};
							}
						});
						const user = await callType.func(User).bind(User)(1);
						expect(user.toJSON()).to.eql({
							"id": 1,
							"name": "Charlie",
							"parent": [2]
						});
						expect(getItemTimesCalled).to.eql(1);
					});

					it("Should not populate item automatically when using array if schema property is object", async () => {
						let getItemTimesCalled = 0;

						User = dynamoose.model("User", {"id": Number, "name": String, "parent": {"type": Array, "schema": [{"type": dynamoose.model("Parent", {"id": Number, "data": String})}]}});
						dynamoose.aws.ddb.set({
							"getItem": (params) => {
								getItemTimesCalled++;
								return {"promise": () => params.Key.id.N === "1" ? {"Item": {"id": {"N": "1"}, "name": {"S": "Charlie"}, "parent": {"L": [{"N": "2"}]}}} : {"Item": {"id": {"N": "2"}, "name": {"S": "Bob"}}}};
							}
						});
						const user = await callType.func(User).bind(User)(1);
						expect(user.toJSON()).to.eql({
							"id": 1,
							"name": "Charlie",
							"parent": [2]
						});
						expect(getItemTimesCalled).to.eql(1);
					});

					it("Should not populate item automatically when using array when schema property is dynamoose.THIS", async () => {
						let getItemTimesCalled = 0;

						User = dynamoose.model("User", {"id": Number, "name": String, "parent": {"type": Array, "schema": [dynamoose.THIS]}});
						dynamoose.aws.ddb.set({
							"getItem": (params) => {
								getItemTimesCalled++;
								return {"promise": () => params.Key.id.N === "1" ? {"Item": {"id": {"N": "1"}, "name": {"S": "Charlie"}, "parent": {"L": [{"N": "2"}]}}} : {"Item": {"id": {"N": "2"}, "name": {"S": "Bob"}}}};
							}
						});
						const user = await callType.func(User).bind(User)(1);
						expect(user.toJSON()).to.eql({
							"id": 1,
							"name": "Charlie",
							"parent": [2]
						});
						expect(getItemTimesCalled).to.eql(1);
					});

					it("Should not populate item automatically when using array when schema property is dynamoose.THIS if schema property is object", async () => {
						let getItemTimesCalled = 0;

						User = dynamoose.model("User", {"id": Number, "name": String, "parent": {"type": Array, "schema": [{"type": dynamoose.THIS}]}});
						dynamoose.aws.ddb.set({
							"getItem": (params) => {
								getItemTimesCalled++;
								return {"promise": () => params.Key.id.N === "1" ? {"Item": {"id": {"N": "1"}, "name": {"S": "Charlie"}, "parent": {"L": [{"N": "2"}]}}} : {"Item": {"id": {"N": "2"}, "name": {"S": "Bob"}}}};
							}
						});
						const user = await callType.func(User).bind(User)(1);
						expect(user.toJSON()).to.eql({
							"id": 1,
							"name": "Charlie",
							"parent": [2]
						});
						expect(getItemTimesCalled).to.eql(1);
					});

					it("Should autopopulate if model settings have populate set", async () => {
						User = dynamoose.model("User", {"id": Number, "name": String, "parent": dynamoose.THIS}, {"populate": "*"});
						dynamoose.aws.ddb.set({
							"getItem": (params) => {
								return {"promise": () => params.Key.id.N === "1" ? {"Item": {"id": {"N": "1"}, "name": {"S": "Charlie"}, "parent": {"N": "2"}}} : {"Item": {"id": {"N": "2"}, "name": {"S": "Bob"}}}};
							}
						});
						const user = await callType.func(User).bind(User)(1);
						expect(user.toJSON()).to.eql({
							"id": 1,
							"name": "Charlie",
							"parent": {
								"id": 2,
								"name": "Bob"
							}
						});
					});
				});

				it("Should throw error if DynamoDB responds with error", () => {
					getItemFunction = () => Promise.reject({"error": "Error"});

					return expect(callType.func(User).bind(User)(1)).to.be.rejectedWith({"error": "Error"});
				});

				it("Should return undefined if no object exists in DynamoDB", async () => {
					getItemFunction = () => Promise.resolve({});
					const user = await callType.func(User).bind(User)(1);
					expect(user).to.eql(undefined);
				});

				it("Should return object with correct values if Dynamo object consists properties that don't exist in schema", async () => {
					getItemFunction = () => Promise.resolve({"Item": {"id": {"N": "1"}, "name": {"S": "Charlie"}, "hello": {"S": "world"}}});
					const user = await callType.func(User).bind(User)(1);
					expect(user).to.be.an("object");
					expect(Object.keys(user)).to.eql(["id", "name"]);
					expect(user.id).to.eql(1);
					expect(user.name).to.eql("Charlie");
				});

				it("Should return object with correct combine attribute without modifying", async () => {
					User = dynamoose.model("User", {"id": Number, "data1": String, "data2": String, "combine": {"type": {"value": "Combine", "settings": {"attributes": ["data1", "data2"]}}}});
					getItemFunction = () => Promise.resolve({"Item": {"id": {"N": "1"}, "data1": {"S": "hello"}, "data2": {"S": "world"}, "combine": {"S": "random"}}});
					const user = await callType.func(User).bind(User)(1);
					expect(user).to.be.an("object");
					expect(Object.keys(user)).to.eql(["id", "data1", "data2", "combine"]);
					expect(user.id).to.eql(1);
					expect(user.data1).to.eql("hello");
					expect(user.data2).to.eql("world");
					expect(user.combine).to.eql("random");
				});

				it("Should throw error if Dynamo object contains properties that have type mismatch with schema", () => {
					User = dynamoose.model("User", {"id": Number, "name": String, "age": Number});
					getItemFunction = () => Promise.resolve({"Item": {"id": {"N": "1"}, "name": {"S": "Charlie"}, "age": {"S": "Hello World"}}});

					return expect(callType.func(User).bind(User)(1)).to.be.rejectedWith("Expected age to be of type number, instead found type string.");
				});

				it("Should wait for model to be ready prior to running DynamoDB API call", async () => {
					let calledGetItem = false;
					getItemFunction = () => {
						calledGetItem = true; return Promise.resolve({"Item": {"id": {"N": "1"}, "name": {"S": "Charlie"}}});
					};
					let describeTableResponse = {
						"Table": {"TableStatus": "CREATING"}
					};
					dynamoose.aws.ddb.set({
						"describeTable": () => ({
							"promise": () => Promise.resolve(describeTableResponse)
						}),
						"getItem": () => ({
							"promise": getItemFunction
						})
					});
					const model = dynamoose.model("User", {"id": Number, "name": String}, {"waitForActive": {"enabled": true, "check": {"frequency": 0, "timeout": 100}}});
					await utils.set_immediate_promise();

					let user;
					callType.func(model).bind(model)(1).then((item) => user = item);

					await utils.set_immediate_promise();
					expect(calledGetItem).to.be.false;
					expect(user).to.not.exist;
					expect(model.Model[internalProperties].pendingTasks.length).to.eql(1);

					describeTableResponse = {
						"Table": {"TableStatus": "ACTIVE"}
					};
					await model.Model[internalProperties].pendingTaskPromise();
					await utils.set_immediate_promise();
					expect(calledGetItem).to.be.true;
					expect({...user}).to.eql({"id": 1, "name": "Charlie"});
				});
			});
		});
	});

	describe("Model.batchGet", () => {
		let User, params, promiseFunction;
		beforeEach(() => {
			User = dynamoose.model("User", {"id": Number, "name": String});
			params = null;
			promiseFunction = null;
			dynamoose.aws.ddb.set({
				"batchGetItem": (paramsB) => {
					params = paramsB;
					return {"promise": promiseFunction};
				}
			});
		});
		afterEach(() => {
			User = null;
			params = null;
			promiseFunction = null;
			dynamoose.aws.ddb.revert();
		});

		it("Should be a function", () => {
			expect(User.batchGet).to.be.a("function");
		});

		const functionCallTypes = [
			{"name": "Promise", "func": (Model) => Model.batchGet},
			{"name": "Callback", "func": (Model) => util.promisify(Model.batchGet)}
		];

		functionCallTypes.forEach((callType) => {
			describe(callType.name, () => {
				it("Should send correct params to batchGetItem", async () => {
					promiseFunction = () => Promise.resolve({"Responses": {"User": [{"id": {"N": "1"}, "name": {"S": "Charlie"}}]}, "UnprocessedKeys": {}});
					await callType.func(User).bind(User)([1]);
					expect(params).to.be.an("object");
					expect(params).to.eql({
						"RequestItems": {
							"User": {
								"Keys": [
									{"id": {"N": "1"}}
								]
							}
						}
					});
				});

				it("Should send correct params to batchGetItem with attributes", async () => {
					promiseFunction = () => Promise.resolve({"Responses": {"User": [{"id": {"N": "1"}, "name": {"S": "Charlie"}}]}, "UnprocessedKeys": {}});
					await callType.func(User).bind(User)([1], {"attributes": ["id", "data"]});
					expect(params).to.be.an("object");
					expect(params).to.eql({
						"RequestItems": {
							"User": {
								"Keys": [
									{"id": {"N": "1"}}
								],
								"AttributesToGet": ["id", "data"]
							}
						}
					});
				});

				it("Should return correct request if setting option return to request", async () => {
					promiseFunction = () => Promise.resolve({"Responses": {"User": [{"id": {"N": "1"}, "name": {"S": "Charlie"}}]}, "UnprocessedKeys": {}});
					const paramsB = await callType.func(User).bind(User)([1], {"return": "request"});
					expect(params).to.not.exist;
					expect(paramsB).to.be.an("object");
					expect(paramsB).to.eql({
						"RequestItems": {
							"User": {
								"Keys": [
									{"id": {"N": "1"}}
								]
							}
						}
					});
				});

				it("Should send correct params to batchGetItem for multiple items", async () => {
					promiseFunction = () => Promise.resolve({"Responses": {"User": [{"id": {"N": "1"}, "name": {"S": "Charlie"}}, {"id": {"N": "2"}, "name": {"S": "Bob"}}]}, "UnprocessedKeys": {}});
					await callType.func(User).bind(User)([1, 2]);
					expect(params).to.be.an("object");
					expect(params).to.eql({
						"RequestItems": {
							"User": {
								"Keys": [
									{"id": {"N": "1"}},
									{"id": {"N": "2"}}
								]
							}
						}
					});
				});

				it("Should return correct result from batchGet", async () => {
					promiseFunction = () => Promise.resolve({"Responses": {"User": [{"id": {"N": "1"}, "name": {"S": "Charlie"}}]}, "UnprocessedKeys": {}});
					const result = await callType.func(User).bind(User)([1]);
					expect(result).to.be.an("array");
					expect(result.unprocessedKeys).to.eql([]);
					expect(result.map((item) => ({...item}))).to.eql([
						{"id": 1, "name": "Charlie"}
					]);
				});

				it("Should return correct result from batchGet for multiple items", async () => {
					promiseFunction = () => Promise.resolve({"Responses": {"User": [{"id": {"N": "1"}, "name": {"S": "Charlie"}}, {"id": {"N": "2"}, "name": {"S": "Bob"}}]}, "UnprocessedKeys": {}});
					const result = await callType.func(User).bind(User)([1, 2]);
					expect(result).to.be.an("array");
					expect(result.unprocessedKeys).to.eql([]);
					expect(result.map((item) => ({...item}))).to.eql([
						{"id": 1, "name": "Charlie"},
						{"id": 2, "name": "Bob"}
					]);
				});

				it("Should return correct result from batchGet for multiple items that aren't sorted correctly", async () => {
					promiseFunction = () => Promise.resolve({"Responses": {"User": [{"id": {"N": "2"}, "name": {"S": "Bob"}}, {"id": {"N": "1"}, "name": {"S": "Charlie"}}]}, "UnprocessedKeys": {}});
					const result = await callType.func(User).bind(User)([1, 2]);
					expect(result).to.be.an("array");
					expect(result.unprocessedKeys).to.eql([]);
					expect(result.map((item) => ({...item}))).to.eql([
						{"id": 1, "name": "Charlie"},
						{"id": 2, "name": "Bob"}
					]);
				});

				it("Should return correct result from batchGet with unprocessed keys", async () => {
					promiseFunction = () => Promise.resolve({"Responses": {"User": [{"id": {"N": "1"}, "name": {"S": "Charlie"}}]}, "UnprocessedKeys": {"User": {"Keys": [{"id": {"N": 2}}]}}});
					const result = await callType.func(User).bind(User)([1, 2]);
					expect(result).to.be.an("array");
					expect(result.unprocessedKeys).to.eql([{"id": 2}]);
					expect(result.map((item) => ({...item}))).to.eql([
						{"id": 1, "name": "Charlie"}
					]);
				});

				it("Should return correct result from batchGet for multiple items with unprocessed keys", async () => {
					promiseFunction = () => Promise.resolve({"Responses": {"User": [{"id": {"N": "1"}, "name": {"S": "Charlie"}}, {"id": {"N": "3"}, "name": {"S": "Bob"}}]}, "UnprocessedKeys": {"User": {"Keys": [{"id": {"N": 2}}]}}});
					const result = await callType.func(User).bind(User)([1, 2, 3]);
					expect(result).to.be.an("array");
					expect(result.unprocessedKeys).to.eql([{"id": 2}]);
					expect(result.map((item) => ({...item}))).to.eql([
						{"id": 1, "name": "Charlie"},
						{"id": 3, "name": "Bob"}
					]);
				});

				it("Should return correct result from batchGet for multiple items that aren't sorted with unprocessed keys", async () => {
					promiseFunction = () => Promise.resolve({"Responses": {"User": [{"id": {"N": "3"}, "name": {"S": "Bob"}}, {"id": {"N": "1"}, "name": {"S": "Charlie"}}]}, "UnprocessedKeys": {"User": {"Keys": [{"id": {"N": 2}}]}}});
					const result = await callType.func(User).bind(User)([1, 2, 3]);
					expect(result).to.be.an("array");
					expect(result.unprocessedKeys).to.eql([{"id": 2}]);
					expect(result.map((item) => ({...item}))).to.eql([
						{"id": 1, "name": "Charlie"},
						{"id": 3, "name": "Bob"}
					]);
				});

				it("Should return correct result from batchGet for multiple unprocessed keys that aren't sorted", async () => {
					promiseFunction = () => Promise.resolve({"Responses": {"User": [{"id": {"N": "1"}, "name": {"S": "Charlie"}}]}, "UnprocessedKeys": {"User": {"Keys": [{"id": {"N": 3}}, {"id": {"N": 2}}]}}});
					const result = await callType.func(User).bind(User)([1, 2, 3]);
					expect(result).to.be.an("array");
					expect(result.unprocessedKeys).to.eql([{"id": 2}, {"id": 3}]);
					expect(result.map((item) => ({...item}))).to.eql([
						{"id": 1, "name": "Charlie"}
					]);
				});

				describe("Populate", () => {
					it("Should have populate function on response", async () => {
						promiseFunction = () => Promise.resolve({"Responses": {"User": [{"id": {"N": "1"}, "name": {"S": "Charlie"}}]}, "UnprocessedKeys": {}});
						const result = await callType.func(User).bind(User)([1]);
						expect(result.populate).to.be.a("function");
					});

					it("Should autopopulate if model settings have populate set", async () => {
						User = dynamoose.model("User", {"id": Number, "name": String, "parent": dynamoose.THIS}, {"populate": "*"});
						dynamoose.aws.ddb.set({
							"getItem": () => {
								return {"promise": () => ({"Item": {"id": {"N": "2"}, "name": {"S": "Bob"}}})};
							},
							"batchGetItem": () => {
								return {"promise": () => ({"Responses": {"User": [{"id": {"N": "1"}, "name": {"S": "Charlie"}, "parent": {"N": "2"}}]}, "UnprocessedKeys": {}})};
							}
						});
						const result = await callType.func(User).bind(User)([1]);
						expect(result.toJSON()).to.eql([{
							"id": 1,
							"name": "Charlie",
							"parent": {
								"id": 2,
								"name": "Bob"
							}
						}]);
					});
				});

				it("Should handle correctly if item not in Responses or UnprocessedKeys", async () => {
					promiseFunction = () => Promise.resolve({"Responses": {"User": [{"id": {"N": "1"}, "name": {"S": "Charlie"}}]}, "UnprocessedKeys": {"User": {"Keys": [{"id": {"N": 3}}, {"id": {"N": 2}}]}}});
					const result = await callType.func(User).bind(User)([1, 2, 3, 4]);
					expect(result).to.be.an("array");
					expect(result.unprocessedKeys).to.eql([{"id": 2}, {"id": 3}]);
					expect(result.map((item) => ({...item}))).to.eql([
						{"id": 1, "name": "Charlie"}
					]);
				});

				it("Should handle correctly if item not in Responses", async () => {
					promiseFunction = () => Promise.resolve({"Responses": {"User": [{"id": {"N": "1"}, "name": {"S": "Charlie"}}]}, "UnprocessedKeys": {}});
					const result = await callType.func(User).bind(User)([1, 2]);
					expect(result).to.be.an("array");
					expect(result.unprocessedKeys).to.eql([]);
					expect(result.map((item) => ({...item}))).to.eql([
						{"id": 1, "name": "Charlie"}
					]);
				});

				it("Should throw error if DynamoDB responds with error", () => {
					promiseFunction = () => Promise.reject({"error": "Error"});

					return expect(callType.func(User).bind(User)([1, 2, 3])).to.be.rejectedWith({"error": "Error"});
				});

				it("Should wait for model to be ready prior to running DynamoDB API call", async () => {
					let calledBatchGetItem = false;
					promiseFunction = () => {
						calledBatchGetItem = true; return Promise.resolve({"Responses": {"User": [{"id": {"N": "1"}, "name": {"S": "Charlie"}}]}, "UnprocessedKeys": {}});
					};
					let describeTableResponse = {
						"Table": {"TableStatus": "CREATING"}
					};
					dynamoose.aws.ddb.set({
						"describeTable": () => ({
							"promise": () => Promise.resolve(describeTableResponse)
						}),
						"batchGetItem": () => ({
							"promise": promiseFunction
						})
					});
					const model = dynamoose.model("User", {"id": Number, "name": String}, {"waitForActive": {"enabled": true, "check": {"frequency": 0, "timeout": 100}}});
					await utils.set_immediate_promise();

					let users;
					callType.func(model).bind(model)([1]).then((item) => users = item);

					await utils.set_immediate_promise();
					expect(calledBatchGetItem).to.be.false;
					expect(users).to.not.exist;
					expect(model.Model[internalProperties].pendingTasks.length).to.eql(1);

					describeTableResponse = {
						"Table": {"TableStatus": "ACTIVE"}
					};
					await model.Model[internalProperties].pendingTaskPromise();
					await utils.set_immediate_promise();
					expect(calledBatchGetItem).to.be.true;
					expect(users.map((user) => ({...user}))).to.eql([{"id": 1, "name": "Charlie"}]);
				});
			});
		});
	});

	describe("Model.create", () => {
		let User, createItemParams, createItemFunction;
		beforeEach(() => {
			User = dynamoose.model("User", {"id": Number, "name": String});
			dynamoose.aws.ddb.set({
				"putItem": (params) => {
					createItemParams = params;
					return {"promise": createItemFunction};
				}
			});
		});
		afterEach(() => {
			User = null;
			dynamoose.aws.ddb.revert();
		});

		it("Should be a function", () => {
			expect(User.create).to.be.a("function");
		});

		const functionCallTypes = [
			{"name": "Promise", "func": (Model) => Model.create},
			{"name": "Callback", "func": (Model) => util.promisify(Model.create)}
		];
		functionCallTypes.forEach((callType) => {
			describe(callType.name, () => {
				it("Should return correct result after saving with defaults", async () => {
					createItemFunction = () => Promise.resolve();

					User = dynamoose.model("User", {"id": Number, "name": String, "defaultValue": {"type": String, "default": "Hello World"}});

					const result = await callType.func(User).bind(User)({"id": 1, "name": "Charlie"});
					expect(result.toJSON()).to.eql({"id": 1, "name": "Charlie", "defaultValue": "Hello World"});
				});

				it("Should send correct params to putItem", async () => {
					createItemFunction = () => Promise.resolve();
					await callType.func(User).bind(User)({"id": 1, "name": "Charlie"});
					expect(createItemParams).to.be.an("object");
					expect(createItemParams).to.eql({
						"ConditionExpression": "attribute_not_exists(#__hash_key)",
						"ExpressionAttributeNames": {
							"#__hash_key": "id"
						},
						"Item": {
							"id": {
								"N": "1"
							},
							"name": {
								"S": "Charlie"
							}
						},
						"TableName": "User"
					});
				});

				it("Should send correct params to putItem with value as undefined as first property", async () => {
					createItemFunction = () => Promise.resolve();
					await callType.func(User).bind(User)({"name": undefined, "id": 1});
					expect(createItemParams).to.be.an("object");
					expect(createItemParams).to.eql({
						"ConditionExpression": "attribute_not_exists(#__hash_key)",
						"ExpressionAttributeNames": {
							"#__hash_key": "id"
						},
						"Item": {
							"id": {
								"N": "1"
							}
						},
						"TableName": "User"
					});
				});

				it("Should send correct params to putItem with value as undefined as second property", async () => {
					createItemFunction = () => Promise.resolve();
					await callType.func(User).bind(User)({"id": 1, "name": undefined});
					expect(createItemParams).to.be.an("object");
					expect(createItemParams).to.eql({
						"ConditionExpression": "attribute_not_exists(#__hash_key)",
						"ExpressionAttributeNames": {
							"#__hash_key": "id"
						},
						"Item": {
							"id": {
								"N": "1"
							}
						},
						"TableName": "User"
					});
				});

				it("Should not include attributes that do not exist in schema", async () => {
					createItemFunction = () => Promise.resolve();
					await callType.func(User).bind(User)({"id": 1, "name": "Charlie", "hello": "world"});
					expect(createItemParams.Item).to.eql({
						"id": {
							"N": "1"
						},
						"name": {
							"S": "Charlie"
						}
					});
				});

				it("Should overwrite if passed into options", async () => {
					createItemFunction = () => Promise.resolve();
					await callType.func(User).bind(User)({"id": 1, "name": "Charlie"}, {"overwrite": true});
					expect(createItemParams).to.be.an("object");
					expect(createItemParams).to.eql({
						"Item": {
							"id": {
								"N": "1"
							},
							"name": {
								"S": "Charlie"
							}
						},
						"TableName": "User"
					});
				});

				it("Should send correct params to putItem with set function", async () => {
					createItemFunction = () => Promise.resolve();
					User = dynamoose.model("User", {"id": Number, "name": {"type": String, "set": (val) => `${val}-set`}});
					await callType.func(User).bind(User)({"id": 1, "name": "Charlie"});
					expect(createItemParams).to.be.an("object");
					expect(createItemParams).to.eql({
						"ConditionExpression": "attribute_not_exists(#__hash_key)",
						"ExpressionAttributeNames": {
							"#__hash_key": "id"
						},
						"Item": {
							"id": {
								"N": "1"
							},
							"name": {
								"S": "Charlie-set"
							}
						},
						"TableName": "User"
					});
				});

				it("Should send correct params to putItem with async set function", async () => {
					createItemFunction = () => Promise.resolve();
					User = dynamoose.model("User", {"id": Number, "name": {"type": String, "set": async (val) => `${val}-set`}});
					await callType.func(User).bind(User)({"id": 1, "name": "Charlie"});
					expect(createItemParams).to.be.an("object");
					expect(createItemParams).to.eql({
						"ConditionExpression": "attribute_not_exists(#__hash_key)",
						"ExpressionAttributeNames": {
							"#__hash_key": "id"
						},
						"Item": {
							"id": {
								"N": "1"
							},
							"name": {
								"S": "Charlie-set"
							}
						},
						"TableName": "User"
					});
				});

				it("Should send correct params to putItem with combine attribute", async () => {
					createItemFunction = () => Promise.resolve();
					User = dynamoose.model("User", {"id": Number, "data1": String, "data2": String, "combine": {"type": {"value": "Combine", "settings": {"attributes": ["data1", "data2"]}}}});
					await callType.func(User).bind(User)({"id": 1, "data1": "hello", "data2": "world"});
					expect(createItemParams).to.be.an("object");
					expect(createItemParams).to.eql({
						"ConditionExpression": "attribute_not_exists(#__hash_key)",
						"ExpressionAttributeNames": {
							"#__hash_key": "id"
						},
						"Item": {
							"id": {
								"N": "1"
							},
							"data1": {
								"S": "hello"
							},
							"data2": {
								"S": "world"
							},
							"combine": {
								"S": "hello,world"
							}
						},
						"TableName": "User"
					});
				});

				it("Should send correct params to putItem with value as null", async () => {
					const User2 = dynamoose.model("User", {"id": Number, "name": dynamoose.NULL});

					createItemFunction = () => Promise.resolve();
					await callType.func(User2).bind(User2)({"id": 1, "name": null});
					expect(createItemParams).to.be.an("object");
					expect(createItemParams).to.eql({
						"ConditionExpression": "attribute_not_exists(#__hash_key)",
						"ExpressionAttributeNames": {
							"#__hash_key": "id"
						},
						"Item": {
							"id": {
								"N": "1"
							},
							"name": {
								"NULL": true
							}
						},
						"TableName": "User"
					});
				});
			});
		});
	});

	describe("Model.batchPut", () => {
		let User, params, promiseFunction;
		beforeEach(() => {
			User = dynamoose.model("User", {"id": Number, "name": String});
			dynamoose.aws.ddb.set({
				"batchWriteItem": (paramsB) => {
					params = paramsB;
					return {"promise": promiseFunction};
				}
			});
		});
		afterEach(() => {
			User = null;
			params = null;
			promiseFunction = null;
			dynamoose.aws.ddb.revert();
		});

		it("Should be a function", () => {
			expect(User.batchPut).to.be.a("function");
		});

		const functionCallTypes = [
			{"name": "Promise", "func": (Model) => Model.batchPut},
			{"name": "Callback", "func": (Model) => util.promisify(Model.batchPut)}
		];
		functionCallTypes.forEach((callType) => {
			describe(callType.name, () => {
				it("Should should send correct parameters to batchWriteItem", async () => {
					promiseFunction = () => Promise.resolve({"UnprocessedItems": {}});
					await callType.func(User).bind(User)([{"id": 1, "name": "Charlie"}, {"id": 2, "name": "Bob"}]);
					expect(params).to.be.an("object");
					expect(params).to.eql({
						"RequestItems": {
							"User": [
								{
									"PutRequest": {
										"Item": {"id": {"N": "1"}, "name": {"S": "Charlie"}}
									}
								},
								{
									"PutRequest": {
										"Item": {"id": {"N": "2"}, "name": {"S": "Bob"}}
									}
								}
							]
						}
					});
				});

				it("Should return correct result from batchPut with no UnprocessedItems", async () => {
					promiseFunction = () => Promise.resolve({"UnprocessedItems": {}});
					const result = await callType.func(User).bind(User)([{"id": 1, "name": "Charlie"}, {"id": 2, "name": "Bob"}]);
					expect(result).to.eql({
						"unprocessedItems": []
					});
				});

				it("Should return correct result from batchPut with UnprocessedItems", async () => {
					promiseFunction = () => Promise.resolve({"UnprocessedItems": {"User": [{"PutRequest": {"Item": {"id": {"N": "1"}, "name": {"S": "Charlie"}}}}]}});
					const result = await callType.func(User).bind(User)([{"id": 1, "name": "Charlie"}, {"id": 2, "name": "Bob"}]);
					expect(result).to.eql({
						"unprocessedItems": [{"id": 1, "name": "Charlie"}]
					});
				});

				it("Should return correct result from batchPut with UnprocessedItems in wrong order", async () => {
					promiseFunction = () => Promise.resolve({"UnprocessedItems": {"User": [{"PutRequest": {"Item": {"id": {"N": "3"}, "name": {"S": "Tim"}}}}, {"PutRequest": {"Item": {"id": {"N": "1"}, "name": {"S": "Charlie"}}}}]}});
					const result = await callType.func(User).bind(User)([{"id": 1, "name": "Charlie"}, {"id": 2, "name": "Bob"}, {"id": 3, "name": "Tim"}]);
					expect(result).to.eql({
						"unprocessedItems": [{"id": 1, "name": "Charlie"}, {"id": 3, "name": "Tim"}]
					});
				});

				it("Should return request if return request setting is set", async () => {
					const result = await callType.func(User).bind(User)([{"id": 1, "name": "Charlie"}, {"id": 2, "name": "Bob"}], {"return": "request"});
					expect(params).to.not.exist;
					expect(result).to.eql({
						"RequestItems": {
							"User": [
								{
									"PutRequest": {
										"Item": {"id": {"N": "1"}, "name": {"S": "Charlie"}}
									}
								},
								{
									"PutRequest": {
										"Item": {"id": {"N": "2"}, "name": {"S": "Bob"}}
									}
								}
							]
						}
					});
				});

				it("Should should send correct parameters to batchWriteItem with combine atttribute", async () => {
					promiseFunction = () => Promise.resolve({"UnprocessedItems": {}});
					User = dynamoose.model("User", {"id": Number, "data1": String, "data2": String, "combine": {"type": {"value": "Combine", "settings": {"attributes": ["data1", "data2"]}}}});
					await callType.func(User).bind(User)([{"id": 1, "data1": "hello", "data2": "world"}, {"id": 2, "data1": "hello", "data2": "universe"}]);
					expect(params).to.be.an("object");
					expect(params).to.eql({
						"RequestItems": {
							"User": [
								{
									"PutRequest": {
										"Item": {"id": {"N": "1"}, "data1": {"S": "hello"}, "data2": {"S": "world"}, "combine": {"S": "hello,world"}}
									}
								},
								{
									"PutRequest": {
										"Item": {"id": {"N": "2"}, "data1": {"S": "hello"}, "data2": {"S": "universe"}, "combine": {"S": "hello,universe"}}
									}
								}
							]
						}
					});
				});

				it("Should throw error if error is returned from DynamoDB", () => {
					promiseFunction = () => Promise.reject({"error": "ERROR"});

					return expect(callType.func(User).bind(User)([{"id": 1, "name": "Charlie"}, {"id": 2, "name": "Bob"}])).to.be.rejectedWith({"error": "ERROR"});
				});
			});
		});
	});

	describe("Model.update", () => {
		let User, updateItemParams, updateItemFunction;
		beforeEach(() => {
			User = dynamoose.model("User", {"id": Number, "name": String, "age": Number});
			dynamoose.aws.ddb.set({
				"updateItem": (params) => {
					updateItemParams = params;
					return {"promise": updateItemFunction};
				}
			});
		});
		afterEach(() => {
			User = null;
			dynamoose.aws.ddb.revert();
		});

		it("Should be a function", () => {
			expect(User.update).to.be.a("function");
		});

		const functionCallTypes = [
			{"name": "Promise", "func": (Model) => Model.update},
			{"name": "Callback", "func": (Model) => util.promisify(Model.update)}
		];
		functionCallTypes.forEach((callType) => {
			describe(callType.name, () => {
				it("Should return request if settings passed in", async () => {
					updateItemFunction = () => Promise.resolve({});
					const response = await callType.func(User).bind(User)({"id": 1}, {"name": "Charlie"}, {"return": "request"});
					expect(response).to.be.an("object");
					expect(response).to.eql({
						"ExpressionAttributeNames": {
							"#a0": "name"
						},
						"ExpressionAttributeValues": {
							":v0": {
								"S": "Charlie"
							}
						},
						"UpdateExpression": "SET #a0 = :v0",
						"Key": {
							"id": {
								"N": "1"
							}
						},
						"TableName": "User",
						"ReturnValues": "ALL_NEW"
					});
				});

				it("Should send correct params to updateItem for trying to update unknown properties with saveUnknown", async () => {
					updateItemFunction = () => Promise.resolve({});
					User = dynamoose.model("User", new dynamoose.Schema({"id": Number, "name": String, "age": Number}, {"saveUnknown": true}));
					await callType.func(User).bind(User)({"id": 1, "name": "Charlie", "random": "hello world"});
					expect(updateItemParams).to.be.an("object");
					expect(updateItemParams).to.eql({
						"ExpressionAttributeNames": {
							"#a0": "name",
							"#a1": "random"
						},
						"ExpressionAttributeValues": {
							":v0": {
								"S": "Charlie"
							},
							":v1": {
								"S": "hello world"
							}
						},
						"UpdateExpression": "SET #a0 = :v0, #a1 = :v1",
						"Key": {
							"id": {
								"N": "1"
							}
						},
						"TableName": "User",
						"ReturnValues": "ALL_NEW"
					});
				});

				it("Should send correct params to updateItem for trying to update unknown properties", async () => {
					updateItemFunction = () => Promise.resolve({});
					await callType.func(User).bind(User)({"id": 1, "name": "Charlie", "random": "hello world"});
					expect(updateItemParams).to.be.an("object");
					expect(updateItemParams).to.eql({
						"ExpressionAttributeNames": {
							"#a0": "name"
						},
						"ExpressionAttributeValues": {
							":v0": {
								"S": "Charlie"
							}
						},
						"UpdateExpression": "SET #a0 = :v0",
						"Key": {
							"id": {
								"N": "1"
							}
						},
						"TableName": "User",
						"ReturnValues": "ALL_NEW"
					});
				});

				it("Should send correct params to updateItem for trying to update unknown list properties with saveUnknown", async () => {
					updateItemFunction = () => Promise.resolve({});
					User = dynamoose.model("User", new dynamoose.Schema({"id": Number, "name": String, "age": Number}, {"saveUnknown": true}));
					await callType.func(User).bind(User)({"id": 1, "name": "Charlie", "random": ["hello world"]});
					expect(updateItemParams).to.be.an("object");
					expect(updateItemParams).to.eql({
						"ExpressionAttributeNames": {
							"#a0": "name",
							"#a1": "random"
						},
						"ExpressionAttributeValues": {
							":v0": {
								"S": "Charlie"
							},
							":v1": {
								"L": [{"S": "hello world"}]
							}
						},
						"UpdateExpression": "SET #a0 = :v0, #a1 = :v1",
						"Key": {
							"id": {
								"N": "1"
							}
						},
						"TableName": "User",
						"ReturnValues": "ALL_NEW"
					});
				});

				it("Should send correct params to updateItem for trying to update unknown list properties with saveUnknown as $ADD", async () => {
					updateItemFunction = () => Promise.resolve({});
					User = dynamoose.model("User", new dynamoose.Schema({"id": Number, "name": String, "age": Number}, {"saveUnknown": true}));
					await callType.func(User).bind(User)({"id": 1}, {"$SET": {"name": "Charlie"}, "$ADD": {"random": ["hello world"]}});
					expect(updateItemParams).to.be.an("object");
					expect(updateItemParams).to.eql({
						"ExpressionAttributeNames": {
							"#a0": "name",
							"#a1": "random"
						},
						"ExpressionAttributeValues": {
							":v0": {
								"S": "Charlie"
							},
							":v1": {
								"L": [{"S": "hello world"}]
							}
						},
						"UpdateExpression": "SET #a0 = :v0, #a1 = list_append(#a1, :v1)",
						"Key": {
							"id": {
								"N": "1"
							}
						},
						"TableName": "User",
						"ReturnValues": "ALL_NEW"
					});
				});

				it("Should send correct params to updateItem for trying to update unknown list properties", async () => {
					updateItemFunction = () => Promise.resolve({});
					await callType.func(User).bind(User)({"id": 1, "name": "Charlie", "random": ["hello world"]});
					expect(updateItemParams).to.be.an("object");
					expect(updateItemParams).to.eql({
						"ExpressionAttributeNames": {
							"#a0": "name"
						},
						"ExpressionAttributeValues": {
							":v0": {
								"S": "Charlie"
							}
						},
						"UpdateExpression": "SET #a0 = :v0",
						"Key": {
							"id": {
								"N": "1"
							}
						},
						"TableName": "User",
						"ReturnValues": "ALL_NEW"
					});
				});

				it("Should send correct params to updateItem for single object update", async () => {
					updateItemFunction = () => Promise.resolve({});
					await callType.func(User).bind(User)({"id": 1, "name": "Charlie"});
					expect(updateItemParams).to.be.an("object");
					expect(updateItemParams).to.eql({
						"ExpressionAttributeNames": {
							"#a0": "name"
						},
						"ExpressionAttributeValues": {
							":v0": {
								"S": "Charlie"
							}
						},
						"UpdateExpression": "SET #a0 = :v0",
						"Key": {
							"id": {
								"N": "1"
							}
						},
						"TableName": "User",
						"ReturnValues": "ALL_NEW"
					});
				});

				it("Should send correct params to updateItem for single object update with rangeKey", async () => {
					updateItemFunction = () => Promise.resolve({});
					User = dynamoose.model("User", {"pk": Number, "sk": {"type": Number, "rangeKey": true}, "name": String, "age": Number});
					await callType.func(User).bind(User)({"pk": 1, "sk": 1, "name": "Charlie"});
					expect(updateItemParams).to.be.an("object");
					expect(updateItemParams).to.eql({
						"ExpressionAttributeNames": {
							"#a0": "name"
						},
						"ExpressionAttributeValues": {
							":v0": {
								"S": "Charlie"
							}
						},
						"UpdateExpression": "SET #a0 = :v0",
						"Key": {
							"pk": {
								"N": "1"
							},
							"sk": {
								"N": "1"
							}
						},
						"TableName": "User",
						"ReturnValues": "ALL_NEW"
					});
				});

				it("Should send correct params to updateItem for single object update with multiple updates", async () => {
					updateItemFunction = () => Promise.resolve({});
					await callType.func(User).bind(User)({"id": 1, "name": "Charlie", "age": 5});
					expect(updateItemParams).to.be.an("object");
					expect(updateItemParams).to.eql({
						"ExpressionAttributeNames": {
							"#a0": "name",
							"#a1": "age"
						},
						"ExpressionAttributeValues": {
							":v0": {
								"S": "Charlie"
							},
							":v1": {
								"N": "5"
							}
						},
						"UpdateExpression": "SET #a0 = :v0, #a1 = :v1",
						"Key": {
							"id": {
								"N": "1"
							}
						},
						"TableName": "User",
						"ReturnValues": "ALL_NEW"
					});
				});

				it("Should send correct params to updateItem for single object update with multiple updates with rangeKey", async () => {
					updateItemFunction = () => Promise.resolve({});
					User = dynamoose.model("User", {"pk": Number, "sk": {"type": Number, "rangeKey": true}, "name": String, "age": Number});
					await callType.func(User).bind(User)({"pk": 1, "sk": 1, "name": "Charlie", "age": 5});
					expect(updateItemParams).to.be.an("object");
					expect(updateItemParams).to.eql({
						"ExpressionAttributeNames": {
							"#a0": "name",
							"#a1": "age"
						},
						"ExpressionAttributeValues": {
							":v0": {
								"S": "Charlie"
							},
							":v1": {
								"N": "5"
							}
						},
						"UpdateExpression": "SET #a0 = :v0, #a1 = :v1",
						"Key": {
							"pk": {
								"N": "1"
							},
							"sk": {
								"N": "1"
							}
						},
						"TableName": "User",
						"ReturnValues": "ALL_NEW"
					});
				});

				it("Should send correct params to updateItem with seperate key and update objects", async () => {
					updateItemFunction = () => Promise.resolve({});
					await callType.func(User).bind(User)({"id": 1}, {"name": "Charlie"});
					expect(updateItemParams).to.be.an("object");
					expect(updateItemParams).to.eql({
						"ExpressionAttributeNames": {
							"#a0": "name"
						},
						"ExpressionAttributeValues": {
							":v0": {
								"S": "Charlie"
							}
						},
						"UpdateExpression": "SET #a0 = :v0",
						"Key": {
							"id": {
								"N": "1"
							}
						},
						"TableName": "User",
						"ReturnValues": "ALL_NEW"
					});
				});

				it("Should send correct params to updateItem with seperate key and update objects with rangeKey", async () => {
					updateItemFunction = () => Promise.resolve({});
					User = dynamoose.model("User", {"pk": Number, "sk": {"type": Number, "rangeKey": true}, "name": String, "age": Number});
					await callType.func(User).bind(User)({"pk": 1, "sk": 1}, {"name": "Charlie"});
					expect(updateItemParams).to.be.an("object");
					expect(updateItemParams).to.eql({
						"ExpressionAttributeNames": {
							"#a0": "name"
						},
						"ExpressionAttributeValues": {
							":v0": {
								"S": "Charlie"
							}
						},
						"UpdateExpression": "SET #a0 = :v0",
						"Key": {
							"pk": {
								"N": "1"
							},
							"sk": {
								"N": "1"
							}
						},
						"TableName": "User",
						"ReturnValues": "ALL_NEW"
					});
				});

				it("Should send correct params to updateItem with seperate key and update objects and multiple updates", async () => {
					updateItemFunction = () => Promise.resolve({});
					await callType.func(User).bind(User)({"id": 1}, {"name": "Charlie", "age": 5});
					expect(updateItemParams).to.be.an("object");
					expect(updateItemParams).to.eql({
						"ExpressionAttributeNames": {
							"#a0": "name",
							"#a1": "age"
						},
						"ExpressionAttributeValues": {
							":v0": {
								"S": "Charlie"
							},
							":v1": {
								"N": "5"
							}
						},
						"UpdateExpression": "SET #a0 = :v0, #a1 = :v1",
						"Key": {
							"id": {
								"N": "1"
							}
						},
						"TableName": "User",
						"ReturnValues": "ALL_NEW"
					});
				});

				it("Should send correct params to updateItem with seperate key and update objects and multiple updates with rangeKey", async () => {
					updateItemFunction = () => Promise.resolve({});
					User = dynamoose.model("User", {"pk": Number, "sk": {"type": Number, "rangeKey": true}, "name": String, "age": Number});
					await callType.func(User).bind(User)({"pk": 1, "sk": 1}, {"name": "Charlie", "age": 5});
					expect(updateItemParams).to.be.an("object");
					expect(updateItemParams).to.eql({
						"ExpressionAttributeNames": {
							"#a0": "name",
							"#a1": "age"
						},
						"ExpressionAttributeValues": {
							":v0": {
								"S": "Charlie"
							},
							":v1": {
								"N": "5"
							}
						},
						"UpdateExpression": "SET #a0 = :v0, #a1 = :v1",
						"Key": {
							"pk": {
								"N": "1"
							},
							"sk": {
								"N": "1"
							}
						},
						"TableName": "User",
						"ReturnValues": "ALL_NEW"
					});
				});

				it("Should send correct params to updateItem when using undefined to restore to default property", async () => {
					updateItemFunction = () => Promise.resolve({});
					User = dynamoose.model("User", {"id": Number, "name": {"type": String, "default": () => "Charlie"}, "age": Number});
					await callType.func(User).bind(User)({"id": 1, "name": undefined});
					expect(updateItemParams).to.be.an("object");
					expect(updateItemParams).to.eql({
						"ExpressionAttributeNames": {
							"#a0": "name"
						},
						"ExpressionAttributeValues": {
							":v0": {
								"S": "Charlie"
							}
						},
						"UpdateExpression": "SET #a0 = :v0",
						"Key": {
							"id": {
								"N": "1"
							}
						},
						"TableName": "User",
						"ReturnValues": "ALL_NEW"
					});
				});

				it("Should send correct params to updateItem when using undefined to delete default property", async () => {
					updateItemFunction = () => Promise.resolve({});
					User = dynamoose.model("User", {"id": Number, "name": String, "age": Number});
					await callType.func(User).bind(User)({"id": 1, "name": undefined});
					expect(updateItemParams).to.be.an("object");
					expect(updateItemParams).to.eql({
						"ExpressionAttributeNames": {
							"#a0": "name"
						},
						"UpdateExpression": "REMOVE #a0",
						"Key": {
							"id": {
								"N": "1"
							}
						},
						"TableName": "User",
						"ReturnValues": "ALL_NEW"
					});
				});

				it("Should send correct params to updateItem when using dynamoose.UNDEFINED to delete default property", async () => {
					updateItemFunction = () => Promise.resolve({});
					User = dynamoose.model("User", {"id": Number, "name": {"type": String, "default": () => "Charlie"}, "age": Number});
					await callType.func(User).bind(User)({"id": 1, "name": dynamoose.UNDEFINED});
					expect(updateItemParams).to.be.an("object");
					expect(updateItemParams).to.eql({
						"ExpressionAttributeNames": {
							"#a0": "name"
						},
						"UpdateExpression": "REMOVE #a0",
						"Key": {
							"id": {
								"N": "1"
							}
						},
						"TableName": "User",
						"ReturnValues": "ALL_NEW"
					});
				});

				it("Should send correct params to updateItem when using dynamoose.UNDEFINED to delete default property using $REMOVE", async () => {
					updateItemFunction = () => Promise.resolve({});
					User = dynamoose.model("User", {"id": Number, "name": {"type": String, "default": () => "Charlie"}, "age": Number});
					await callType.func(User).bind(User)({"id": 1}, {"$REMOVE": {"name": dynamoose.UNDEFINED}});
					expect(updateItemParams).to.be.an("object");
					expect(updateItemParams).to.eql({
						"ExpressionAttributeNames": {
							"#a0": "name"
						},
						"UpdateExpression": "REMOVE #a0",
						"Key": {
							"id": {
								"N": "1"
							}
						},
						"TableName": "User",
						"ReturnValues": "ALL_NEW"
					});
				});

				it("Should send correct params to updateItem when using dynamoose.UNDEFINED to delete default property using $SET", async () => {
					updateItemFunction = () => Promise.resolve({});
					User = dynamoose.model("User", {"id": Number, "name": {"type": String, "default": () => "Charlie"}, "age": Number});
					await callType.func(User).bind(User)({"id": 1}, {"$SET": {"name": dynamoose.UNDEFINED}});
					expect(updateItemParams).to.be.an("object");
					expect(updateItemParams).to.eql({
						"ExpressionAttributeNames": {
							"#a0": "name"
						},
						"UpdateExpression": "REMOVE #a0",
						"Key": {
							"id": {
								"N": "1"
							}
						},
						"TableName": "User",
						"ReturnValues": "ALL_NEW"
					});
				});

				it("Should send correct params to updateItem with $SET update expression", async () => {
					updateItemFunction = () => Promise.resolve({});
					await callType.func(User).bind(User)({"id": 1}, {"$SET": {"name": "Tim"}});
					expect(updateItemParams).to.be.an("object");
					expect(updateItemParams).to.eql({
						"ExpressionAttributeNames": {
							"#a0": "name"
						},
						"ExpressionAttributeValues": {
							":v0": {
								"S": "Tim"
							}
						},
						"UpdateExpression": "SET #a0 = :v0",
						"Key": {
							"id": {
								"N": "1"
							}
						},
						"TableName": "User",
						"ReturnValues": "ALL_NEW"
					});
				});

				it("Should send correct params to updateItem with $SET update expression and multiple property updates", async () => {
					updateItemFunction = () => Promise.resolve({});
					await callType.func(User).bind(User)({"id": 1}, {"$SET": {"name": "Charlie", "age": 5}});
					expect(updateItemParams).to.be.an("object");
					expect(updateItemParams).to.eql({
						"ExpressionAttributeNames": {
							"#a0": "name",
							"#a1": "age"
						},
						"ExpressionAttributeValues": {
							":v0": {
								"S": "Charlie"
							},
							":v1": {
								"N": "5"
							}
						},
						"UpdateExpression": "SET #a0 = :v0, #a1 = :v1",
						"Key": {
							"id": {
								"N": "1"
							}
						},
						"TableName": "User",
						"ReturnValues": "ALL_NEW"
					});
				});

				it("Should send correct params to updateItem with $SET update expression for list", async () => {
					updateItemFunction = () => Promise.resolve({});
					User = dynamoose.model("User", {"id": Number, "friends": {"type": Array, "schema": [String]}});
					await callType.func(User).bind(User)({"id": 1}, {"friends": ["Bob"]});
					expect(updateItemParams).to.be.an("object");
					expect(updateItemParams).to.eql({
						"ExpressionAttributeNames": {
							"#a0": "friends"
						},
						"ExpressionAttributeValues": {
							":v0": {
								"L": [
									{"S": "Bob"}
								]
							}
						},
						"UpdateExpression": "SET #a0 = :v0",
						"Key": {
							"id": {
								"N": "1"
							}
						},
						"TableName": "User",
						"ReturnValues": "ALL_NEW"
					});
				});

				it("Should send correct params to updateItem with $ADD update expression", async () => {
					updateItemFunction = () => Promise.resolve({});
					await callType.func(User).bind(User)({"id": 1}, {"$ADD": {"age": 5}});
					expect(updateItemParams).to.be.an("object");
					expect(updateItemParams).to.eql({
						"ExpressionAttributeNames": {
							"#a0": "age"
						},
						"ExpressionAttributeValues": {
							":v0": {
								"N": "5"
							}
						},
						"UpdateExpression": "ADD #a0 :v0",
						"Key": {
							"id": {
								"N": "1"
							}
						},
						"TableName": "User",
						"ReturnValues": "ALL_NEW"
					});
				});

				it("Should send correct params to updateItem with $ADD and $SET update expression", async () => {
					updateItemFunction = () => Promise.resolve({});
					await callType.func(User).bind(User)({"id": 1}, {"$ADD": {"age": 5}, "$SET": {"name": "Bob"}});
					expect(updateItemParams).to.be.an("object");
					expect(updateItemParams).to.eql({
						"ExpressionAttributeNames": {
							"#a0": "age",
							"#a1": "name"
						},
						"ExpressionAttributeValues": {
							":v0": {
								"N": "5"
							},
							":v1": {
								"S": "Bob"
							}
						},
						"UpdateExpression": "ADD #a0 :v0 SET #a1 = :v1",
						"Key": {
							"id": {
								"N": "1"
							}
						},
						"TableName": "User",
						"ReturnValues": "ALL_NEW"
					});
				});

				it("Should send correct params to updateItem with $ADD and $SET update expression but $SET expression not as object", async () => {
					updateItemFunction = () => Promise.resolve({});
					await callType.func(User).bind(User)({"id": 1}, {"$ADD": {"age": 5}, "name": "Bob"});
					expect(updateItemParams).to.be.an("object");
					expect(updateItemParams).to.eql({
						"ExpressionAttributeNames": {
							"#a0": "age",
							"#a1": "name"
						},
						"ExpressionAttributeValues": {
							":v0": {
								"N": "5"
							},
							":v1": {
								"S": "Bob"
							}
						},
						"UpdateExpression": "ADD #a0 :v0 SET #a1 = :v1",
						"Key": {
							"id": {
								"N": "1"
							}
						},
						"TableName": "User",
						"ReturnValues": "ALL_NEW"
					});
				});

				it("Should send correct params to updateItem with $ADD with one item for list append", async () => {
					updateItemFunction = () => Promise.resolve({});
					User = dynamoose.model("User", {"id": Number, "name": String, "friends": {"type": Array, "schema": [String]}});
					await callType.func(User).bind(User)({"id": 1}, {"$ADD": {"friends": "Tim"}});
					expect(updateItemParams).to.be.an("object");
					expect(updateItemParams).to.eql({
						"ExpressionAttributeNames": {
							"#a0": "friends"
						},
						"ExpressionAttributeValues": {
							":v0": {
								"L": [{"S": "Tim"}]
							}
						},
						"UpdateExpression": "SET #a0 = list_append(#a0, :v0)",
						"Key": {
							"id": {
								"N": "1"
							}
						},
						"TableName": "User",
						"ReturnValues": "ALL_NEW"
					});
				});

				it("Should send correct params to updateItem with $ADD with multiple items for list append", async () => {
					updateItemFunction = () => Promise.resolve({});
					User = dynamoose.model("User", {"id": Number, "name": String, "friends": {"type": Array, "schema": [String]}});
					await callType.func(User).bind(User)({"id": 1}, {"$ADD": {"friends": ["Tim", "Charlie"]}});
					expect(updateItemParams).to.be.an("object");
					expect(updateItemParams).to.eql({
						"ExpressionAttributeNames": {
							"#a0": "friends"
						},
						"ExpressionAttributeValues": {
							":v0": {
								"L": [{"S": "Tim"}, {"S": "Charlie"}]
							}
						},
						"UpdateExpression": "SET #a0 = list_append(#a0, :v0)",
						"Key": {
							"id": {
								"N": "1"
							}
						},
						"TableName": "User",
						"ReturnValues": "ALL_NEW"
					});
				});

				it("Should send correct params to updateItem with $REMOVE", async () => {
					updateItemFunction = () => Promise.resolve({});
					await callType.func(User).bind(User)({"id": 1}, {"$REMOVE": {"age": null}});
					expect(updateItemParams).to.be.an("object");
					expect(updateItemParams).to.eql({
						"ExpressionAttributeNames": {
							"#a0": "age"
						},
						"UpdateExpression": "REMOVE #a0",
						"Key": {
							"id": {
								"N": "1"
							}
						},
						"TableName": "User",
						"ReturnValues": "ALL_NEW"
					});
				});

				it("Should send correct params to updateItem with $REMOVE saveUnknown property", async () => {
					updateItemFunction = () => Promise.resolve({});
					User = dynamoose.model("User", new dynamoose.Schema({"id": Number, "name": String}, {"saveUnknown": ["age"]}));
					await callType.func(User).bind(User)({"id": 1}, {"$REMOVE": {"age": null}});
					expect(updateItemParams).to.be.an("object");
					expect(updateItemParams).to.eql({
						"ExpressionAttributeNames": {
							"#a0": "age"
						},
						"UpdateExpression": "REMOVE #a0",
						"Key": {
							"id": {
								"N": "1"
							}
						},
						"TableName": "User",
						"ReturnValues": "ALL_NEW"
					});
				});

				it("Should send correct params to updateItem with $REMOVE as array", async () => {
					updateItemFunction = () => Promise.resolve({});
					await callType.func(User).bind(User)({"id": 1}, {"$REMOVE": ["age"]});
					expect(updateItemParams).to.be.an("object");
					expect(updateItemParams).to.eql({
						"ExpressionAttributeNames": {
							"#a0": "age"
						},
						"UpdateExpression": "REMOVE #a0",
						"Key": {
							"id": {
								"N": "1"
							}
						},
						"TableName": "User",
						"ReturnValues": "ALL_NEW"
					});
				});

				it("Should send correct params to updateItem with $SET date", async () => {
					updateItemFunction = () => Promise.resolve({});
					const date = new Date();
					User = dynamoose.model("User", {"id": Number, "birthday": Date});
					await callType.func(User).bind(User)({"id": 1}, {"birthday": date});
					expect(updateItemParams).to.be.an("object");
					expect(updateItemParams).to.eql({
						"ExpressionAttributeNames": {
							"#a0": "birthday"
						},
						"ExpressionAttributeValues": {
							":v0": {
								"N": `${date.getTime()}`
							}
						},
						"UpdateExpression": "SET #a0 = :v0",
						"Key": {
							"id": {
								"N": "1"
							}
						},
						"TableName": "User",
						"ReturnValues": "ALL_NEW"
					});
				});

				it("Should send correct params to updateItem with $SET date as number", async () => {
					updateItemFunction = () => Promise.resolve({});
					User = dynamoose.model("User", {"id": Number, "birthday": Date});
					await callType.func(User).bind(User)({"id": 1}, {"birthday": 0});
					expect(updateItemParams).to.be.an("object");
					expect(updateItemParams).to.eql({
						"ExpressionAttributeNames": {
							"#a0": "birthday"
						},
						"ExpressionAttributeValues": {
							":v0": {
								"N": "0"
							}
						},
						"UpdateExpression": "SET #a0 = :v0",
						"Key": {
							"id": {
								"N": "1"
							}
						},
						"TableName": "User",
						"ReturnValues": "ALL_NEW"
					});
				});

				it("Should send correct params to updateItem with $ADD date as number", async () => {
					updateItemFunction = () => Promise.resolve({});
					User = dynamoose.model("User", {"id": Number, "birthday": Date});
					await callType.func(User).bind(User)({"id": 1}, {"$ADD": {"birthday": 1000}});
					expect(updateItemParams).to.be.an("object");
					expect(updateItemParams).to.eql({
						"ExpressionAttributeNames": {
							"#a0": "birthday"
						},
						"ExpressionAttributeValues": {
							":v0": {
								"N": "1000"
							}
						},
						"UpdateExpression": "ADD #a0 :v0",
						"Key": {
							"id": {
								"N": "1"
							}
						},
						"TableName": "User",
						"ReturnValues": "ALL_NEW"
					});
				});

				it("Should send correct params to updateItem for timestamps with updateAt", async () => {
					updateItemFunction = () => Promise.resolve({});
					User = dynamoose.model("User", new dynamoose.Schema({"id": Number, "name": String}, {"timestamps": true}));
					const date = Date.now();
					await callType.func(User).bind(User)({"id": 1}, {"name": "Charlie"});
					expect(updateItemParams).to.be.an("object");
					expect(updateItemParams).to.eql({
						"ExpressionAttributeNames": {
							"#a0": "updatedAt",
							"#a1": "name"
						},
						"ExpressionAttributeValues": {
							":v0": {
								"N": updateItemParams.ExpressionAttributeValues[":v0"].N
							},
							":v1": {
								"S": "Charlie"
							}
						},
						"UpdateExpression": "SET #a0 = :v0, #a1 = :v1",
						"Key": {
							"id": {
								"N": "1"
							}
						},
						"TableName": "User",
						"ReturnValues": "ALL_NEW"
					});
					expect(parseInt(updateItemParams.ExpressionAttributeValues[":v0"].N)).to.be.within(date - 10, date + 10);
				});

				it("Should send correct params to updateItem for timestamps with updateAt with custom parameter names", async () => {
					updateItemFunction = () => Promise.resolve({});
					User = dynamoose.model("User", new dynamoose.Schema({"id": Number, "name": String}, {"timestamps": {"createdAt": "created", "updatedAt": "updated"}}));
					const date = Date.now();
					await callType.func(User).bind(User)({"id": 1}, {"name": "Charlie"});
					expect(updateItemParams).to.be.an("object");
					expect(updateItemParams).to.eql({
						"ExpressionAttributeNames": {
							"#a0": "updated",
							"#a1": "name"
						},
						"ExpressionAttributeValues": {
							":v0": {
								"N": updateItemParams.ExpressionAttributeValues[":v0"].N
							},
							":v1": {
								"S": "Charlie"
							}
						},
						"UpdateExpression": "SET #a0 = :v0, #a1 = :v1",
						"Key": {
							"id": {
								"N": "1"
							}
						},
						"TableName": "User",
						"ReturnValues": "ALL_NEW"
					});
					expect(parseInt(updateItemParams.ExpressionAttributeValues[":v0"].N)).to.be.within(date - 10, date + 10);
				});

				it("Should send correct params to updateItem for timestamps with updateAt with multiple custom parameter names", async () => {
					updateItemFunction = () => Promise.resolve({});
					User = dynamoose.model("User", new dynamoose.Schema({"id": Number, "name": String}, {"timestamps": {"createdAt": ["a1", "a2"], "updatedAt": ["b1", "b2"]}}));
					const date = Date.now();
					await callType.func(User).bind(User)({"id": 1}, {"name": "Charlie"});
					expect(updateItemParams).to.be.an("object");
					expect(updateItemParams).to.eql({
						"ExpressionAttributeNames": {
							"#a0": "b1",
							"#a1": "b2",
							"#a2": "name"
						},
						"ExpressionAttributeValues": {
							":v0": {
								"N": updateItemParams.ExpressionAttributeValues[":v0"].N
							},
							":v1": {
								"N": updateItemParams.ExpressionAttributeValues[":v1"].N
							},
							":v2": {
								"S": "Charlie"
							}
						},
						"UpdateExpression": "SET #a0 = :v0, #a1 = :v1, #a2 = :v2",
						"Key": {
							"id": {
								"N": "1"
							}
						},
						"TableName": "User",
						"ReturnValues": "ALL_NEW"
					});
					expect(parseInt(updateItemParams.ExpressionAttributeValues[":v0"].N)).to.be.within(date - 10, date + 10);
					expect(parseInt(updateItemParams.ExpressionAttributeValues[":v1"].N)).to.be.within(date - 10, date + 10);
					expect(parseInt(updateItemParams.ExpressionAttributeValues[":v0"].N)).to.eql(parseInt(updateItemParams.ExpressionAttributeValues[":v1"].N));
				});

				it("Should send correct params to updateItem with conditional", async () => {
					updateItemFunction = () => Promise.resolve({});
					User = dynamoose.model("User", new dynamoose.Schema({"id": Number, "name": String, "active": Boolean}));
					const condition = new dynamoose.Condition("active").eq(true);
					await callType.func(User).bind(User)({"id": 1}, {"name": "Charlie"}, {condition});
					expect(updateItemParams).to.be.an("object");
					expect(updateItemParams).to.eql({
						"ExpressionAttributeNames": {
							"#a1": "name",
							"#a0": "active"
						},
						"ExpressionAttributeValues": {
							":v1": {
								"S": "Charlie"
							},
							":v0": {
								"BOOL": true
							}
						},
						"UpdateExpression": "SET #a1 = :v1",
						"ConditionExpression": "#a0 = :v0",
						"Key": {
							"id": {
								"N": "1"
							}
						},
						"TableName": "User",
						"ReturnValues": "ALL_NEW"
					});
				});

<<<<<<< HEAD
				it("Should return updated item upon success", async () => {
=======
				it("Should send correct params to updateItem with returnValues", async () => {
					updateItemFunction = () => Promise.resolve({});
					User = dynamoose.model("User", new dynamoose.Schema({"id": Number, "name": String, "active": Boolean}));
					await callType.func(User).bind(User)({"id": 1}, {"name": "Charlie"}, {"returnValues": "NONE"});
					expect(updateItemParams).to.be.an("object");
					expect(updateItemParams).to.eql({
						"ExpressionAttributeNames": {
							"#a0": "name"
						},
						"ExpressionAttributeValues": {
							":v0": {
								"S": "Charlie"
							}
						},
						"UpdateExpression": "SET #a0 = :v0",
						"Key": {
							"id": {
								"N": "1"
							}
						},
						"TableName": "User",
						"ReturnValues": "NONE"
					});
				});

				it("Should return updated document upon success", async () => {
>>>>>>> e0abe06c
					updateItemFunction = () => Promise.resolve({"Attributes": {"id": {"N": "1"}, "name": {"S": "Charlie"}}});
					const result = await callType.func(User).bind(User)({"id": 1, "name": "Charlie"});
					expect(result.constructor.name).to.eql("Item");
					expect({...result}).to.eql({
						"id": 1,
						"name": "Charlie"
					});
				});

				it("Should return updated document with object property upon success", async () => {
					User = dynamoose.model("User", new dynamoose.Schema({"id": Number, "address": Object}, {"saveUnknown": true}));
					updateItemFunction = () => Promise.resolve({"Attributes": {"id": {"N": "1"}, "address": {"M": {"zip": {"N": "12345"}, "country": {"S": "world"}}}}});
					const result = await callType.func(User).bind(User)({"id": 1, "address": {"zip": 12345, "country": "world"}});
					expect(result.constructor.name).to.eql("Document");
					expect({...result}).to.eql({
						"id": 1,
						"address": {"zip": 12345, "country": "world"}
					});
				});

				it("Should not throw error if validation passes", () => {
					updateItemFunction = () => Promise.resolve({});
					User = dynamoose.model("User", {"id": Number, "myNumber": {"type": Number, "validate": (val) => val > 10}});

					return expect(callType.func(User).bind(User)({"id": 1}, {"myNumber": 11})).to.not.be.rejected;
				});

				it("Should not throw error if validation doesn't pass when using $ADD", () => {
					updateItemFunction = () => Promise.resolve({});
					User = dynamoose.model("User", {"id": Number, "myNumber": {"type": Number, "validate": (val) => val > 10}});

					return expect(callType.func(User).bind(User)({"id": 1}, {"$ADD": {"myNumber": 5}})).to.not.be.rejected;
				});

				it("Should throw error if validation doesn't pass", () => {
					updateItemFunction = () => Promise.reject({"error": "ERROR"});
					User = dynamoose.model("User", {"id": Number, "name": {"type": String, "validate": (val) => val.length > 10}});

					return expect(callType.func(User).bind(User)({"id": 1}, {"name": "Bob"})).to.be.rejectedWith("name with a value of Bob had a validation error when trying to save the item");
				});

				it("Should throw error if value not in enum", () => {
					updateItemFunction = () => Promise.reject({"error": "ERROR"});
					User = dynamoose.model("User", {"id": Number, "name": {"type": String, "enum": ["Bob", "Tim"]}});

					return expect(callType.func(User).bind(User)({"id": 1}, {"name": "Todd"})).to.be.rejectedWith("name must equal [\"Bob\",\"Tim\"], but is set to Todd");
				});

				it("Should not throw error if value is in enum", () => {
					updateItemFunction = () => Promise.resolve({});
					User = dynamoose.model("User", {"id": Number, "name": {"type": String, "enum": ["Bob", "Tim"]}});

					return expect(callType.func(User).bind(User)({"id": 1}, {"name": "Bob"})).to.not.be.rejected;
				});

				it("Should throw error for type mismatch for set", () => {
					updateItemFunction = () => Promise.reject({"error": "ERROR"});

					return expect(callType.func(User).bind(User)({"id": 1}, {"name": false})).to.be.rejectedWith("Expected name to be of type string, instead found type boolean.");
				});

				it("Should throw error for type mismatch for add", () => {
					updateItemFunction = () => Promise.reject({"error": "ERROR"});
					User = dynamoose.model("User", {"id": Number, "myNumber": Number});

					return expect(callType.func(User).bind(User)({"id": 1}, {"$ADD": {"myNumber": false}})).to.be.rejectedWith("Expected myNumber to be of type number, instead found type boolean.");
				});

				it("Should throw error for one item list append type mismatch", () => {
					updateItemFunction = () => Promise.reject({"error": "ERROR"});
					User = dynamoose.model("User", {"id": Number, "name": String, "friends": {"type": Array, "schema": [String]}});

					return expect(callType.func(User).bind(User)({"id": 1}, {"$ADD": {"friends": false}})).to.be.rejectedWith("Expected friends.0 to be of type string, instead found type boolean.");
				});

				it("Should throw error for multiple item list append type mismatch", () => {
					updateItemFunction = () => Promise.reject({"error": "ERROR"});
					User = dynamoose.model("User", {"id": Number, "name": String, "friends": {"type": Array, "schema": [String]}});

					return expect(callType.func(User).bind(User)({"id": 1}, {"$ADD": {"friends": [1, 5]}})).to.be.rejectedWith("Expected friends.0 to be of type string, instead found type number.");
				});

				it("Should throw error if trying to remove required property", () => {
					updateItemFunction = () => Promise.reject({"error": "ERROR"});
					User = dynamoose.model("User", {"id": Number, "name": {"type": String, "required": true}});

					return expect(callType.func(User).bind(User)({"id": 1}, {"$REMOVE": ["name"]})).to.be.rejectedWith("name is a required property but has no value when trying to save item");
				});

				it("Should not throw error if trying to modify required property", () => {
					updateItemFunction = () => Promise.resolve({});
					User = dynamoose.model("User", {"id": Number, "name": {"type": String, "required": true}});

					return expect(callType.func(User).bind(User)({"id": 1}, {"name": "Bob"})).to.not.be.rejected;
				});

				it("Should not throw error if not modifying required property", () => {
					updateItemFunction = () => Promise.resolve({});
					User = dynamoose.model("User", {"id": Number, "name": {"type": String, "required": true}, "friends": {"type": Set, "schema": [String]}});

					return expect(callType.func(User).bind(User)({"id": 1}, {"friends": ["Bob"]})).to.not.be.rejected;
				});

				it("Should throw error if trying to replace object without nested required property", () => {
					updateItemFunction = () => Promise.resolve({});
					User = dynamoose.model("User", {"id": Number, "data": {"type": Object, "schema": {"name": String, "age": {"type": Number, "required": true}}}});

					return expect(callType.func(User).bind(User)({"id": 1}, {"data": {"name": "Charlie"}})).to.be.rejectedWith("data.age is a required property but has no value when trying to save item");
				});

				it("Should throw error if trying to replace object with $SET without nested required property", () => {
					updateItemFunction = () => Promise.resolve({});
					User = dynamoose.model("User", {"id": Number, "data": {"type": Object, "schema": {"name": String, "age": {"type": Number, "required": true}}}});

					return expect(callType.func(User).bind(User)({"id": 1}, {"$SET": {"data": {"name": "Charlie"}}})).to.be.rejectedWith("data.age is a required property but has no value when trying to save item");
				});

				it("Should use default value if deleting property", async () => {
					updateItemFunction = () => Promise.resolve({});
					User = dynamoose.model("User", {"id": Number, "name": {"type": String, "default": "Bob"}});
					await callType.func(User).bind(User)({"id": 1}, {"$REMOVE": ["name"]});
					expect(updateItemParams).to.be.an("object");
					expect(updateItemParams).to.eql({
						"ExpressionAttributeNames": {
							"#a0": "name"
						},
						"ExpressionAttributeValues": {
							":v0": {
								"S": "Bob"
							}
						},
						"UpdateExpression": "SET #a0 = :v0",
						"Key": {
							"id": {
								"N": "1"
							}
						},
						"TableName": "User",
						"ReturnValues": "ALL_NEW"
					});
				});

				it("Shouldn't use default value if modifying property", async () => {
					updateItemFunction = () => Promise.resolve({});
					User = dynamoose.model("User", {"id": Number, "name": {"type": String, "default": "Bob"}});
					await callType.func(User).bind(User)({"id": 1}, {"name": "Tim"});
					expect(updateItemParams).to.be.an("object");
					expect(updateItemParams).to.eql({
						"ExpressionAttributeNames": {
							"#a0": "name"
						},
						"ExpressionAttributeValues": {
							":v0": {
								"S": "Tim"
							}
						},
						"UpdateExpression": "SET #a0 = :v0",
						"Key": {
							"id": {
								"N": "1"
							}
						},
						"TableName": "User",
						"ReturnValues": "ALL_NEW"
					});
				});

				it("Shouldn't use default value if modifying different property", async () => {
					updateItemFunction = () => Promise.resolve({});
					User = dynamoose.model("User", {"id": Number, "name": {"type": String, "default": "Bob"}, "data": String});
					await callType.func(User).bind(User)({"id": 1}, {"data": "test"});
					expect(updateItemParams).to.be.an("object");
					expect(updateItemParams).to.eql({
						"ExpressionAttributeNames": {
							"#a0": "data"
						},
						"ExpressionAttributeValues": {
							":v0": {
								"S": "test"
							}
						},
						"UpdateExpression": "SET #a0 = :v0",
						"Key": {
							"id": {
								"N": "1"
							}
						},
						"TableName": "User",
						"ReturnValues": "ALL_NEW"
					});
				});

				it("Should use forceDefault value if deleting property", async () => {
					updateItemFunction = () => Promise.resolve({});
					User = dynamoose.model("User", {"id": Number, "name": {"type": String, "default": "Bob", "forceDefault": true}});
					await callType.func(User).bind(User)({"id": 1}, {"$REMOVE": ["name"]});
					expect(updateItemParams).to.be.an("object");
					expect(updateItemParams).to.eql({
						"ExpressionAttributeNames": {
							"#a0": "name"
						},
						"ExpressionAttributeValues": {
							":v0": {
								"S": "Bob"
							}
						},
						"UpdateExpression": "SET #a0 = :v0",
						"Key": {
							"id": {
								"N": "1"
							}
						},
						"TableName": "User",
						"ReturnValues": "ALL_NEW"
					});
				});

				it("Should use forceDefault value if modifying property", async () => {
					updateItemFunction = () => Promise.resolve({});
					User = dynamoose.model("User", {"id": Number, "name": {"type": String, "default": "Bob", "forceDefault": true}});
					await callType.func(User).bind(User)({"id": 1}, {"name": "Tim"});
					expect(updateItemParams).to.be.an("object");
					expect(updateItemParams).to.eql({
						"ExpressionAttributeNames": {
							"#a0": "name"
						},
						"ExpressionAttributeValues": {
							":v0": {
								"S": "Bob"
							}
						},
						"UpdateExpression": "SET #a0 = :v0",
						"Key": {
							"id": {
								"N": "1"
							}
						},
						"TableName": "User",
						"ReturnValues": "ALL_NEW"
					});
				});

				it("Should use forceDefault value if adding to property that is a string set", async () => {
					updateItemFunction = () => Promise.resolve({});
					User = dynamoose.model("User", {"id": Number, "friends": {"type": Set, "schema": [String], "default": ["Bob"], "forceDefault": true}});
					await callType.func(User).bind(User)({"id": 1}, {"$ADD": {"friends": ["Tim"]}});
					expect(updateItemParams).to.be.an("object");
					expect(updateItemParams).to.eql({
						"ExpressionAttributeNames": {
							"#a0": "friends"
						},
						"ExpressionAttributeValues": {
							":v0": {
								"SS": ["Bob"]
							}
						},
						"UpdateExpression": "SET #a0 = :v0",
						"Key": {
							"id": {
								"N": "1"
							}
						},
						"TableName": "User",
						"ReturnValues": "ALL_NEW"
					});
				});

				it("Should use forceDefault value if adding to property that is a string list", async () => {
					updateItemFunction = () => Promise.resolve({});
					User = dynamoose.model("User", {"id": Number, "friends": {"type": Array, "schema": [String], "default": ["Bob"], "forceDefault": true}});
					await callType.func(User).bind(User)({"id": 1}, {"$ADD": {"friends": ["Tim"]}});
					expect(updateItemParams).to.be.an("object");
					expect(updateItemParams).to.eql({
						"ExpressionAttributeNames": {
							"#a0": "friends"
						},
						"ExpressionAttributeValues": {
							":v0": {
								"L": [
									{"S": "Bob"}
								]
							}
						},
						"UpdateExpression": "SET #a0 = :v0",
						"Key": {
							"id": {
								"N": "1"
							}
						},
						"TableName": "User",
						"ReturnValues": "ALL_NEW"
					});
				});

				it("Should use forceDefault value if modifying different property", async () => {
					updateItemFunction = () => Promise.resolve({});
					User = dynamoose.model("User", {"id": Number, "name": {"type": String, "default": "Bob", "forceDefault": true}, "data": String});
					await callType.func(User).bind(User)({"id": 1}, {"data": "test"});
					expect(updateItemParams).to.be.an("object");
					expect(updateItemParams).to.eql({
						"ExpressionAttributeNames": {
							"#a0": "data",
							"#a1": "name"
						},
						"ExpressionAttributeValues": {
							":v0": {
								"S": "test"
							},
							":v1": {
								"S": "Bob"
							}
						},
						"UpdateExpression": "SET #a0 = :v0, #a1 = :v1",
						"Key": {
							"id": {
								"N": "1"
							}
						},
						"TableName": "User",
						"ReturnValues": "ALL_NEW"
					});
				});

				it("Shouldn't conform to enum if property isn't being updated", async () => {
					updateItemFunction = () => Promise.resolve({});
					User = dynamoose.model("User", {"id": Number, "name": {"type": String, "enum": ["Bob", "Tim"]}, "data": String});
					await callType.func(User).bind(User)({"id": 1}, {"data": "test"});
					expect(updateItemParams).to.be.an("object");
					expect(updateItemParams).to.eql({
						"ExpressionAttributeNames": {
							"#a0": "data"
						},
						"ExpressionAttributeValues": {
							":v0": {
								"S": "test"
							}
						},
						"UpdateExpression": "SET #a0 = :v0",
						"Key": {
							"id": {
								"N": "1"
							}
						},
						"TableName": "User",
						"ReturnValues": "ALL_NEW"
					});
				});

				it("Should call set modifier if setting property", async () => {
					updateItemFunction = () => Promise.resolve({});
					User = dynamoose.model("User", {"id": Number, "name": {"type": String, "set": (val) => `${val}-set`}});
					await callType.func(User).bind(User)({"id": 1}, {"name": "Bob"});
					expect(updateItemParams).to.be.an("object");
					expect(updateItemParams).to.eql({
						"ExpressionAttributeNames": {
							"#a0": "name"
						},
						"ExpressionAttributeValues": {
							":v0": {
								"S": "Bob-set"
							}
						},
						"UpdateExpression": "SET #a0 = :v0",
						"Key": {
							"id": {
								"N": "1"
							}
						},
						"TableName": "User",
						"ReturnValues": "ALL_NEW"
					});
				});

				it("Should call set modifier if setting property using $SET", async () => {
					updateItemFunction = () => Promise.resolve({});
					User = dynamoose.model("User", {"id": Number, "name": {"type": String, "set": (val) => `${val}-set`}});
					await callType.func(User).bind(User)({"id": 1}, {"$SET": {"name": "Bob"}});
					expect(updateItemParams).to.be.an("object");
					expect(updateItemParams).to.eql({
						"ExpressionAttributeNames": {
							"#a0": "name"
						},
						"ExpressionAttributeValues": {
							":v0": {
								"S": "Bob-set"
							}
						},
						"UpdateExpression": "SET #a0 = :v0",
						"Key": {
							"id": {
								"N": "1"
							}
						},
						"TableName": "User",
						"ReturnValues": "ALL_NEW"
					});
				});

				it("Should not call set modifier if adding to property", async () => {
					updateItemFunction = () => Promise.resolve({});
					User = dynamoose.model("User", {"id": Number, "age": {"type": Number, "set": (val) => val * 10}});
					await callType.func(User).bind(User)({"id": 1}, {"$ADD": {"age": 5}});
					expect(updateItemParams).to.be.an("object");
					expect(updateItemParams).to.eql({
						"ExpressionAttributeNames": {
							"#a0": "age"
						},
						"ExpressionAttributeValues": {
							":v0": {
								"N": "5"
							}
						},
						"UpdateExpression": "ADD #a0 :v0",
						"Key": {
							"id": {
								"N": "1"
							}
						},
						"TableName": "User",
						"ReturnValues": "ALL_NEW"
					});
				});

				it("Should throw error if updating one combine property", () => {
					updateItemFunction = () => Promise.resolve({});
					User = dynamoose.model("User", {"id": Number, "data1": String, "data2": String, "combine": {"type": {"value": "Combine", "settings": {"attributes": ["data1", "data2"]}}}});

					return expect(callType.func(User).bind(User)({"id": 1}, {"data1": "Charlie"})).to.be.rejectedWith("You must update all or none of the combine attributes when running Model.update. Missing combine attributes: data2.");
				});

				it("Shouldn't throw error if update with property allowing multiple types as first type", async () => {
					updateItemFunction = () => Promise.resolve({});
					User = dynamoose.model("User", {"id": Number, "data": [String, Number]});

					await callType.func(User).bind(User)({"id": 1}, {"data": "Bob"});
					expect(updateItemParams).to.be.an("object");
					expect(updateItemParams).to.eql({
						"ExpressionAttributeNames": {
							"#a0": "data"
						},
						"ExpressionAttributeValues": {
							":v0": {
								"S": "Bob"
							}
						},
						"UpdateExpression": "SET #a0 = :v0",
						"Key": {
							"id": {
								"N": "1"
							}
						},
						"TableName": "User",
						"ReturnValues": "ALL_NEW"
					});
				});

				it("Shouldn't throw error if update with property allowing multiple types as second type", async () => {
					updateItemFunction = () => Promise.resolve({});
					User = dynamoose.model("User", {"id": Number, "data": [String, Number]});

					await callType.func(User).bind(User)({"id": 1}, {"data": 2});
					expect(updateItemParams).to.be.an("object");
					expect(updateItemParams).to.eql({
						"ExpressionAttributeNames": {
							"#a0": "data"
						},
						"ExpressionAttributeValues": {
							":v0": {
								"N": "2"
							}
						},
						"UpdateExpression": "SET #a0 = :v0",
						"Key": {
							"id": {
								"N": "1"
							}
						},
						"TableName": "User",
						"ReturnValues": "ALL_NEW"
					});
				});

				it("Should throw error if using multiple types with combine type", () => {
					updateItemFunction = () => Promise.resolve({});
					User = dynamoose.model("User", {"id": Number, "data1": String, "data2": String, "combine": ["Combine", "String"]});

					return expect(callType.func(User).bind(User)({"id": 1}, {"data1": "Charlie", "data2": "Fish"})).to.be.rejectedWith("Combine type is not allowed to be used with multiple types.");
				});

				it("Should send correct parameters when updating all combine properties", async () => {
					updateItemFunction = () => Promise.resolve({});
					User = dynamoose.model("User", {"id": Number, "data1": String, "data2": String, "combine": {"type": {"value": "Combine", "settings": {"attributes": ["data1", "data2"]}}}});
					await callType.func(User).bind(User)({"id": 1}, {"data1": "hello", "data2": "world"});
					expect(updateItemParams).to.be.an("object");
					expect(updateItemParams).to.eql({
						"ExpressionAttributeNames": {
							"#a0": "data1",
							"#a1": "data2",
							"#a2": "combine"
						},
						"ExpressionAttributeValues": {
							":v0": {
								"S": "hello"
							},
							":v1": {
								"S": "world"
							},
							":v2": {
								"S": "hello,world"
							}
						},
						"UpdateExpression": "SET #a0 = :v0, #a1 = :v1, #a2 = :v2",
						"Key": {
							"id": {
								"N": "1"
							}
						},
						"TableName": "User",
						"ReturnValues": "ALL_NEW"
					});
				});

				it("Should send correct parameters when updating or removing all combine properties", async () => {
					updateItemFunction = () => Promise.resolve({});
					User = dynamoose.model("User", {"id": Number, "data1": String, "data2": String, "combine": {"type": {"value": "Combine", "settings": {"attributes": ["data1", "data2"]}}}});
					await callType.func(User).bind(User)({"id": 1}, {"$SET": {"data1": "hello"}, "$REMOVE": {"data2": "world"}});
					expect(updateItemParams).to.be.an("object");
					expect(updateItemParams).to.eql({
						"ExpressionAttributeNames": {
							"#a0": "data1",
							"#a1": "data2",
							"#a2": "combine"
						},
						"ExpressionAttributeValues": {
							":v0": {
								"S": "hello"
							},
							":v2": {
								"S": "hello"
							}
						},
						"UpdateExpression": "REMOVE #a1 SET #a0 = :v0, #a2 = :v2",
						"Key": {
							"id": {
								"N": "1"
							}
						},
						"TableName": "User",
						"ReturnValues": "ALL_NEW"
					});
				});

				it("Should send correct parameters when adding an element to a set", async () => {
					updateItemFunction = () => Promise.resolve({});
					User = dynamoose.model("User", {"id": Number, "data1": {"type": Set, "schema": [String]}});
					await callType.func(User).bind(User)({"id": 1}, {"$ADD": {"data1": ["test1"]}});
					expect(updateItemParams).to.be.an("object");
					expect(updateItemParams).to.eql({
						"ExpressionAttributeNames": {
							"#a0": "data1"
						},
						"ExpressionAttributeValues": {
							":v0": {
								"SS": ["test1"]
							}
						},
						"UpdateExpression": "ADD #a0 :v0",
						"Key": {
							"id": {
								"N": "1"
							}
						},
						"TableName": "User",
						"ReturnValues": "ALL_NEW"
					});
				});

				it("Should send correct parameters when adding multiple elements to a Set", async () => {
					updateItemFunction = () => Promise.resolve({});
					User = dynamoose.model("User", {"id": Number, "data1": {"type": Set, "schema": [String]}});
					await callType.func(User).bind(User)({"id": 1}, {"$ADD": {"data1": ["test1", "test2"]}});
					expect(updateItemParams).to.be.an("object");
					expect(updateItemParams).to.eql({
						"ExpressionAttributeNames": {
							"#a0": "data1"
						},
						"ExpressionAttributeValues": {
							":v0": {
								"SS": ["test1", "test2"]
							}
						},
						"UpdateExpression": "ADD #a0 :v0",
						"Key": {
							"id": {
								"N": "1"
							}
						},
						"TableName": "User",
						"ReturnValues": "ALL_NEW"
					});
				});

				it("Should send correct parameters when removing an element from a Set", async () => {
					updateItemFunction = () => Promise.resolve({});
					User = dynamoose.model("User", {"id": Number, "data1": {"type": Set, "schema": [String]}});
					await callType.func(User).bind(User)({"id": 1}, {"$DELETE": {"data1": ["test1"]}});
					expect(updateItemParams).to.be.an("object");
					expect(updateItemParams).to.eql({
						"ExpressionAttributeNames": {
							"#a0": "data1"
						},
						"ExpressionAttributeValues": {
							":v0": {
								"SS": ["test1"]
							}
						},
						"UpdateExpression": "DELETE #a0 :v0",
						"Key": {
							"id": {
								"N": "1"
							}
						},
						"TableName": "User",
						"ReturnValues": "ALL_NEW"
					});
				});

				it("Should send correct parameters when removing multiple elements from a Set", async () => {
					updateItemFunction = () => Promise.resolve({});
					User = dynamoose.model("User", {"id": Number, "data1": {"type": Set, "schema": [String]}});
					await callType.func(User).bind(User)({"id": 1}, {"$DELETE": {"data1": ["test1", "test2"]}});
					expect(updateItemParams).to.be.an("object");
					expect(updateItemParams).to.eql({
						"ExpressionAttributeNames": {
							"#a0": "data1"
						},
						"ExpressionAttributeValues": {
							":v0": {
								"SS": ["test1", "test2"]
							}
						},
						"UpdateExpression": "DELETE #a0 :v0",
						"Key": {
							"id": {
								"N": "1"
							}
						},
						"TableName": "User",
						"ReturnValues": "ALL_NEW"
					});
				});

				it("Should send correct parameters when removing an element from a Set with other required parameters", async () => {
					updateItemFunction = () => Promise.resolve({});
					User = dynamoose.model("User", {"id": Number, "data1": {"type": Set, "schema": [String]}, "data2": {"type": String, "required": true}});
					await callType.func(User).bind(User)({"id": 1}, {"$DELETE": {"data1": ["test1"]}});
					expect(updateItemParams).to.be.an("object");
					expect(updateItemParams).to.eql({
						"ExpressionAttributeNames": {
							"#a0": "data1"
						},
						"ExpressionAttributeValues": {
							":v0": {
								"SS": ["test1"]
							}
						},
						"UpdateExpression": "DELETE #a0 :v0",
						"Key": {
							"id": {
								"N": "1"
							}
						},
						"TableName": "User",
						"ReturnValues": "ALL_NEW"
					});
				});

				it("Should throw error if AWS throws error", () => {
					updateItemFunction = () => Promise.reject({"error": "ERROR"});

					return expect(callType.func(User).bind(User)({"id": 1}, {"$ADD": {"age": 5}, "name": "Bob"})).to.be.rejectedWith({"error": "ERROR"});
				});
			});
		});
	});

	describe("Model.delete", () => {
		let User, deleteItemParams, deleteItemFunction;
		beforeEach(() => {
			User = dynamoose.model("User", {"id": Number, "name": String});
			dynamoose.aws.ddb.set({
				"deleteItem": (params) => {
					deleteItemParams = params;
					return {"promise": deleteItemFunction};
				}
			});
		});
		afterEach(() => {
			User = null;
			deleteItemParams = null;
			deleteItemFunction = null;
			dynamoose.aws.ddb.revert();
		});

		it("Should be a function", () => {
			expect(User.delete).to.be.a("function");
		});

		const functionCallTypes = [
			{"name": "Promise", "func": (Model) => Model.delete},
			{"name": "Callback", "func": (Model) => util.promisify(Model.delete)}
		];
		functionCallTypes.forEach((callType) => {
			describe(callType.name, () => {
				it("Should should send correct parameters to deleteItem", async () => {
					deleteItemFunction = () => Promise.resolve();
					await callType.func(User).bind(User)(1);
					expect(deleteItemParams).to.be.an("object");
					expect(deleteItemParams).to.eql({
						"Key": {
							"id": {
								"N": "1"
							}
						},
						"TableName": "User"
					});
				});

				it("Should send correct params to deleteItem if we pass in an object", async () => {
					deleteItemFunction = () => Promise.resolve();
					await callType.func(User).bind(User)({"id": 1});
					expect(deleteItemParams).to.be.an("object");
					expect(deleteItemParams).to.eql({
						"Key": {
							"id": {
								"N": "1"
							}
						},
						"TableName": "User"
					});
				});

				it("Should send correct params to deleteItem if we pass in an object with range key", async () => {
					deleteItemFunction = () => Promise.resolve();
					User = dynamoose.model("User", {"id": Number, "name": {"type": String, "rangeKey": true}});
					await callType.func(User).bind(User)({"id": 1, "name": "Charlie"});
					expect(deleteItemParams).to.be.an("object");
					expect(deleteItemParams).to.eql({
						"Key": {
							"id": {
								"N": "1"
							},
							"name": {
								"S": "Charlie"
							}
						},
						"TableName": "User"
					});
				});

				it("Should send correct params to deleteItem if we pass in an entire object with unnecessary attributes", async () => {
					deleteItemFunction = () => Promise.resolve();
					await callType.func(User).bind(User)({"id": 1, "name": "Charlie"});
					expect(deleteItemParams).to.be.an("object");
					expect(deleteItemParams).to.eql({
						"Key": {
							"id": {
								"N": "1"
							}
						},
						"TableName": "User"
					});
				});

				it("Should send correct params to deleteItem if we pass in an entire object with unnecessary attributes with range key", async () => {
					deleteItemFunction = () => Promise.resolve();
					User = dynamoose.model("User", {"id": Number, "name": {"type": String, "rangeKey": true}});
					await callType.func(User).bind(User)({"id": 1, "type": "bar", "name": "Charlie"});
					expect(deleteItemParams).to.be.an("object");
					expect(deleteItemParams).to.eql({
						"Key": {
							"id": {
								"N": "1"
							},
							"name": {
								"S": "Charlie"
							}
						},
						"TableName": "User"
					});
				});

				it("Should successfully add a condition if a condition is passed in", async () => {
					const condition = new dynamoose.Condition().filter("id").exists();
					deleteItemFunction = () => Promise.resolve();
					await callType.func(User).bind(User)({"id": 1}, {"condition": condition});
					expect(deleteItemParams).to.be.an("object");
					expect(deleteItemParams).to.eql({
						"Key": {
							"id": {
								"N": "1"
							}
						},
						"TableName": "User",
						"ConditionExpression": "attribute_exists (#a0)",
						"ExpressionAttributeNames": {
							"#a0": "id"
						}
					});
				});

				it("Should return request if return request setting is set", async () => {
					const result = await callType.func(User).bind(User)(1, {"return": "request"});
					expect(deleteItemParams).to.not.exist;
					expect(result).to.eql({
						"Key": {"id": {"N": "1"}},
						"TableName": "User"
					});
				});

				it("Should throw error if error is returned from DynamoDB", () => {
					deleteItemFunction = () => Promise.reject({"error": "ERROR"});

					return expect(callType.func(User).bind(User)({"id": 1, "name": "Charlie"})).to.be.rejectedWith({"error": "ERROR"});
				});
			});
		});

		it("Should send correct params to deleteItem if we pass in an entire object with unnecessary attributes with range key", async () => {
			deleteItemFunction = () => Promise.resolve();

			const schema = {
				"PK": {"type": String, "hashKey": true},
				"SK": {"type": String, "rangeKey": true},
				"someAttribute": {"type": String}
			};
			const ExampleModel = dynamoose.model("TestTable", schema);

			const example = new ExampleModel({
				"PK": "primarKey",
				"SK": "sortKey",
				"someAttribute": "someValue"
			});

			const func = (Model) => Model.delete;
			await func(ExampleModel).bind(ExampleModel)(example);
			expect(deleteItemParams).to.be.an("object");
			expect(deleteItemParams).to.eql({
				"Key": {
					"PK": {
						"S": "primarKey"
					},
					"SK": {
						"S": "sortKey"
					}
				},
				"TableName": "TestTable"
			});
		});
	});

	describe("Model.batchDelete", () => {
		let User, params, promiseFunction;
		beforeEach(() => {
			User = dynamoose.model("User", {"id": Number, "name": String});
			dynamoose.aws.ddb.set({
				"batchWriteItem": (paramsB) => {
					params = paramsB;
					return {"promise": promiseFunction};
				}
			});
		});
		afterEach(() => {
			User = null;
			params = null;
			promiseFunction = null;
			dynamoose.aws.ddb.revert();
		});

		it("Should be a function", () => {
			expect(User.batchDelete).to.be.a("function");
		});

		const functionCallTypes = [
			{"name": "Promise", "func": (Model) => Model.batchDelete},
			{"name": "Callback", "func": (Model) => util.promisify(Model.batchDelete)}
		];
		functionCallTypes.forEach((callType) => {
			describe(callType.name, () => {
				it("Should should send correct parameters to batchWriteItem", async () => {
					promiseFunction = () => Promise.resolve({"UnprocessedItems": {}});
					await callType.func(User).bind(User)([1, 2]);
					expect(params).to.be.an("object");
					expect(params).to.eql({
						"RequestItems": {
							"User": [
								{
									"DeleteRequest": {
										"Key": {"id": {"N": "1"}}
									}
								},
								{
									"DeleteRequest": {
										"Key": {"id": {"N": "2"}}
									}
								}
							]
						}
					});
				});

				it("Should return correct result from batchDelete with no UnprocessedItems", async () => {
					promiseFunction = () => Promise.resolve({"UnprocessedItems": {}});
					const result = await callType.func(User).bind(User)([1, 2]);
					expect(result).to.eql({
						"unprocessedItems": []
					});
				});

				it("Should return correct result from batchDelete with UnprocessedItems", async () => {
					promiseFunction = () => Promise.resolve({"UnprocessedItems": {"User": [{"DeleteRequest": {"Key": {"id": {"N": "1"}}}}]}});
					const result = await callType.func(User).bind(User)([1, 2]);
					expect(result).to.eql({
						"unprocessedItems": [{"id": 1}]
					});
				});

				it("Should return correct result from batchDelete with UnprocessedItems in wrong order", async () => {
					promiseFunction = () => Promise.resolve({"UnprocessedItems": {"User": [{"DeleteRequest": {"Key": {"id": {"N": "3"}}}}, {"DeleteRequest": {"Key": {"id": {"N": "1"}}}}]}});
					const result = await callType.func(User).bind(User)([1, 2, 3]);
					expect(result).to.eql({
						"unprocessedItems": [{"id": 1}, {"id": 3}]
					});
				});

				it("Should return request if return request setting is set", async () => {
					const result = await callType.func(User).bind(User)([1, 2], {"return": "request"});
					expect(params).to.not.exist;
					expect(result).to.eql({
						"RequestItems": {
							"User": [
								{
									"DeleteRequest": {
										"Key": {"id": {"N": "1"}}
									}
								},
								{
									"DeleteRequest": {
										"Key": {"id": {"N": "2"}}
									}
								}
							]
						}
					});
				});

				it("Should throw error if error is returned from DynamoDB", () => {
					promiseFunction = () => Promise.reject({"error": "ERROR"});

					return expect(callType.func(User).bind(User)([{"id": 1, "name": "Charlie"}])).to.be.rejectedWith({"error": "ERROR"});
				});
			});
		});
	});

	describe("Model.table.create.request", () => {
		it("Should be a function", () => {
			expect(dynamoose.model("User", {"id": String}).table.create.request).to.be.a("function");
		});

		it("Should return correct result", async () => {
			expect(await dynamoose.model("User", {"id": String}).table.create.request()).to.eql({
				"TableName": "User",
				"ProvisionedThroughput": {
					"ReadCapacityUnits": 1,
					"WriteCapacityUnits": 1
				},
				"AttributeDefinitions": [
					{
						"AttributeName": "id",
						"AttributeType": "S"
					}
				],
				"KeySchema": [
					{
						"AttributeName": "id",
						"KeyType": "HASH"
					}
				]
			});
		});

		it("Should reject if has multiple types for hashKey", () => {
			return expect(dynamoose.model("User", {"id": [String, Number]}).table.create.request()).to.eventually.rejectedWith("You can not have multiple types for attribute definition: id.");
		});

		it("Should reject if has multiple types for rangeKey", () => {
			return expect(dynamoose.model("User", {"id": String, "rangeKey": {"type": [String, Number], "rangeKey": true}}).table.create.request()).to.eventually.rejectedWith("You can not have multiple types for attribute definition: rangeKey.");
		});
	});

	describe("Model.transaction", () => {
		let User;
		beforeEach(() => {
			User = dynamoose.model("User", {"id": Number, "name": String});
		});
		afterEach(() => {
			User = null;
		});

		it("Should be an object", () => {
			expect(User.transaction).to.be.an("object");
		});

		describe("Model.transaction.get", () => {
			it("Should be a function", () => {
				expect(User.transaction.get).to.be.a("function");
			});

			it("Should return an object", async () => {
				expect(await User.transaction.get(1)).to.be.an("object");
			});

			it("Should return correct result", async () => {
				expect(await User.transaction.get(1)).to.eql({
					"Get": {
						"Key": {"id": {"N": "1"}},
						"TableName": "User"
					}
				});
			});

			it("Should print warning if passing callback", () => {
				let result;
				const oldWarn = console.warn;
				console.warn = (warning) => result = warning;
				User.transaction.get(1, utils.empty_function);
				console.warn = oldWarn;

				expect(result).to.eql("Dynamoose Warning: Passing callback function into transaction method not allowed. Removing callback function from list of arguments.");
			});
		});

		describe("Model.transaction.create", () => {
			it("Should be a function", () => {
				expect(User.transaction.create).to.be.a("function");
			});

			it("Should return an object", async () => {
				expect(await User.transaction.create({"id": 1})).to.be.an("object");
			});

			it("Should return correct result", async () => {
				expect(await User.transaction.create({"id": 1})).to.eql({
					"Put": {
						"ConditionExpression": "attribute_not_exists(#__hash_key)",
						"ExpressionAttributeNames": {
							"#__hash_key": "id"
						},
						"Item": {"id": {"N": "1"}},
						"TableName": "User"
					}
				});
			});

			it("Should return correct result with overwrite set to true", async () => {
				expect(await User.transaction.create({"id": 1}, {"overwrite": true})).to.eql({
					"Put": {
						"Item": {"id": {"N": "1"}},
						"TableName": "User"
					}
				});
			});

			it("Should return correct result with overwrite set to false", async () => {
				expect(await User.transaction.create({"id": 1}, {"overwrite": false})).to.eql({
					"Put": {
						"ConditionExpression": "attribute_not_exists(#__hash_key)",
						"ExpressionAttributeNames": {
							"#__hash_key": "id"
						},
						"Item": {"id": {"N": "1"}},
						"TableName": "User"
					}
				});
			});

			it("Should print warning if passing callback", () => {
				let result;
				const oldWarn = console.warn;
				console.warn = (warning) => result = warning;
				User.transaction.create({"id": 1}, {"overwrite": false}, utils.empty_function);
				console.warn = oldWarn;

				expect(result).to.eql("Dynamoose Warning: Passing callback function into transaction method not allowed. Removing callback function from list of arguments.");
			});
		});

		describe("Model.transaction.delete", () => {
			it("Should be a function", () => {
				expect(User.transaction.delete).to.be.a("function");
			});

			it("Should return an object", async () => {
				expect(await User.transaction.delete(1)).to.be.an("object");
			});

			it("Should return correct result", async () => {
				expect(await User.transaction.delete(1)).to.eql({
					"Delete": {
						"Key": {"id": {"N": "1"}},
						"TableName": "User"
					}
				});
			});

			it("Should print warning if passing callback", () => {
				let result;
				const oldWarn = console.warn;
				console.warn = (warning) => result = warning;
				User.transaction.delete(1, utils.empty_function);
				console.warn = oldWarn;

				expect(result).to.eql("Dynamoose Warning: Passing callback function into transaction method not allowed. Removing callback function from list of arguments.");
			});

			it("Should keep range keys with 0 value", async () => {
				User = dynamoose.model("User", {"id": String, "order": {"type": Number, "rangeKey": true}});
				expect(await User.transaction.delete({"id": "foo", "order": 0})).to.eql({
					"Delete": {
						"Key": {"id": {"S": "foo"}, "order": {"N": "0"}},
						"TableName": "User"
					}
				});
			});
		});

		describe("Model.transaction.update", () => {
			it("Should be a function", () => {
				expect(User.transaction.update).to.be.a("function");
			});

			it("Should return an object", async () => {
				expect(await User.transaction.update({"id": 1, "name": "Bob"})).to.be.an("object");
			});

			it("Should return correct result", async () => {
				expect(await User.transaction.update({"id": 1, "name": "Bob"})).to.eql({
					"Update": {
						"Key": {"id": {"N": "1"}},
						"ExpressionAttributeNames": {
							"#a0": "name"
						},
						"ExpressionAttributeValues": {
							":v0": {"S": "Bob"}
						},
						"UpdateExpression": "SET #a0 = :v0",
						"TableName": "User"
					}
				});
			});

			it("Should return correct result with settings", async () => {
				expect(await User.transaction.update({"id": 1}, {"name": "Bob"}, {"return": "request"})).to.eql({
					"Update": {
						"Key": {"id": {"N": "1"}},
						"ExpressionAttributeNames": {
							"#a0": "name"
						},
						"ExpressionAttributeValues": {
							":v0": {"S": "Bob"}
						},
						"UpdateExpression": "SET #a0 = :v0",
						"TableName": "User"
					}
				});
			});

			it("Should print warning if passing callback", () => {
				let result;
				const oldWarn = console.warn;
				console.warn = (warning) => result = warning;
				User.transaction.update({"id": 1, "name": "Bob"}, utils.empty_function);
				console.warn = oldWarn;

				expect(result).to.eql("Dynamoose Warning: Passing callback function into transaction method not allowed. Removing callback function from list of arguments.");
			});
		});

		describe("Model.transaction.condition", () => {
			it("Should be a function", () => {
				expect(User.transaction.condition).to.be.a("function");
			});

			it("Should return an object", async () => {
				expect(await User.transaction.condition(1)).to.be.an("object");
			});

			it("Should return correct result", async () => {
				expect(await User.transaction.condition(1)).to.eql({
					"ConditionCheck": {
						"Key": {"id": {"N": "1"}},
						"TableName": "User"
					}
				});
			});

			it("Should return correct result for object based key", async () => {
				User = dynamoose.model("User", {"id": Number, "name": {"type": String, "rangeKey": true}});
				expect(await User.transaction.condition({"id": 1, "name": "Bob"})).to.eql({
					"ConditionCheck": {
						"Key": {"id": {"N": "1"}, "name": {"S": "Bob"}},
						"TableName": "User"
					}
				});
			});

			it("Should return correct result with conditional", async () => {
				expect(await User.transaction.condition(1, new dynamoose.Condition("age").gt(13))).to.eql({
					"ConditionCheck": {
						"ConditionExpression": "#a0 > :v0",
						"ExpressionAttributeNames": {
							"#a0": "age"
						},
						"ExpressionAttributeValues": {
							":v0": {"N": "13"}
						},
						"Key": {"id": {"N": "1"}},
						"TableName": "User"
					}
				});
			});

			it("Should print warning if passing callback", () => {
				let result;
				const oldWarn = console.warn;
				console.warn = (warning) => result = warning;
				User.transaction.condition(1, utils.empty_function);
				console.warn = oldWarn;

				expect(result).to.eql("Dynamoose Warning: Passing callback function into transaction method not allowed. Removing callback function from list of arguments.");
			});
		});
	});

	describe("Serializer", () => {
		let User;
		beforeEach(() => {
			User = dynamoose.model("User", {"id": Number, "name": String, "friend": {"type": Object, "schema": {"id": Number, "name": String}}});
		});
		afterEach(() => {
			User = null;
		});

		describe("Model.serializer", () => {
			it("Should be an instance of Serializer", () => {
				expect(User.serializer).to.be.an.instanceOf(require("../../dist/Serializer").Serializer);
			});

			describe("Model.serializer.add", () => {
				it("Should be a function", () => {
					expect(User.serializer.add).to.be.a("function");
				});

				it("Should throw an error if calling with no parameters", () => {
					expect(() => User.serializer.add()).to.throw("Field name is required and should be of type string");
				});

				it("Should throw an error if calling with object as first parameter", () => {
					expect(() => User.serializer.add({})).to.throw("Field name is required and should be of type string");
				});

				it("Should throw an error if calling with number as first parameter", () => {
					expect(() => User.serializer.add(1)).to.throw("Field name is required and should be of type string");
				});

				it("Should throw an error if calling with only first parameter", () => {
					expect(() => User.serializer.add("mySerializer")).to.throw("Field options is required and should be an object or array");
				});

				it("Should throw an error if calling with string as second parameter", () => {
					expect(() => User.serializer.add("mySerializer", "hello world")).to.throw("Field options is required and should be an object or array");
				});

				it("Should throw an error if calling with number as second parameter", () => {
					expect(() => User.serializer.add("mySerializer", 1)).to.throw("Field options is required and should be an object or array");
				});
			});

			describe("Model.serializer.delete", () => {
				it("Should be a function", () => {
					expect(User.serializer.delete).to.be.a("function");
				});

				it("Should throw an error if calling with no parameters", () => {
					expect(() => User.serializer.delete()).to.throw("Field name is required and should be of type string");
				});

				it("Should throw an error if calling with number as first parameter", () => {
					expect(() => User.serializer.delete(1)).to.throw("Field name is required and should be of type string");
				});

				it("Should throw an error if trying to delete primary default serializer", () => {
					expect(() => User.serializer.delete("_default")).to.throw("Can not delete primary default serializer");
				});
			});

			describe("Model.serializer.default.set", () => {
				it("Should be a function", () => {
					expect(User.serializer.default.set).to.be.a("function");
				});

				it("Should throw an error if calling with number as first parameter", () => {
					expect(() => User.serializer.default.set(1)).to.throw("Field name is required and should be of type string");
				});
			});
		});

		const serializeTests = [
			{"input": [[]], "output": []},
			{"input": [], "output": []},
			{"input": [[{"id": 1, "name": "Bob"}, {"id": 2, "name": "Tim"}]], "output": [{"id": 1, "name": "Bob"}, {"id": 2, "name": "Tim"}]},
			{"input": [[{"id": 1, "name": "Bob"}, {"id": 2, "name": "Tim"}], ["name"]], "output": [{"name": "Bob"}, {"name": "Tim"}]},
			{"input": [[{"id": 1, "name": "Bob"}, {"id": 2, "name": "Tim"}], ["id"]], "output": [{"id": 1}, {"id": 2}]},
			{"input": [[{"id": 1, "name": "Bob"}, {"id": 2, "name": "Tim"}], {"include": ["name"]}], "output": [{"name": "Bob"}, {"name": "Tim"}]},
			{"input": [[{"id": 1, "name": "Bob"}, {"id": 2, "name": "Tim"}], {"include": ["id"]}], "output": [{"id": 1}, {"id": 2}]},
			{"input": [[{"id": 1, "name": "Bob"}, {"id": 2, "name": "Tim"}], {"exclude": ["name"]}], "output": [{"id": 1}, {"id": 2}]},
			{"input": [[{"id": 1, "name": "Bob"}, {"id": 2, "name": "Tim"}], {"exclude": ["id"]}], "output": [{"name": "Bob"}, {"name": "Tim"}]},
			{"input": [[{"id": 1, "name": "Bob"}, {"id": 2, "name": "Tim"}], {"exclude": ["id", "name"]}], "output": [{}, {}]},
			{"input": [[{"id": 1, "name": "Bob"}, {"id": 2, "name": "Tim"}], {"include": []}], "output": [{}, {}]},
			{"input": [[{"id": 1, "name": "Bob"}, {"id": 2, "name": "Tim"}], {"exclude": ["id"], "include": ["id"]}], "output": [{}, {}]},
			{"input": [[{"id": 1, "name": "Bob"}, {"id": 2, "name": "Tim"}], {"exclude": ["id"], "include": ["id", "name"]}], "output": [{"name": "Bob"}, {"name": "Tim"}]},
			{"input": [[{"id": 1, "name": "Bob"}, {"id": 2, "name": "Tim"}], {"exclude": ["name"], "include": ["id", "name"]}], "output": [{"id": 1}, {"id": 2}]},
			{"input": [[{"id": 1, "name": "Bob", "friend": {"id": 3, "name": "Tom"}}, {"id": 2, "name": "Tim", "friend": {"id": 3, "name": "Tom"}}], {"exclude": ["friend"]}], "output": [{"id": 1, "name": "Bob"}, {"id": 2, "name": "Tim"}]},
			{"input": [[{"id": 1, "name": "Bob", "friend": {"id": 3, "name": "Tom"}}, {"id": 2, "name": "Tim", "friend": {"id": 3, "name": "Tom"}}], {"exclude": ["friend.id"]}], "output": [{"id": 1, "name": "Bob", "friend": {"name": "Tom"}}, {"id": 2, "name": "Tim", "friend": {"name": "Tom"}}]},
			{"input": [[{"id": 1, "name": "Bob", "friend": {"id": 3, "name": "Tom"}}, {"id": 2, "name": "Tim", "friend": {"id": 3, "name": "Tom"}}], {"include": ["friend.name"]}], "output": [{"friend": {"name": "Tom"}}, {"friend": {"name": "Tom"}}]},
			{"input": () => {
				User.serializer.add("mySerializer", ["name"]);
				return [[{"id": 1, "name": "Bob"}, {"id": 2, "name": "Tim"}], "mySerializer"];
			}, "output": [{"name": "Bob"}, {"name": "Tim"}]},
			{"input": () => {
				User.serializer.add("mySerializer", ["id"]);
				return [[{"id": 1, "name": "Bob"}, {"id": 2, "name": "Tim"}], "mySerializer"];
			}, "output": [{"id": 1}, {"id": 2}]},
			{"input": () => {
				User.serializer.add("mySerializer", ["id"]);
				User.serializer.default.set("mySerializer");
				return [[{"id": 1, "name": "Bob"}, {"id": 2, "name": "Tim"}]];
			}, "output": [{"id": 1}, {"id": 2}]},
			{"input": () => {
				User.serializer.add("mySerializer", ["id"]);
				User.serializer.default.set("mySerializer");
				User.serializer.default.set();
				return [[{"id": 1, "name": "Bob"}, {"id": 2, "name": "Tim"}]];
			}, "output": [{"id": 1, "name": "Bob"}, {"id": 2, "name": "Tim"}]},
			{"input": () => {
				User.serializer.add("mySerializer", ["id"]);
				User.serializer.default.set("random");
				return [[{"id": 1, "name": "Bob"}, {"id": 2, "name": "Tim"}]];
			}, "output": [{"id": 1, "name": "Bob"}, {"id": 2, "name": "Tim"}]},
			{"input": () => {
				User.serializer.add("mySerializer", ["id"]);
				User.serializer.delete("mySerializer");
				return [[{"id": 1, "name": "Bob"}, {"id": 2, "name": "Tim"}], "mySerializer"];
			}, "error": "Field options is required and should be an object or array"},
			{"input": () => {
				User.serializer.add("mySerializer", ["id"]);
				User.serializer.delete("random");
				return [[{"id": 1, "name": "Bob"}, {"id": 2, "name": "Tim"}]];
			}, "output": [{"id": 1, "name": "Bob"}, {"id": 2, "name": "Tim"}]},
			{"input": () => {
				User.serializer.add("mySerializer", ["id"]);
				User.serializer.default.set("mySerializer");
				User.serializer.delete("mySerializer");
				return [[{"id": 1, "name": "Bob"}, {"id": 2, "name": "Tim"}]];
			}, "output": [{"id": 1, "name": "Bob"}, {"id": 2, "name": "Tim"}]},
			{"input": () => {
				User.serializer.add("isActive", {
					"modify": (serialized, original) => {
						serialized.isActive = original.status === "active";
						return serialized;
					}
				});
				return [[{"id": 1, "status": "active", "name": "Bob"}, {"id": 2, "status": "not_active", "name": "Tim"}], "isActive"];
			}, "output": [{"id": 1, "status": "active", "isActive": true, "name": "Bob"}, {"id": 2, "status": "not_active", "isActive": false, "name": "Tim"}]},
			{"input": () => {
				User.serializer.add("isActive", {
					"exclude": ["status"],
					"modify": (serialized, original) => {
						serialized.isActive = original.status === "active";
						return serialized;
					}
				});
				return [[{"id": 1, "status": "active", "name": "Bob"}, {"id": 2, "status": "not_active", "name": "Tim"}], "isActive"];
			}, "output": [{"id": 1, "isActive": true, "name": "Bob"}, {"id": 2, "isActive": false, "name": "Tim"}]},
			{"input": () => {
				User.serializer.add("isActive", {
					"include": ["id"],
					"modify": (serialized, original) => {
						serialized.isActive = original.status === "active";
						return serialized;
					}
				});
				return [[{"id": 1, "status": "active", "name": "Bob"}, {"id": 2, "status": "not_active", "name": "Tim"}], "isActive"];
			}, "output": [{"id": 1, "isActive": true}, {"id": 2, "isActive": false}]},
			{"input": [[{"id": 1, "name": "Bob"}, {"id": 2, "name": "Tim"}], "random"], "error": "Field options is required and should be an object or array"},
			{"input": [{"id": 1, "name": "Bob"}], "error": "itemsArray must be an array of item objects"}
		];
		describe("Model.serializeMany", () => {
			it("Should be a function", () => {
				expect(User.serializeMany).to.be.a("function");
			});

			serializeTests.forEach((test) => {
				it(`Should return ${JSON.stringify(test.output)} for ${JSON.stringify(test.input)}`, () => {
					const input = typeof test.input === "function" ? test.input() : test.input;
					if (test.error) {
						expect(() => User.serializeMany(...input)).to.throw(test.error);
					} else {
						expect(User.serializeMany(...input)).to.eql(test.output);
					}
				});

				it(`Should return ${JSON.stringify(test.output)} for ${JSON.stringify(test.input)} when using item instance`, () => {
					const input = typeof test.input === "function" ? test.input() : test.input;
					if (Array.isArray(input[0])) {
						input[0] = input[0].map((obj) => new User(obj));
					}

					if (test.error) {
						expect(() => User.serializeMany(...input)).to.throw(test.error);
					} else {
						expect(User.serializeMany(...input)).to.eql(test.output);
					}
				});
			});
		});

		describe("model.serialize", () => {
			it("Should be a function", () => {
				expect(new User().serialize).to.be.a("function");
			});

			serializeTests.forEach((test) => {
				it(`Should return ${JSON.stringify(test.output)} for ${JSON.stringify(test.input)}`, () => {
					const input = typeof test.input === "function" ? test.input() : test.input;

					if (Array.isArray(input[0])) {
						input[0].forEach((object, index) => {
							const item = new User(object);

							if (test.error) {
								expect(() => item.serialize(input[1])).to.throw(test.error);
							} else {
								expect(item.serialize(input[1])).to.eql(test.output[index]);
							}
						});
					}
				});

				if (!test.error) {
					it(`Should return same output as item.toJSON() for ${JSON.stringify(test.input)}`, () => {
						const input = typeof test.input === "function" ? test.input() : test.input;

						if (Array.isArray(input[0])) {
							input[0].forEach((object) => {
								const item = new User(object);
								User.serializer.default.set();
								expect(item.serialize()).to.eql(item.toJSON());
							});
						}
					});
				}
			});
		});
	});

	describe("Model.methods", () => {
		let User, user;
		beforeEach(() => {
			User = dynamoose.model("User", {"id": Number, "name": String});
			user = new User();
		});
		afterEach(() => {
			User = null;
			user = null;
		});

		it("Should be an object", () => {
			expect(User.methods).to.be.an("object");
		});

		function customMethodTests (settings) {
			describe(`${settings.prefixName}.set`, () => {
				it("Should be a function", () => {
					expect(settings.methodEntryPoint().set).to.be.a("function");
				});

				it("Should not throw an error when being called", () => {
					expect(() => settings.methodEntryPoint().set("random", utils.empty_function)).to.not.throw();
				});

				it("Should set correct method on model", () => {
					settings.methodEntryPoint().set("random", utils.empty_function);
					expect(settings.testObject().random).to.be.a("function");
				});

				it("Should not overwrite internal methods", () => {
					const originalMethod = settings.testObject()[settings.existingMethod];
					const newMethod = utils.empty_function;
					settings.methodEntryPoint().set(settings.existingMethod, newMethod);
					expect(settings.testObject()[settings.existingMethod]).to.eql(originalMethod);
					expect(settings.testObject()[settings.existingMethod]).to.not.eql(newMethod);
				});

				it("Should overwrite methods if Internal.General.internalProperties exists but type doesn't", () => {
					const originalMethod = settings.testObject()[settings.existingMethod];
					const newMethod = utils.empty_function;
					settings.testObject().random = originalMethod;
					settings.testObject().random[Internal.General.internalProperties] = {};
					settings.methodEntryPoint().set(settings.existingMethod, newMethod);
					expect(settings.testObject().random).to.eql(originalMethod);
					expect(settings.testObject().random).to.not.eql(newMethod);
				});

				const methodTypes = [
					{"name": "Callback", "func": (func) => {
						return function (...args) {
							const cb = args[args.length - 1];
							func.bind(this)(...args).then((result) => cb(null, result)).catch((err) => cb(err));
						};
					}},
					{"name": "Promise", "func": (func) => func}
				];
				methodTypes.forEach((methodType) => {
					describe(`Method Type - ${methodType.name}`, () => {
						const callerTypes = [
							{"name": "Callback", "func": util.promisify},
							{"name": "Promise", "func": (func) => func}
						];
						callerTypes.forEach((callerType) => {
							describe(`Caller Type - ${callerType.name}`, () => {
								let methodTypeCallDetails = [], methodTypeCallResult = {};
								beforeEach(() => {
									settings.methodEntryPoint().set("action", methodType.func(async function (...args) {
										methodTypeCallDetails.push({"arguments": [...args], "this": this});
										if (methodTypeCallResult.error) {
											throw methodTypeCallResult.error;
										} else if (methodTypeCallResult.result) {
											return methodTypeCallResult.result;
										}
									}));
								});
								afterEach(() => {
									methodTypeCallDetails = [];
									methodTypeCallResult = {};
								});

								it("Should call custom method with correct arguments", async () => {
									methodTypeCallResult.result = "Success";
									await callerType.func(settings.testObject().action)();
									expect(methodTypeCallDetails.length).to.eql(1);
									expect(methodTypeCallDetails[0].arguments.length).to.eql(1);
									expect(methodTypeCallDetails[0].arguments[0]).to.be.a("function");
								});

								it("Should call custom method with correct arguments if passing in one argument", async () => {
									await callerType.func(settings.testObject().action)("Hello World");
									expect(methodTypeCallDetails.length).to.eql(1);
									expect(methodTypeCallDetails[0].arguments.length).to.eql(2);
									expect(methodTypeCallDetails[0].arguments[0]).to.eql("Hello World");
									expect(methodTypeCallDetails[0].arguments[1]).to.be.a("function");
								});

								it("Should call custom method with correct arguments if passing in two arguments", async () => {
									await callerType.func(settings.testObject().action)("Hello", "World");
									expect(methodTypeCallDetails.length).to.eql(1);
									expect(methodTypeCallDetails[0].arguments.length).to.eql(3);
									expect(methodTypeCallDetails[0].arguments[0]).to.eql("Hello");
									expect(methodTypeCallDetails[0].arguments[1]).to.eql("World");
									expect(methodTypeCallDetails[0].arguments[2]).to.be.a("function");
								});

								it("Should call custom method with correct `this`", async () => {
									methodTypeCallResult.result = "Success";
									// Not sure why we have to bind here
									// Through manual testing tho, you do not need to bind anything and in production use this works as described in the documentation
									// Would be nice to figure out why this is only necessary for our test suite and fix it
									await callerType.func(settings.testObject().action).bind(settings.testObject())();
									expect(methodTypeCallDetails[0].this).to.eql(settings.testObject());
								});

								it("Should return correct response that custom method returns", async () => {
									methodTypeCallResult.result = "Success";
									const result = await callerType.func(settings.testObject().action)();
									expect(result).to.eql("Success");
								});

								it("Should throw error if custom method throws error", async () => {
									methodTypeCallResult.error = "ERROR";
									let result, error;
									try {
										result = await callerType.func(settings.testObject().action)();
									} catch (e) {
										error = e;
									}
									expect(result).to.not.exist;
									expect(error).to.eql("ERROR");
								});
							});
						});
					});
				});
			});
			describe(`${settings.prefixName}.delete`, () => {
				it("Should be a function", () => {
					expect(settings.methodEntryPoint().delete).to.be.a("function");
				});

				it("Should not delete internal methods", () => {
					settings.methodEntryPoint().delete(settings.existingMethod);
					expect(settings.testObject()[settings.existingMethod]).to.be.a("function");
				});

				it("Should not throw error for deleting unknown method", () => {
					expect(() => settings.methodEntryPoint().delete("randomHere123")).to.not.throw();
				});

				it("Should delete custom method", () => {
					settings.methodEntryPoint().set("myMethod", utils.empty_function);
					expect(settings.testObject().myMethod).to.be.a("function");
					settings.methodEntryPoint().delete("myMethod");
					expect(settings.testObject().myMethod).to.eql(undefined);
				});
			});
		}

		customMethodTests({"prefixName": "Model.methods", "methodEntryPoint": () => User.methods, "testObject": () => User, "existingMethod": "get"});
		describe("Model.methods.item", () => {
			customMethodTests({"prefixName": "Model.methods.item", "methodEntryPoint": () => User.methods.item, "testObject": () => user, "existingMethod": "save"});
		});
	});
});

describe("model", () => {
	beforeEach(() => {
		dynamoose.model.defaults.set({"create": false, "waitForActive": false});
	});
	afterEach(() => {
		dynamoose.model.defaults.set({});
	});

	let Cat;
	beforeEach(() => {
		const schema = new dynamoose.Schema({"name": String});
		Cat = dynamoose.model("Cat", schema);
	});

	it("Should allow creating instance of Model", () => {
		expect(() => new Cat({"name": "Bob"})).to.not.throw();
	});
});<|MERGE_RESOLUTION|>--- conflicted
+++ resolved
@@ -3457,9 +3457,6 @@
 					});
 				});
 
-<<<<<<< HEAD
-				it("Should return updated item upon success", async () => {
-=======
 				it("Should send correct params to updateItem with returnValues", async () => {
 					updateItemFunction = () => Promise.resolve({});
 					User = dynamoose.model("User", new dynamoose.Schema({"id": Number, "name": String, "active": Boolean}));
@@ -3485,8 +3482,7 @@
 					});
 				});
 
-				it("Should return updated document upon success", async () => {
->>>>>>> e0abe06c
+				it("Should return updated item upon success", async () => {
 					updateItemFunction = () => Promise.resolve({"Attributes": {"id": {"N": "1"}, "name": {"S": "Charlie"}}});
 					const result = await callType.func(User).bind(User)({"id": 1, "name": "Charlie"});
 					expect(result.constructor.name).to.eql("Item");
@@ -3496,11 +3492,11 @@
 					});
 				});
 
-				it("Should return updated document with object property upon success", async () => {
+				it("Should return updated item with object property upon success", async () => {
 					User = dynamoose.model("User", new dynamoose.Schema({"id": Number, "address": Object}, {"saveUnknown": true}));
 					updateItemFunction = () => Promise.resolve({"Attributes": {"id": {"N": "1"}, "address": {"M": {"zip": {"N": "12345"}, "country": {"S": "world"}}}}});
 					const result = await callType.func(User).bind(User)({"id": 1, "address": {"zip": 12345, "country": "world"}});
-					expect(result.constructor.name).to.eql("Document");
+					expect(result.constructor.name).to.eql("Item");
 					expect({...result}).to.eql({
 						"id": 1,
 						"address": {"zip": 12345, "country": "world"}
