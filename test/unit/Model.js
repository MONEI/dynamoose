const chaiAsPromised = require("chai-as-promised");
const chai = require("chai");
chai.use(chaiAsPromised);
const {expect} = chai;
const dynamoose = require("../../dist");
const Error = require("../../dist/Error");
const Internal = require("../../dist/Internal");
const utils = require("../../dist/utils");
const util = require("util");
const ModelStore = require("../../dist/ModelStore");
const {internalProperties} = Internal.General;

describe("Model", () => {
	beforeEach(() => {
		dynamoose.Table.defaults.set({"create": false, "waitForActive": false});
	});
	afterEach(() => {
		dynamoose.Table.defaults.set({});
	});

	it("Should have a model proprety on the dynamoose object", () => {
		expect(dynamoose.model).to.exist;
	});

	it("Should be a function", () => {
		expect(dynamoose.model).to.be.a("function");
	});

	describe("Initialization", () => {
		it("Should throw an error if no schema is passed in and no existing model in store", () => {
			expect(() => dynamoose.model("Cat")).to.throw(Error.MissingSchemaError);
			expect(() => dynamoose.model("Cat")).to.throw("Schema hasn't been registered for model \"Cat\".\nUse \"dynamoose.model(name, schema)\"");
		});

		it("Should throw same error as no schema if nothing passed in", () => {
			expect(() => dynamoose.model()).to.throw(Error.MissingSchemaError);
			expect(() => dynamoose.model()).to.throw("Schema hasn't been registered for model \"undefined\".\nUse \"dynamoose.model(name, schema)\"");
		});

		it("Should return existing model if already exists and not passing in schema", () => {
			const User = dynamoose.model("User", {"id": String});
			const UserB = dynamoose.model("User");

			expect(UserB).to.eql(User);
		});

		it("Should store latest model in model store", () => {
			dynamoose.model("User", {"id": String});
			dynamoose.model("User", {"id": String, "name": String});

			expect(ModelStore("User")[internalProperties].schemas[0][internalProperties].schemaObject).to.eql({"id": String, "name": String});
		});

		it("Should throw error if passing in empty array for schema parameter", () => {
			expect(() => dynamoose.model("User", [])).to.throw("Schema hasn't been registered for model \"User\".\nUse \"dynamoose.model(name, schema)\"");
		});

		it("Should throw error if hashKey's don't match for all schema's", () => {
			expect(() => dynamoose.model("User", [{"id": String}, {"id2": String}])).to.throw("hashKey's for all schema's must match.");
		});

		it("Should throw error if rangeKey's don't match for all schema's", () => {
			expect(() => dynamoose.model("User", [{"id": String, "rangeKey": {"type": String, "rangeKey": true}}, {"id": String, "rangeKey2": {"type": String, "rangeKey": true}}])).to.throw("rangeKey's for all schema's must match.");
		});

		it("Should create a schema if not passing in schema instance", () => {
			const schema = {"name": String};
			const Cat = dynamoose.model("Cat", schema);
			expect(Cat.Model[internalProperties].schemas).to.not.eql([schema]);
			expect(Cat.Model[internalProperties].schemas[0]).to.be.an.instanceof(dynamoose.Schema);
		});

		it("Should use schema instance if passed in", () => {
			const schema = new dynamoose.Schema({"name": String});
			const Cat = dynamoose.model("Cat", schema);
			expect(Cat.Model[internalProperties].schemas).to.eql([schema]);
			expect(Cat.Model[internalProperties].schemas[0]).to.be.an.instanceof(dynamoose.Schema);
		});

		it("Should not fail with initialization if table doesn't exist", async () => {
			dynamoose.Table.defaults.set({});
			const itemsCalled = [];
			dynamoose.aws.ddb.set({
				"createTable": () => {
					return new Promise((resolve) => {
						itemsCalled.push("createTable");
						setTimeout(() => {
							itemsCalled.push("createTableDone");
							resolve();
						}, 100);
					});
				},
				"describeTable": () => {
					itemsCalled.push("describeTable");
					return itemsCalled.includes("createTableDone") ? Promise.resolve({"Table": {"TableStatus": "ACTIVE"}}) : Promise.reject();
				}
			});

			const tableName = "Cat";
			let failed = false;
			const errorHandler = () => {
				failed = true;
			};
			process.on("unhandledRejection", errorHandler);
			dynamoose.model(tableName, {"id": String});
			await utils.timeout(100);
			expect(failed).to.be.false;
			process.removeListener("unhandledRejection", errorHandler);
		});

		it("Should throw an error if trying to access table with no table", () => {
			const model = dynamoose.model("User", {"id": String});
			expect(model.Model[internalProperties].table).to.throw("No table has been registered for User model. Use `new dynamoose.Table` to register a table for this model.");
		});
	});

<<<<<<< HEAD
	describe("model.name", () => {
		it("Should return correct value", () => {
			const model = dynamoose.model("Cat", {"id": String});
			expect(model.name).to.eql("Cat");
		});

		it("Should not be able to set", () => {
			const model = dynamoose.model("Cat", {"id": String});
			model.name = "Dog";
			expect(model.name).to.eql("Cat");
=======
		describe("Model.ready", () => {
			it("Should not be ready to start", () => {
				expect(dynamoose.model("Cat", {"id": String}, {"create": false}).Model[internalProperties].ready).to.be.false;
			});

			it("Should set ready after setup flow", async () => {
				const model = dynamoose.model("Cat", {"id": String}, {"create": false});
				await utils.set_immediate_promise();
				expect(model.Model[internalProperties].ready).to.be.true;
			});

			it("Should resolve pendingTaskPromises after model is ready", async () => {
				let describeTableResponse = {
					"Table": {"TableStatus": "CREATING"}
				};
				dynamoose.aws.ddb.set({
					"describeTable": () => Promise.resolve(describeTableResponse)
				});
				const model = dynamoose.model("Cat", {"id": String}, {"waitForActive": {"enabled": true, "check": {"frequency": 0}}});
				await utils.set_immediate_promise();

				let pendingTaskPromiseResolved = false;
				model.Model[internalProperties].pendingTaskPromise().then(() => pendingTaskPromiseResolved = true);

				await utils.set_immediate_promise();
				expect(pendingTaskPromiseResolved).to.be.false;

				describeTableResponse = {
					"Table": {"TableStatus": "ACTIVE"}
				};
				await model.Model[internalProperties].pendingTaskPromise();
				await utils.set_immediate_promise();
				expect(pendingTaskPromiseResolved).to.be.true;
				expect(model.Model[internalProperties].pendingTasks).to.eql([]);
			});

			it("Should immediately resolve pendingTaskPromises promise if table is already ready", async () => {
				const model = dynamoose.model("Cat", {"id": String}, {"create": false});
				await utils.set_immediate_promise();

				let pendingTaskPromiseResolved = false;
				model.Model[internalProperties].pendingTaskPromise().then(() => pendingTaskPromiseResolved = true);

				await utils.set_immediate_promise();

				expect(pendingTaskPromiseResolved).to.be.true;
			});
		});

		describe("Creation", () => {
			let createTableParams = null;
			beforeEach(() => {
				dynamoose.model.defaults.set({
					"waitForActive": false
				});
			});
			beforeEach(() => {
				createTableParams = null;
				dynamoose.aws.ddb.set({
					"createTable": (params) => {
						createTableParams = params;
						return Promise.resolve();
					},
					"describeTable": () => Promise.resolve()
				});
			});
			afterEach(() => {
				createTableParams = null;
				dynamoose.aws.ddb.revert();
			});

			it("Should call createTable with correct parameters", async () => {
				const tableName = "Cat";
				dynamoose.model(tableName, {"id": String});
				await utils.set_immediate_promise();
				expect(createTableParams).to.eql({
					"AttributeDefinitions": [
						{
							"AttributeName": "id",
							"AttributeType": "S"
						}
					],
					"KeySchema": [
						{
							"AttributeName": "id",
							"KeyType": "HASH"
						}
					],
					"ProvisionedThroughput": {
						"ReadCapacityUnits": 1,
						"WriteCapacityUnits": 1
					},
					"TableName": tableName
				});
			});

			it("Should call createTable with correct parameters with capacity as number", async () => {
				const tableName = "Cat";
				dynamoose.model(tableName, {"id": String}, {"throughput": 1});
				await utils.set_immediate_promise();
				expect(createTableParams).to.eql({
					"AttributeDefinitions": [
						{
							"AttributeName": "id",
							"AttributeType": "S"
						}
					],
					"KeySchema": [
						{
							"AttributeName": "id",
							"KeyType": "HASH"
						}
					],
					"ProvisionedThroughput": {
						"ReadCapacityUnits": 1,
						"WriteCapacityUnits": 1
					},
					"TableName": tableName
				});
			});

			it("Should call createTable with correct parameters with capacity as object", async () => {
				const tableName = "Cat";
				dynamoose.model(tableName, {"id": String}, {"throughput": {"read": 2, "write": 3}});
				await utils.set_immediate_promise();
				expect(createTableParams).to.eql({
					"AttributeDefinitions": [
						{
							"AttributeName": "id",
							"AttributeType": "S"
						}
					],
					"KeySchema": [
						{
							"AttributeName": "id",
							"KeyType": "HASH"
						}
					],
					"ProvisionedThroughput": {
						"ReadCapacityUnits": 2,
						"WriteCapacityUnits": 3
					},
					"TableName": tableName
				});
			});

			it("Should call createTable with correct parameters with capacity as ON_DEMAND", async () => {
				const tableName = "Cat";
				dynamoose.model(tableName, {"id": String}, {"throughput": "ON_DEMAND"});
				await utils.set_immediate_promise();
				expect(createTableParams).to.eql({
					"AttributeDefinitions": [
						{
							"AttributeName": "id",
							"AttributeType": "S"
						}
					],
					"KeySchema": [
						{
							"AttributeName": "id",
							"KeyType": "HASH"
						}
					],
					"BillingMode": "PAY_PER_REQUEST",
					"TableName": tableName
				});
			});

			it("Shouldn't call createTable if table already exists", async () => {
				dynamoose.aws.ddb.set({
					"createTable": (params) => {
						createTableParams = params;
						return Promise.resolve();
					},
					"describeTable": () => Promise.resolve({"Table": {"TableStatus": "ACTIVE"}})
				});

				const tableName = "Cat";
				dynamoose.model(tableName, {"id": String});
				await utils.set_immediate_promise();
				expect(createTableParams).to.eql(null);
			});

			it("Should not call createTable if create option set to false", async () => {
				dynamoose.model("Cat", {"id": String}, {"create": false});
				await utils.set_immediate_promise();
				expect(createTableParams).to.eql(null);
			});

			it("Should bind request to function being called", async () => {
				let self;
				dynamoose.aws.ddb.set({
					"createTable": (params) => {
						createTableParams = params;
						self = this;
						return Promise.resolve();
					},
					"describeTable": () => Promise.resolve()
				});

				dynamoose.model("Cat", {"id": String});
				await utils.set_immediate_promise();
				expect(self).to.be.an("object");
			});
		});

		describe("Wait For Active", () => {
			let describeTableParams = [], describeTableFunction, updateTableParams = [];
			beforeEach(() => {
				dynamoose.model.defaults.set({
					"create": false,
					"waitForActive": {
						"enabled": true,
						"check": {
							"timeout": 10,
							"frequency": 1
						}
					}
				});
			});
			beforeEach(() => {
				describeTableParams = [];
				updateTableParams = [];
				dynamoose.aws.ddb.set({
					"describeTable": (params) => {
						describeTableParams.push(params);
						return describeTableFunction(params);
					},
					"updateTable": (params) => {
						updateTableParams.push(params);
						return Promise.resolve();
					}
				});
			});
			afterEach(() => {
				describeTableParams = [];
				updateTableParams = [];
				describeTableFunction = null;
				dynamoose.aws.ddb.revert();
			});

			it("Should call describeTable with correct parameters", async () => {
				const tableName = "Cat";
				describeTableFunction = () => Promise.resolve({
					"Table": {
						"TableStatus": "ACTIVE"
					}
				});
				dynamoose.model(tableName, {"id": String});
				await utils.set_immediate_promise();
				expect(describeTableParams).to.eql([{
					"TableName": tableName
				}]);
			});

			it("Should call describeTable with correct parameters multiple times", async () => {
				const tableName = "Cat";
				describeTableFunction = () => Promise.resolve({
					"Table": {
						"TableStatus": describeTableParams.length > 1 ? "ACTIVE" : "CREATING"
					}
				});
				dynamoose.model(tableName, {"id": String});
				await utils.timeout(5);
				expect(describeTableParams).to.eql([{
					"TableName": tableName
				}, {
					"TableName": tableName
				}]);
			});

			it("Should timeout according to waitForActive timeout rules", async () => {
				const tableName = "Cat";
				describeTableFunction = () => Promise.resolve({
					"Table": {
						"TableStatus": "CREATING"
					}
				});
				dynamoose.model(tableName, {"id": String});
				const errorHandler = utils.empty_function;
				process.on("unhandledRejection", errorHandler);
				await utils.timeout(15);
				expect(describeTableParams.length).to.be.above(5);
				process.removeListener("unhandledRejection", errorHandler);
			});

			it("Should throw error if AWS throws error", async () => {
				const tableName = "Cat";
				describeTableFunction = () => Promise.reject({"error": "ERROR"});

				let error;
				dynamoose.model(tableName, {"id": String});
				const errorHandler = (err) => error = err;
				process.on("unhandledRejection", errorHandler);
				await utils.timeout(15);
				expect(error).to.eql({"error": "ERROR"});
				process.removeListener("unhandledRejection", errorHandler);
			});

			it("Should not call describeTable if table already created and already attempted to createTable again", async () => {
				const tableName = "Cat";
				describeTableFunction = () => {
					return Promise.resolve({"Table": {"TableStatus": "ACTIVE"}});
				};

				dynamoose.model(tableName, {"id": String}, {"create": true});
				await utils.timeout(5);
				expect(describeTableParams).to.eql([{
					"TableName": tableName
				}]);
			});

			it("Should call updateTable even if table is still being created when waitForActive is set to false", async () => {
				const tableName = "Cat";
				describeTableFunction = () => Promise.resolve({
					"Table": {
						"ProvisionedThroughput": {
							"ReadCapacityUnits": 2,
							"WriteCapacityUnits": 2
						},
						"TableStatus": "CREATING"
					}
				});
				dynamoose.model(tableName, {"id": String}, {"throughput": {"read": 1, "write": 2}, "update": true, "waitForActive": false});
				await utils.set_immediate_promise();
				expect(updateTableParams).to.eql([{
					"ProvisionedThroughput": {
						"ReadCapacityUnits": 1,
						"WriteCapacityUnits": 2
					},
					"TableName": tableName
				}]);
			});

			it("Should not call updateTable when table is still being created when waitForActive is set to true", async () => {
				const tableName = "Cat";
				describeTableFunction = () => Promise.resolve({
					"Table": {
						"ProvisionedThroughput": {
							"ReadCapacityUnits": 2,
							"WriteCapacityUnits": 2
						},
						"TableStatus": "CREATING"
					}
				});
				dynamoose.model(tableName, {"id": String}, {"throughput": {"read": 1, "write": 2}, "update": true, "waitForActive": true});
				await utils.set_immediate_promise();
				expect(updateTableParams).to.eql([]);
			});
		});

		describe("Update", () => {
			let describeTableFunction, updateTableParams = [];
			beforeEach(() => {
				dynamoose.model.defaults.set({
					"create": false,
					"update": true
				});
			});
			beforeEach(() => {
				updateTableParams = [];
				dynamoose.aws.ddb.set({
					"describeTable": () => {
						return describeTableFunction();
					},
					"updateTable": (params) => {
						updateTableParams.push(params);
						return Promise.resolve();
					}
				});
			});
			afterEach(() => {
				updateTableParams = [];
				describeTableFunction = null;
				dynamoose.aws.ddb.revert();
			});

			describe("Throughput", () => {
				const updateOptions = [
					true,
					["throughput"]
				];
				updateOptions.forEach((updateOption) => {
					describe(`{"update": ${JSON.stringify(updateOption)}}`, () => {
						it("Should not call updateTable if throughput matches", async () => {
							const tableName = "Cat";
							describeTableFunction = () => Promise.resolve({
								"Table": {
									"ProvisionedThroughput": {
										"ReadCapacityUnits": 1,
										"WriteCapacityUnits": 2
									},
									"TableStatus": "ACTIVE"
								}
							});
							dynamoose.model(tableName, {"id": String}, {"throughput": {"read": 1, "write": 2}, "update": updateOption});
							await utils.set_immediate_promise();
							expect(updateTableParams).to.eql([]);
						});

						it("Should call updateTable with correct parameters if throughput doesn't match", async () => {
							const tableName = "Cat";
							describeTableFunction = () => Promise.resolve({
								"Table": {
									"ProvisionedThroughput": {
										"ReadCapacityUnits": 2,
										"WriteCapacityUnits": 2
									},
									"TableStatus": "ACTIVE"
								}
							});
							dynamoose.model(tableName, {"id": String}, {"throughput": {"read": 1, "write": 2}, "update": updateOption});
							await utils.set_immediate_promise();
							expect(updateTableParams).to.eql([{
								"ProvisionedThroughput": {
									"ReadCapacityUnits": 1,
									"WriteCapacityUnits": 2
								},
								"TableName": tableName
							}]);
						});

						it("Should call updateTable with correct parameters if switching from provisioned to on demand", async () => {
							const tableName = "Cat";
							describeTableFunction = () => Promise.resolve({
								"Table": {
									"ProvisionedThroughput": {
										"ReadCapacityUnits": 2,
										"WriteCapacityUnits": 2
									},
									"TableStatus": "ACTIVE"
								}
							});
							dynamoose.model(tableName, {"id": String}, {"throughput": "ON_DEMAND", "update": updateOption});
							await utils.set_immediate_promise();
							expect(updateTableParams).to.eql([{
								"BillingMode": "PAY_PER_REQUEST",
								"TableName": tableName
							}]);
						});

						it("Should call updateTable with correct parameters if switching from on demand to provisioned", async () => {
							const tableName = "Cat";
							describeTableFunction = () => Promise.resolve({
								"Table": {
									"BillingMode": "PAY_PER_REQUEST",
									"TableStatus": "ACTIVE"
								}
							});
							dynamoose.model(tableName, {"id": String}, {"throughput": 5, "update": updateOption});
							await utils.set_immediate_promise();
							expect(updateTableParams).to.eql([{
								"ProvisionedThroughput": {
									"ReadCapacityUnits": 5,
									"WriteCapacityUnits": 5
								},
								"TableName": tableName
							}]);
						});
					});
				});
			});

			describe("Indexes", () => {
				const updateOptions = [
					true,
					["indexes"]
				];
				updateOptions.forEach((updateOption) => {
					describe(`{"update": ${JSON.stringify(updateOption)}}`, () => {
						it("Should call updateTable to add index", async () => {
							const tableName = "Cat";
							describeTableFunction = () => Promise.resolve({
								"Table": {
									"ProvisionedThroughput": {
										"ReadCapacityUnits": 1,
										"WriteCapacityUnits": 1
									},
									"TableStatus": "ACTIVE"
								}
							});
							const model = dynamoose.model(tableName, {"id": String, "name": {"type": String, "index": {"global": true}}}, {"update": updateOption});
							await model.Model[internalProperties].pendingTaskPromise();
							await utils.set_immediate_promise();
							expect(updateTableParams).to.eql([
								{
									"AttributeDefinitions": [
										{
											"AttributeName": "id",
											"AttributeType": "S"
										},
										{
											"AttributeName": "name",
											"AttributeType": "S"
										}
									],
									"GlobalSecondaryIndexUpdates": [
										{
											"Create": {
												"IndexName": "nameGlobalIndex",
												"KeySchema": [
													{
														"AttributeName": "name",
														"KeyType": "HASH"
													}
												],
												"Projection": {
													"ProjectionType": "ALL"
												},
												"ProvisionedThroughput": {
													"ReadCapacityUnits": 1,
													"WriteCapacityUnits": 1
												}
											}
										}
									],
									"TableName": "Cat"
								}
							]);
						});

						it("Should call updateTable to delete index", async () => {
							const tableName = "Cat";
							describeTableFunction = () => Promise.resolve({
								"Table": {
									"ProvisionedThroughput": {
										"ReadCapacityUnits": 1,
										"WriteCapacityUnits": 1
									},
									"TableStatus": "ACTIVE",
									"AttributeDefinitions": [
										{
											"AttributeName": "id",
											"AttributeType": "S"
										},
										{
											"AttributeName": "name",
											"AttributeType": "S"
										}
									],
									"GlobalSecondaryIndexes": [
										{
											"IndexName": "nameGlobalIndex",
											"IndexStatus": "ACTIVE",
											"KeySchema": [
												{
													"AttributeName": "name",
													"KeyType": "HASH"
												}
											],
											"Projection": {
												"ProjectionType": "ALL"
											},
											"ProvisionedThroughput": {
												"ReadCapacityUnits": 1,
												"WriteCapacityUnits": 1
											}
										}
									]
								}
							});
							const model = dynamoose.model(tableName, {"id": String, "name": {"type": String}}, {"update": updateOption});
							await model.Model[internalProperties].pendingTaskPromise();
							await utils.set_immediate_promise();
							expect(updateTableParams).to.eql([
								{
									"GlobalSecondaryIndexUpdates": [
										{
											"Delete": {
												"IndexName": "nameGlobalIndex"
											}
										}
									],
									"TableName": "Cat"
								}
							]);
						});

						it("Should call updateTable to add multiple indexes correctly", async () => {
							const tableName = "Cat";
							let describeTableFunctionCalledTimes = 0;
							let testUpdateTableParams = {};
							describeTableFunction = () => {
								++describeTableFunctionCalledTimes;
								let obj;
								if (describeTableFunctionCalledTimes === 1) {
									obj = {
										"Table": {
											"ProvisionedThroughput": {
												"ReadCapacityUnits": 1,
												"WriteCapacityUnits": 1
											},
											"TableStatus": "ACTIVE"
										}
									};
								} else if (describeTableFunctionCalledTimes === 2) {
									testUpdateTableParams["0"] = [...updateTableParams];
									obj = {
										"Table": {
											"ProvisionedThroughput": {
												"ReadCapacityUnits": 1,
												"WriteCapacityUnits": 1
											},
											"TableStatus": "ACTIVE",
											"GlobalSecondaryIndexes": [
												{
													"IndexName": "nameGlobalIndex",
													"IndexStatus": "CREATING",
													"KeySchema": [
														{
															"AttributeName": "name",
															"KeyType": "HASH"
														}
													],
													"Projection": {
														"ProjectionType": "ALL"
													},
													"ProvisionedThroughput": {
														"ReadCapacityUnits": 1,
														"WriteCapacityUnits": 1
													}
												}
											]
										}
									};
								} else if (describeTableFunctionCalledTimes === 3) {
									obj = {
										"Table": {
											"ProvisionedThroughput": {
												"ReadCapacityUnits": 1,
												"WriteCapacityUnits": 1
											},
											"TableStatus": "ACTIVE",
											"GlobalSecondaryIndexes": [
												{
													"IndexName": "nameGlobalIndex",
													"IndexStatus": "ACTIVE",
													"KeySchema": [
														{
															"AttributeName": "name",
															"KeyType": "HASH"
														}
													],
													"Projection": {
														"ProjectionType": "ALL"
													},
													"ProvisionedThroughput": {
														"ReadCapacityUnits": 1,
														"WriteCapacityUnits": 1
													}
												}
											]
										}
									};
								} else if (describeTableFunctionCalledTimes === 4) {
									testUpdateTableParams["1"] = [...updateTableParams];
									obj = {
										"Table": {
											"ProvisionedThroughput": {
												"ReadCapacityUnits": 1,
												"WriteCapacityUnits": 1
											},
											"TableStatus": "ACTIVE",
											"GlobalSecondaryIndexes": [
												{
													"IndexName": "nameGlobalIndex",
													"IndexStatus": "ACTIVE",
													"KeySchema": [
														{
															"AttributeName": "name",
															"KeyType": "HASH"
														}
													],
													"Projection": {
														"ProjectionType": "ALL"
													},
													"ProvisionedThroughput": {
														"ReadCapacityUnits": 1,
														"WriteCapacityUnits": 1
													}
												},
												{
													"IndexName": "statusGlobalIndex",
													"IndexStatus": "CREATING",
													"KeySchema": [
														{
															"AttributeName": "status",
															"KeyType": "HASH"
														}
													],
													"Projection": {
														"ProjectionType": "ALL"
													},
													"ProvisionedThroughput": {
														"ReadCapacityUnits": 1,
														"WriteCapacityUnits": 1
													}
												}
											]
										}
									};
								} else if (describeTableFunctionCalledTimes >= 4) {
									obj = {
										"Table": {
											"ProvisionedThroughput": {
												"ReadCapacityUnits": 1,
												"WriteCapacityUnits": 1
											},
											"TableStatus": "ACTIVE",
											"GlobalSecondaryIndexes": [
												{
													"IndexName": "nameGlobalIndex",
													"IndexStatus": "ACTIVE",
													"KeySchema": [
														{
															"AttributeName": "name",
															"KeyType": "HASH"
														}
													],
													"Projection": {
														"ProjectionType": "ALL"
													},
													"ProvisionedThroughput": {
														"ReadCapacityUnits": 1,
														"WriteCapacityUnits": 1
													}
												},
												{
													"IndexName": "statusGlobalIndex",
													"IndexStatus": "ACTIVE",
													"KeySchema": [
														{
															"AttributeName": "status",
															"KeyType": "HASH"
														}
													],
													"Projection": {
														"ProjectionType": "ALL"
													},
													"ProvisionedThroughput": {
														"ReadCapacityUnits": 1,
														"WriteCapacityUnits": 1
													}
												}
											]
										}
									};
								}
								return Promise.resolve(obj);
							};
							const model = dynamoose.model(tableName, {"id": String, "name": {"type": String, "index": {"global": true}}, "status": {"type": String, "index": {"global": true}}}, {"update": updateOption});
							await model.Model[internalProperties].pendingTaskPromise();
							await utils.set_immediate_promise();
							expect(describeTableFunctionCalledTimes).to.eql(5);
							expect(utils.array_flatten(testUpdateTableParams["0"].map((a) => a.GlobalSecondaryIndexUpdates))).to.eql([{
								"Create": {
									"IndexName": "nameGlobalIndex",
									"KeySchema": [
										{
											"AttributeName": "name",
											"KeyType": "HASH"
										}
									],
									"Projection": {
										"ProjectionType": "ALL"
									},
									"ProvisionedThroughput": {
										"ReadCapacityUnits": 1,
										"WriteCapacityUnits": 1
									}
								}
							}]);
							expect(utils.array_flatten(testUpdateTableParams["1"].map((a) => a.GlobalSecondaryIndexUpdates))).to.eql([
								...testUpdateTableParams["0"][0].GlobalSecondaryIndexUpdates,
								{
									"Create": {
										"IndexName": "statusGlobalIndex",
										"KeySchema": [
											{
												"AttributeName": "status",
												"KeyType": "HASH"
											}
										],
										"Projection": {
											"ProjectionType": "ALL"
										},
										"ProvisionedThroughput": {
											"ReadCapacityUnits": 1,
											"WriteCapacityUnits": 1
										}
									}
								}
							]);
						});
					});
				});
			});
		});

		describe("Time To Live", () => {
			let updateTTLParams = [], describeTTL, describeTTLFunction;
			beforeEach(() => {
				dynamoose.model.defaults.set({
					"create": false,
					"update": true
				});
			});
			beforeEach(() => {
				updateTTLParams = [];
				dynamoose.aws.ddb.set({
					"describeTable": () => {
						return Promise.resolve({
							"Table": {
								"ProvisionedThroughput": {
									"ReadCapacityUnits": 1,
									"WriteCapacityUnits": 1
								},
								"TableStatus": "ACTIVE"
							}
						});
					},
					"updateTimeToLive": (params) => {
						updateTTLParams.push(params);
						return Promise.resolve();
					},
					"describeTimeToLive": () => {
						return describeTTLFunction ? describeTTLFunction() : Promise.resolve(describeTTL);
					}
				});
			});
			afterEach(() => {
				updateTTLParams = [];
				describeTTL = null;
				describeTTLFunction = null;
				dynamoose.aws.ddb.revert();
			});

			it("Should call updateTimeToLive with correct parameters if TTL is disabled", async () => {
				describeTTL = {"TimeToLiveDescription": {"TimeToLiveStatus": "DISABLED"}};
				const tableName = "Cat";
				dynamoose.model(tableName, {"id": String}, {"expires": 1000});
				await utils.set_immediate_promise();
				expect(updateTTLParams).to.eql([{
					"TableName": tableName,
					"TimeToLiveSpecification": {
						"Enabled": true,
						"AttributeName": "ttl"
					}
				}]);
			});

			it("Should not call updateTimeToLive with correct parameters if TTL is enabled", async () => {
				describeTTL = {"TimeToLiveDescription": {"TimeToLiveStatus": "ENABLED"}};
				const tableName = "Cat";
				dynamoose.model(tableName, {"id": String}, {"expires": 1000});
				await utils.set_immediate_promise();
				expect(updateTTLParams).to.eql([]);
			});

			it("Should not call updateTimeToLive with correct parameters if TTL is enabling", async () => {
				describeTTL = {"TimeToLiveDescription": {"TimeToLiveStatus": "ENABLING"}};
				const tableName = "Cat";
				dynamoose.model(tableName, {"id": String}, {"expires": 1000});
				await utils.set_immediate_promise();
				expect(updateTTLParams).to.eql([]);
			});

			it("Should call updateTimeToLive with correct parameters for custom attribute if TTL is disabling", async () => {
				const startTime = Date.now();
				let timesCalledDescribeTTL = 0;
				describeTTLFunction = async () => {
					timesCalledDescribeTTL++;
					return Promise.resolve(timesCalledDescribeTTL < 2 ? {"TimeToLiveDescription": {"TimeToLiveStatus": "DISABLING"}} : {"TimeToLiveDescription": {"TimeToLiveStatus": "DISABLED"}});
				};
				const tableName = "Cat";
				const model = dynamoose.model(tableName, {"id": String}, {"expires": {"ttl": 1000, "attribute": "expires"}});
				await model.Model[internalProperties].pendingTaskPromise();
				expect(updateTTLParams).to.eql([{
					"TableName": tableName,
					"TimeToLiveSpecification": {
						"Enabled": true,
						"AttributeName": "expires"
					}
				}]);
				expect(timesCalledDescribeTTL).to.eql(2);
				expect(Date.now() - startTime).to.be.at.least(1000);
			});

			it("Should call updateTimeToLive with correct parameters for custom attribute if TTL is disabled", async () => {
				describeTTL = {"TimeToLiveDescription": {"TimeToLiveStatus": "DISABLED"}};
				const tableName = "Cat";
				dynamoose.model(tableName, {"id": String}, {"expires": {"ttl": 1000, "attribute": "expires"}});
				await utils.set_immediate_promise();
				expect(updateTTLParams).to.eql([{
					"TableName": tableName,
					"TimeToLiveSpecification": {
						"Enabled": true,
						"AttributeName": "expires"
					}
				}]);
			});

			it("Should not call updateTimeToLive if no expires", async () => {
				const tableName = "Cat";
				dynamoose.model(tableName, {"id": String});
				await utils.set_immediate_promise();
				expect(updateTTLParams).to.eql([]);
			});
>>>>>>> a3fa1330
		});
	});

	describe("model.get()", () => {
		let User, getItemParams, getItemFunction;
		beforeEach(() => {
			User = dynamoose.model("User", {"id": Number, "name": String});
			new dynamoose.Table("User", [User]);
			getItemParams = null;
			getItemFunction = null;
			dynamoose.aws.ddb.set({
				"getItem": (params) => {
					getItemParams = params;
					return getItemFunction();
				}
			});
		});
		afterEach(() => {
			User = null;
			getItemParams = null;
			getItemFunction = null;
			dynamoose.aws.ddb.revert();
		});

		it("Should be a function", () => {
			expect(User.get).to.be.a("function");
		});

		const functionCallTypes = [
			{"name": "Promise", "func": (Model) => Model.get},
			{"name": "Callback", "func": (Model) => util.promisify(Model.get)}
		];

		functionCallTypes.forEach((callType) => {
			describe(callType.name, () => {
				it("Should send correct params to getItem", async () => {
					getItemFunction = () => Promise.resolve({"Item": {"id": {"N": "1"}, "name": {"S": "Charlie"}}});
					await callType.func(User).bind(User)(1);
					expect(getItemParams).to.be.an("object");
					expect(getItemParams).to.eql({
						"Key": {
							"id": {
								"N": "1"
							}
						},
						"TableName": "User"
					});
				});

				it("Should send consistent (false) to getItem", async () => {
					getItemFunction = () => Promise.resolve({"Item": {"id": {"N": "1"}, "name": {"S": "Charlie"}}});
					await callType.func(User).bind(User)(1, {"consistent": false});
					expect(getItemParams).to.be.an("object");
					expect(getItemParams).to.eql({
						"Key": {
							"id": {
								"N": "1"
							}
						},
						"TableName": "User",
						"ConsistentRead": false
					});
				});

				it("Should send consistent (true) to getItem", async () => {
					getItemFunction = () => Promise.resolve({"Item": {"id": {"N": "1"}, "name": {"S": "Charlie"}}});
					await callType.func(User).bind(User)(1, {"consistent": true});
					expect(getItemParams).to.be.an("object");
					expect(getItemParams).to.eql({
						"Key": {
							"id": {
								"N": "1"
							}
						},
						"TableName": "User",
						"ConsistentRead": true
					});
				});

				it("Should get consistent (false) back in request", async () => {
					const result = await callType.func(User).bind(User)(1, {"return": "request", "consistent": true});
					expect(getItemParams).to.not.exist;
					expect(result).to.eql({
						"Key": {"id": {"N": "1"}},
						"TableName": "User",
						"ConsistentRead": true
					});
				});

				it("Should get consistent (true) back in request", async () => {
					const result = await callType.func(User).bind(User)(1, {"return": "request", "consistent": false});
					expect(getItemParams).to.not.exist;
					expect(result).to.eql({
						"Key": {"id": {"N": "1"}},
						"TableName": "User",
						"ConsistentRead": false
					});
				});

				it("Should send correct params to getItem if we pass in an object", async () => {
					getItemFunction = () => Promise.resolve({"Item": {"id": {"N": "1"}, "name": {"S": "Charlie"}}});
					await callType.func(User).bind(User)({"id": 1});
					expect(getItemParams).to.be.an("object");
					expect(getItemParams).to.eql({
						"Key": {
							"id": {
								"N": "1"
							}
						},
						"TableName": "User"
					});
				});

				it("Should send correct params to getItem if we only request a certain attribute", async () => {
					getItemFunction = () => Promise.resolve({"Item": {"id": {"N": "1"}, "name": {"S": "Charlie"}}});
					await callType.func(User).bind(User)({"id": 1}, {"attributes": ["id"]});
					expect(getItemParams).to.be.an("object");
					expect(getItemParams).to.eql({
						"Key": {
							"id": {
								"N": "1"
							}
						},
						"TableName": "User",
						"ProjectionExpression": "#a0",
						"ExpressionAttributeNames": {
							"#a0": "id"
						}
					});
				});

				it("Should send correct params to getItem if we request certain attributes", async () => {
					getItemFunction = () => Promise.resolve({"Item": {"id": {"N": "1"}, "name": {"S": "Charlie"}}});
					await callType.func(User).bind(User)({"id": 1}, {"attributes": ["id", "name"]});
					expect(getItemParams).to.be.an("object");
					expect(getItemParams).to.eql({
						"Key": {
							"id": {
								"N": "1"
							}
						},
						"TableName": "User",
						"ProjectionExpression": "#a0, #a1",
						"ExpressionAttributeNames": {
							"#a0": "id",
							"#a1": "name"
						}
					});
				});

				it("Should send correct params to getItem if we pass in an object with range key", async () => {
					getItemFunction = () => Promise.resolve({"Item": {"id": {"N": "1"}, "name": {"S": "Charlie"}}});
					User = dynamoose.model("User", {"id": Number, "name": {"type": String, "rangeKey": true}});
					new dynamoose.Table("User", [User]);
					await callType.func(User).bind(User)({"id": 1, "name": "Charlie"});
					expect(getItemParams).to.be.an("object");
					expect(getItemParams).to.eql({
						"Key": {
							"id": {
								"N": "1"
							},
							"name": {
								"S": "Charlie"
							}
						},
						"TableName": "User"
					});
				});

				it("Should send correct params to getItem if we pass in an entire object with unnecessary attributes", async () => {
					getItemFunction = () => Promise.resolve({"Item": {"id": {"N": "1"}, "name": {"S": "Charlie"}}});
					await callType.func(User).bind(User)({"id": 1, "name": "Charlie"});
					expect(getItemParams).to.be.an("object");
					expect(getItemParams).to.eql({
						"Key": {
							"id": {
								"N": "1"
							}
						},
						"TableName": "User"
					});
				});

				it("Should return object with correct values", async () => {
					getItemFunction = () => Promise.resolve({"Item": {"id": {"N": "1"}, "name": {"S": "Charlie"}}});
					const user = await callType.func(User).bind(User)(1);
					expect(user).to.be.an("object");
					expect(Object.keys(user)).to.eql(["id", "name"]);
					expect(user.id).to.eql(1);
					expect(user.name).to.eql("Charlie");
				});

				it("Should return object that is an instance of Item", async () => {
					getItemFunction = () => Promise.resolve({"Item": {"id": {"N": "1"}, "name": {"S": "Charlie"}}});
					const user = await callType.func(User).bind(User)(1);
					expect(user).to.be.an.instanceof(User);
				});

				it("Should return request if return request setting is set", async () => {
					const result = await callType.func(User).bind(User)(1, {"return": "request"});
					expect(getItemParams).to.not.exist;
					expect(result).to.eql({
						"Key": {"id": {"N": "1"}},
						"TableName": "User"
					});
				});

				it("Should return undefined for expired object", async () => {
					User = dynamoose.model("User", {"id": Number});
					new dynamoose.Table("User", [User], {"expires": {"ttl": 1000, "items": {"returnExpired": false}}});
					getItemFunction = () => Promise.resolve({"Item": {"id": {"N": "1"}, "ttl": {"N": "1"}}});
					const user = await callType.func(User).bind(User)(1);
					expect(user).to.eql(undefined);
				});

				it("Should return expired object if returnExpired is not set", async () => {
					User = dynamoose.model("User", {"id": Number});
					new dynamoose.Table("User", [User], {"expires": 1000});
					getItemFunction = () => Promise.resolve({"Item": {"id": {"N": "1"}, "ttl": {"N": "1"}}});
					const user = await callType.func(User).bind(User)(1);
					expect(user).to.be.an("object");
					expect(Object.keys(user)).to.eql(["id", "ttl"]);
					expect(user.id).to.eql(1);
					expect(user.ttl).to.eql(new Date(1000));
				});

				it("Should return object with correct values with saveUnknown", async () => {
					User = dynamoose.model("User", new dynamoose.Schema({"id": Number}, {"saveUnknown": true}));
					new dynamoose.Table("User", [User]);
					getItemFunction = () => Promise.resolve({"Item": {"id": {"N": "1"}, "hello": {"S": "world"}}});
					const user = await callType.func(User).bind(User)(1);
					expect(user).to.be.an("object");
					expect(Object.keys(user)).to.eql(["id", "hello"]);
					expect(user.id).to.eql(1);
					expect(user.hello).to.eql("world");
				});

				it("Should return object with correct values for string set", async () => {
					User = dynamoose.model("User", {"id": Number, "friends": {"type": Set, "schema": [String]}});
					new dynamoose.Table("User", [User]);
					getItemFunction = () => Promise.resolve({"Item": {"id": {"N": "1"}, "friends": {"SS": ["Charlie", "Bob"]}}});
					const user = await callType.func(User).bind(User)(1);
					expect(user).to.be.an("object");
					expect(Object.keys(user)).to.eql(["id", "friends"]);
					expect(user.id).to.eql(1);
					expect(user.friends).to.eql(new Set(["Charlie", "Bob"]));
				});

				it("Should return object with correct values for string set with saveUnknown", async () => {
					User = dynamoose.model("User", new dynamoose.Schema({"id": Number}, {"saveUnknown": true}));
					new dynamoose.Table("User", [User]);
					getItemFunction = () => Promise.resolve({"Item": {"id": {"N": "1"}, "friends": {"SS": ["Charlie", "Bob"]}}});
					const user = await callType.func(User).bind(User)(1);
					expect(user).to.be.an("object");
					expect(Object.keys(user)).to.eql(["id", "friends"]);
					expect(user.id).to.eql(1);
					expect(user.friends).to.eql(new Set(["Charlie", "Bob"]));
				});

				it("Should return object with correct values for number set", async () => {
					User = dynamoose.model("User", {"id": Number, "numbers": {"type": Set, "schema": [Number]}});
					new dynamoose.Table("User", [User]);
					getItemFunction = () => Promise.resolve({"Item": {"id": {"N": "1"}, "numbers": {"NS": ["5", "7"]}}});
					const user = await callType.func(User).bind(User)(1);
					expect(user).to.be.an("object");
					expect(Object.keys(user)).to.eql(["id", "numbers"]);
					expect(user.id).to.eql(1);
					expect(user.numbers).to.eql(new Set([5, 7]));
				});

				it("Should return object with correct values for number set with saveUnknown", async () => {
					User = dynamoose.model("User", new dynamoose.Schema({"id": Number}, {"saveUnknown": true}));
					new dynamoose.Table("User", [User]);
					getItemFunction = () => Promise.resolve({"Item": {"id": {"N": "1"}, "numbers": {"NS": ["5", "7"]}}});
					const user = await callType.func(User).bind(User)(1);
					expect(user).to.be.an("object");
					expect(Object.keys(user)).to.eql(["id", "numbers"]);
					expect(user.id).to.eql(1);
					expect(user.numbers).to.eql(new Set([5, 7]));
				});

				it("Should return object with correct values for date set", async () => {
					User = dynamoose.model("User", {"id": Number, "times": {"type": Set, "schema": [Date]}});
					new dynamoose.Table("User", [User]);
					const time = new Date();
					getItemFunction = () => Promise.resolve({"Item": {"id": {"N": "1"}, "times": {"NS": [time.getTime(), 0]}}});
					const user = await callType.func(User).bind(User)(1);
					expect(user).to.be.an("object");
					expect(Object.keys(user)).to.eql(["id", "times"]);
					expect(user.id).to.eql(1);
					expect(user.times).to.eql(new Set([time, new Date(0)]));
				});

				it("Should return object with correct values for buffer", async () => {
					User = dynamoose.model("User", {"id": Number, "data": Buffer});
					new dynamoose.Table("User", [User]);
					getItemFunction = () => Promise.resolve({"Item": {"id": {"N": "1"}, "data": {"B": Buffer.from("testdata")}}});
					const user = await callType.func(User).bind(User)(1);
					expect(user).to.be.an("object");
					expect(Object.keys(user)).to.eql(["id", "data"]);
					expect(user.id).to.eql(1);
					expect(user.data).to.eql(Buffer.from("testdata"));
				});

				it("Should return object with correct values for buffer set", async () => {
					User = dynamoose.model("User", {"id": Number, "data": {"type": Set, "schema": [Buffer]}});
					new dynamoose.Table("User", [User]);
					getItemFunction = () => Promise.resolve({"Item": {"id": {"N": "1"}, "data": {"BS": [Buffer.from("testdata"), Buffer.from("testdata2")]}}});
					const user = await callType.func(User).bind(User)(1);
					expect(user).to.be.an("object");
					expect(Object.keys(user)).to.eql(["id", "data"]);
					expect(user.id).to.eql(1);
					expect(user.data).to.eql(new Set([Buffer.from("testdata"), Buffer.from("testdata2")]));
				});

				it("Should return object with correct values for buffer set with saveUnknown", async () => {
					User = dynamoose.model("User", new dynamoose.Schema({"id": Number}, {"saveUnknown": true}));
					new dynamoose.Table("User", [User]);
					getItemFunction = () => Promise.resolve({"Item": {"id": {"N": "1"}, "data": {"BS": [Buffer.from("testdata"), Buffer.from("testdata2")]}}});
					const user = await callType.func(User).bind(User)(1);
					expect(user).to.be.an("object");
					expect(Object.keys(user)).to.eql(["id", "data"]);
					expect(user.id).to.eql(1);
					expect(user.data).to.eql(new Set([Buffer.from("testdata"), Buffer.from("testdata2")]));
				});

				it("Should return object with correct values if using custom types", async () => {
					User = dynamoose.model("User", {"id": Number, "name": String, "birthday": Date});
					new dynamoose.Table("User", [User]);
					getItemFunction = () => Promise.resolve({"Item": {"id": {"N": "1"}, "name": {"S": "Charlie"}, "birthday": {"N": "1"}}});
					const user = await callType.func(User).bind(User)(1);
					expect(user).to.be.an("object");
					expect(Object.keys(user)).to.eql(["id", "name", "birthday"]);
					expect(user.id).to.eql(1);
					expect(user.name).to.eql("Charlie");
					expect(user.birthday).to.eql(new Date(1));
				});

				it("Should return object with correct values if using custom types but value doesn't exist", async () => {
					User = dynamoose.model("User", {"id": Number, "name": String, "birthday": Date});
					new dynamoose.Table("User", [User]);
					getItemFunction = () => Promise.resolve({"Item": {"id": {"N": "1"}, "name": {"S": "Charlie"}}});
					const user = await callType.func(User).bind(User)(1);
					expect(user).to.be.an("object");
					expect(Object.keys(user)).to.eql(["id", "name"]);
					expect(user.id).to.eql(1);
					expect(user.name).to.eql("Charlie");
					expect(user.birthday).to.not.exist;
				});

				it("Should throw type mismatch error if passing in wrong type with custom type", () => {
					User = dynamoose.model("User", {"id": Number, "name": String, "birthday": Date});
					new dynamoose.Table("User", [User]);
					getItemFunction = () => Promise.resolve({"Item": {"id": {"N": "1"}, "name": {"S": "Charlie"}, "birthday": {"S": "Hello World"}}});

					return expect(callType.func(User).bind(User)(1)).to.be.rejectedWith("Expected birthday to be of type date, instead found type string.");
				});

				it("Should return object with correct values with object property", async () => {
					User = dynamoose.model("User", {"id": Number, "address": {"type": Object, "schema": {"street": String, "country": {"type": String, "required": true}}}});
					new dynamoose.Table("User", [User]);
					getItemFunction = () => Promise.resolve({"Item": {"id": {"N": "1"}, "address": {"M": {"street": {"S": "hello"}, "country": {"S": "world"}}}}});
					const user = await callType.func(User).bind(User)(1);
					expect(user).to.be.an("object");
					expect(Object.keys(user)).to.eql(["id", "address"]);
					expect(user.id).to.eql(1);
					expect(user.address).to.eql({"street": "hello", "country": "world"});
				});

				it("Should return object with correct values with object property with elements that don't exist in schema", async () => {
					User = dynamoose.model("User", {"id": Number, "address": {"type": Object, "schema": {"street": String, "country": {"type": String, "required": true}}}});
					new dynamoose.Table("User", [User]);
					getItemFunction = () => Promise.resolve({"Item": {"id": {"N": "1"}, "address": {"M": {"zip": {"N": "12345"}, "country": {"S": "world"}}}}});
					const user = await callType.func(User).bind(User)(1);
					expect(user).to.be.an("object");
					expect(Object.keys(user)).to.eql(["id", "address"]);
					expect(user.id).to.eql(1);
					expect(user.address).to.eql({"country": "world"});
				});

				it("Should throw type mismatch error if passing in wrong type with custom type for object", () => {
					User = dynamoose.model("User", {"id": Number, "address": {"type": Object, "schema": {"street": String, "country": {"type": String, "required": true}}}});
					new dynamoose.Table("User", [User]);
					getItemFunction = () => Promise.resolve({"Item": {"id": {"N": "1"}, "address": {"S": "test"}}});

					return expect(callType.func(User).bind(User)(1)).to.be.rejectedWith("Expected address to be of type object, instead found type string.");
				});

				it("Should throw type mismatch error if passing in wrong type for nested object attribute", () => {
					User = dynamoose.model("User", {"id": Number, "address": {"type": Object, "schema": {"street": String, "country": {"type": String, "required": true}}}});
					new dynamoose.Table("User", [User]);
					getItemFunction = () => Promise.resolve({"Item": {"id": {"N": "1"}, "address": {"M": {"country": {"BOOL": true}}}}});

					return expect(callType.func(User).bind(User)(1)).to.be.rejectedWith("Expected address.country to be of type string, instead found type boolean.");
				});

				it("Should return object with correct values with object property and saveUnknown set to true", async () => {
					User = dynamoose.model("User", new dynamoose.Schema({"id": Number, "address": Object}, {"saveUnknown": true}));
					new dynamoose.Table("User", [User]);
					getItemFunction = () => Promise.resolve({"Item": {"id": {"N": "1"}, "address": {"M": {"zip": {"N": "12345"}, "country": {"S": "world"}}}}});
					const user = await callType.func(User).bind(User)(1);
					expect(user).to.be.an("object");
					expect(Object.keys(user)).to.eql(["id", "address"]);
					expect(user.id).to.eql(1);
					expect(user.address).to.eql({"country": "world", "zip": 12345});
				});

				it("Should return object with correct values with multiple nested object properties and saveUnknown set to true", async () => {
					User = dynamoose.model("User", new dynamoose.Schema({"id": Number, "address": Object}, {"saveUnknown": true}));
					new dynamoose.Table("User", [User]);
					getItemFunction = () => Promise.resolve({"Item": {"id": {"N": "1"}, "address": {"M": {"data": {"M": {"country": {"S": "world"}}}, "name": {"S": "Home"}}}}});
					const user = await callType.func(User).bind(User)(1);
					expect(user).to.be.an("object");
					expect(Object.keys(user)).to.eql(["id", "address"]);
					expect(user.id).to.eql(1);
					expect(user.address).to.eql({"data": {"country": "world"}, "name": "Home"});
				});

				it("Should return object with correct values with multiple nested object properties", async () => {
					User = dynamoose.model("User", {"id": Number, "address": {"type": Object, "schema": {"data": {"type": Object, "schema": {"country": String}}, "name": String}}});
					new dynamoose.Table("User", [User]);
					getItemFunction = () => Promise.resolve({"Item": {"id": {"N": "1"}, "address": {"M": {"data": {"M": {"country": {"S": "world"}}}, "name": {"S": "Home"}}}}});
					const user = await callType.func(User).bind(User)(1);
					expect(user).to.be.an("object");
					expect(Object.keys(user)).to.eql(["id", "address"]);
					expect(user.id).to.eql(1);
					expect(user.address).to.eql({"data": {"country": "world"}, "name": "Home"});
				});

				it("Should return correct object for array properties", async () => {
					User = dynamoose.model("User", {"id": Number, "friends": {"type": Array, "schema": [String]}});
					new dynamoose.Table("User", [User]);
					getItemFunction = () => Promise.resolve({"Item": {"id": {"N": "1"}, "friends": {"L": [{"S": "Tim"}, {"S": "Bob"}]}}});
					const user = await callType.func(User).bind(User)(1);
					expect(user).to.be.an("object");
					expect(Object.keys(user)).to.eql(["id", "friends"]);
					expect(user.id).to.eql(1);
					expect(user.friends).to.eql(["Tim", "Bob"]);
				});

				it("Should return correct object with array and objects within array", async () => {
					User = dynamoose.model("User", {"id": Number, "friends": {"type": Array, "schema": [{"type": Object, "schema": {"id": Number, "name": String}}]}});
					new dynamoose.Table("User", [User]);
					getItemFunction = () => Promise.resolve({"Item": {"id": {"N": "1"}, "friends": {"L": [{"M": {"name": {"S": "Tim"}, "id": {"N": "1"}}}, {"M": {"name": {"S": "Bob"}, "id": {"N": "2"}}}]}}});
					const user = await callType.func(User).bind(User)(1);
					expect(user).to.be.an("object");
					expect(Object.keys(user)).to.eql(["id", "friends"]);
					expect(user.id).to.eql(1);
					expect(user.friends).to.eql([{"name": "Tim", "id": 1}, {"name": "Bob", "id": 2}]);
				});

				it("Should return correct object if attribute has a get function", async () => {
					User = dynamoose.model("User", {"id": Number, "name": {"type": String, "get": (val) => `${val}-get`}});
					new dynamoose.Table("User", [User]);
					getItemFunction = () => Promise.resolve({"Item": {"id": {"N": "1"}, "name": {"S": "Charlie"}}});
					const user = await callType.func(User).bind(User)(1);
					expect(user).to.be.an("object");
					expect(Object.keys(user)).to.eql(["id", "name"]);
					expect(user.id).to.eql(1);
					expect(user.name).to.eql("Charlie-get");
				});

				it("Should return correct object if attribute has an async get function", async () => {
					User = dynamoose.model("User", {"id": Number, "name": {"type": String, "get": async (val) => `${val}-get`}});
					new dynamoose.Table("User", [User]);
					getItemFunction = () => Promise.resolve({"Item": {"id": {"N": "1"}, "name": {"S": "Charlie"}}});
					const user = await callType.func(User).bind(User)(1);
					expect(user).to.be.an("object");
					expect(Object.keys(user)).to.eql(["id", "name"]);
					expect(user.id).to.eql(1);
					expect(user.name).to.eql("Charlie-get");
				});

				describe("Populate", () => {
					it("Should not populate item automatically", async () => {
						let getItemTimesCalled = 0;

						User = dynamoose.model("User", {"id": Number, "name": String, "parent": dynamoose.model("Parent", {"id": Number, "data": String})});
						new dynamoose.Table("User", [User]);
						dynamoose.aws.ddb.set({
							"getItem": (params) => {
								getItemTimesCalled++;
								return params.Key.id.N === "1" ? {"Item": {"id": {"N": "1"}, "name": {"S": "Charlie"}, "parent": {"N": "2"}}} : {"Item": {"id": {"N": "2"}, "name": {"S": "Bob"}}};
							}
						});
						const user = await callType.func(User).bind(User)(1);
						expect(user.toJSON()).to.eql({
							"id": 1,
							"name": "Charlie",
							"parent": 2
						});
						expect(getItemTimesCalled).to.eql(1);
					});

					it("Should not populate item automatically if schema property is object", async () => {
						let getItemTimesCalled = 0;

						User = dynamoose.model("User", {"id": Number, "name": String, "parent": {"type": dynamoose.model("Parent", {"id": Number, "data": String})}});
						new dynamoose.Table("User", [User]);
						dynamoose.aws.ddb.set({
							"getItem": (params) => {
								getItemTimesCalled++;
								return params.Key.id.N === "1" ? {"Item": {"id": {"N": "1"}, "name": {"S": "Charlie"}, "parent": {"N": "2"}}} : {"Item": {"id": {"N": "2"}, "name": {"S": "Bob"}}};
							}
						});
						const user = await callType.func(User).bind(User)(1);
						expect(user.toJSON()).to.eql({
							"id": 1,
							"name": "Charlie",
							"parent": 2
						});
						expect(getItemTimesCalled).to.eql(1);
					});

					it("Should not populate item automatically when schema property is dynamoose.THIS", async () => {
						let getItemTimesCalled = 0;

						User = dynamoose.model("User", {"id": Number, "name": String, "parent": dynamoose.THIS});
						new dynamoose.Table("User", [User]);
						dynamoose.aws.ddb.set({
							"getItem": (params) => {
								getItemTimesCalled++;
								return params.Key.id.N === "1" ? {"Item": {"id": {"N": "1"}, "name": {"S": "Charlie"}, "parent": {"N": "2"}}} : {"Item": {"id": {"N": "2"}, "name": {"S": "Bob"}}};
							}
						});
						const user = await callType.func(User).bind(User)(1);
						expect(user.toJSON()).to.eql({
							"id": 1,
							"name": "Charlie",
							"parent": 2
						});
						expect(getItemTimesCalled).to.eql(1);
					});

					it("Should not populate item automatically when schema property is dynamoose.THIS if schema property is object", async () => {
						let getItemTimesCalled = 0;

						User = dynamoose.model("User", {"id": Number, "name": String, "parent": {"type": dynamoose.THIS}});
						new dynamoose.Table("User", [User]);
						dynamoose.aws.ddb.set({
							"getItem": (params) => {
								getItemTimesCalled++;
								return params.Key.id.N === "1" ? {"Item": {"id": {"N": "1"}, "name": {"S": "Charlie"}, "parent": {"N": "2"}}} : {"Item": {"id": {"N": "2"}, "name": {"S": "Bob"}}};
							}
						});
						const user = await callType.func(User).bind(User)(1);
						expect(user.toJSON()).to.eql({
							"id": 1,
							"name": "Charlie",
							"parent": 2
						});
						expect(getItemTimesCalled).to.eql(1);
					});

					it("Should not populate item automatically when using set", async () => {
						let getItemTimesCalled = 0;

						User = dynamoose.model("User", {"id": Number, "name": String, "parent": {"type": Set, "schema": [dynamoose.model("Parent", {"id": Number, "data": String})]}});
						new dynamoose.Table("User", [User]);
						dynamoose.aws.ddb.set({
							"getItem": (params) => {
								getItemTimesCalled++;
								return params.Key.id.N === "1" ? {"Item": {"id": {"N": "1"}, "name": {"S": "Charlie"}, "parent": {"NS": ["2"]}}} : {"Item": {"id": {"N": "2"}, "name": {"S": "Bob"}}};
							}
						});
						const user = await callType.func(User).bind(User)(1);
						expect(user.id).to.eql(1);
						expect(user.name).to.eql("Charlie");
						expect(user.parent).to.eql(new Set([2]));
						expect(Object.keys(user.toJSON())).to.eql(["id", "name", "parent"]);
						expect(getItemTimesCalled).to.eql(1);
					});

					it("Should not populate item automatically when using set if schema property is object", async () => {
						let getItemTimesCalled = 0;

						User = dynamoose.model("User", {"id": Number, "name": String, "parent": {"type": Set, "schema": [{"type": dynamoose.model("Parent", {"id": Number, "data": String})}]}});
						new dynamoose.Table("User", [User]);
						dynamoose.aws.ddb.set({
							"getItem": (params) => {
								getItemTimesCalled++;
								return params.Key.id.N === "1" ? {"Item": {"id": {"N": "1"}, "name": {"S": "Charlie"}, "parent": {"NS": ["2"]}}} : {"Item": {"id": {"N": "2"}, "name": {"S": "Bob"}}};
							}
						});
						const user = await callType.func(User).bind(User)(1);
						expect(user.id).to.eql(1);
						expect(user.name).to.eql("Charlie");
						expect(user.parent).to.eql(new Set([2]));
						expect(Object.keys(user.toJSON())).to.eql(["id", "name", "parent"]);
						expect(getItemTimesCalled).to.eql(1);
					});

					it("Should not populate item automatically when using set when schema property is dynamoose.THIS", async () => {
						let getItemTimesCalled = 0;

						User = dynamoose.model("User", {"id": Number, "name": String, "parent": {"type": Set, "schema": [dynamoose.THIS]}});
						new dynamoose.Table("User", [User]);
						dynamoose.aws.ddb.set({
							"getItem": (params) => {
								getItemTimesCalled++;
								return params.Key.id.N === "1" ? {"Item": {"id": {"N": "1"}, "name": {"S": "Charlie"}, "parent": {"NS": ["2"]}}} : {"Item": {"id": {"N": "2"}, "name": {"S": "Bob"}}};
							}
						});
						const user = await callType.func(User).bind(User)(1);
						expect(user.id).to.eql(1);
						expect(user.name).to.eql("Charlie");
						expect(user.parent).to.eql(new Set([2]));
						expect(Object.keys(user.toJSON())).to.eql(["id", "name", "parent"]);
						expect(getItemTimesCalled).to.eql(1);
					});

					it("Should not populate item automatically when using set when schema property is dynamoose.THIS if schema property is object", async () => {
						let getItemTimesCalled = 0;

						User = dynamoose.model("User", {"id": Number, "name": String, "parent": {"type": Set, "schema": [{"type": dynamoose.THIS}]}});
						new dynamoose.Table("User", [User]);
						dynamoose.aws.ddb.set({
							"getItem": (params) => {
								getItemTimesCalled++;
								return params.Key.id.N === "1" ? {"Item": {"id": {"N": "1"}, "name": {"S": "Charlie"}, "parent": {"NS": ["2"]}}} : {"Item": {"id": {"N": "2"}, "name": {"S": "Bob"}}};
							}
						});
						const user = await callType.func(User).bind(User)(1);
						expect(user.id).to.eql(1);
						expect(user.name).to.eql("Charlie");
						expect(user.parent).to.eql(new Set([2]));
						expect(Object.keys(user.toJSON())).to.eql(["id", "name", "parent"]);
						expect(getItemTimesCalled).to.eql(1);
					});

					it("Should not populate item automatically when using array", async () => {
						let getItemTimesCalled = 0;

						User = dynamoose.model("User", {"id": Number, "name": String, "parent": {"type": Array, "schema": [dynamoose.model("Parent", {"id": Number, "data": String})]}});
						new dynamoose.Table("User", [User]);
						dynamoose.aws.ddb.set({
							"getItem": (params) => {
								getItemTimesCalled++;
								return params.Key.id.N === "1" ? {"Item": {"id": {"N": "1"}, "name": {"S": "Charlie"}, "parent": {"L": [{"N": "2"}]}}} : {"Item": {"id": {"N": "2"}, "name": {"S": "Bob"}}};
							}
						});
						const user = await callType.func(User).bind(User)(1);
						expect(user.toJSON()).to.eql({
							"id": 1,
							"name": "Charlie",
							"parent": [2]
						});
						expect(getItemTimesCalled).to.eql(1);
					});

					it("Should not populate item automatically when using array if schema property is object", async () => {
						let getItemTimesCalled = 0;

						User = dynamoose.model("User", {"id": Number, "name": String, "parent": {"type": Array, "schema": [{"type": dynamoose.model("Parent", {"id": Number, "data": String})}]}});
						new dynamoose.Table("User", [User]);
						dynamoose.aws.ddb.set({
							"getItem": (params) => {
								getItemTimesCalled++;
								return params.Key.id.N === "1" ? {"Item": {"id": {"N": "1"}, "name": {"S": "Charlie"}, "parent": {"L": [{"N": "2"}]}}} : {"Item": {"id": {"N": "2"}, "name": {"S": "Bob"}}};
							}
						});
						const user = await callType.func(User).bind(User)(1);
						expect(user.toJSON()).to.eql({
							"id": 1,
							"name": "Charlie",
							"parent": [2]
						});
						expect(getItemTimesCalled).to.eql(1);
					});

					it("Should not populate item automatically when using array when schema property is dynamoose.THIS", async () => {
						let getItemTimesCalled = 0;

						User = dynamoose.model("User", {"id": Number, "name": String, "parent": {"type": Array, "schema": [dynamoose.THIS]}});
						new dynamoose.Table("User", [User]);
						dynamoose.aws.ddb.set({
							"getItem": (params) => {
								getItemTimesCalled++;
								return params.Key.id.N === "1" ? {"Item": {"id": {"N": "1"}, "name": {"S": "Charlie"}, "parent": {"L": [{"N": "2"}]}}} : {"Item": {"id": {"N": "2"}, "name": {"S": "Bob"}}};
							}
						});
						const user = await callType.func(User).bind(User)(1);
						expect(user.toJSON()).to.eql({
							"id": 1,
							"name": "Charlie",
							"parent": [2]
						});
						expect(getItemTimesCalled).to.eql(1);
					});

					it("Should not populate item automatically when using array when schema property is dynamoose.THIS if schema property is object", async () => {
						let getItemTimesCalled = 0;

						User = dynamoose.model("User", {"id": Number, "name": String, "parent": {"type": Array, "schema": [{"type": dynamoose.THIS}]}});
						new dynamoose.Table("User", [User]);
						dynamoose.aws.ddb.set({
							"getItem": (params) => {
								getItemTimesCalled++;
								return params.Key.id.N === "1" ? {"Item": {"id": {"N": "1"}, "name": {"S": "Charlie"}, "parent": {"L": [{"N": "2"}]}}} : {"Item": {"id": {"N": "2"}, "name": {"S": "Bob"}}};
							}
						});
						const user = await callType.func(User).bind(User)(1);
						expect(user.toJSON()).to.eql({
							"id": 1,
							"name": "Charlie",
							"parent": [2]
						});
						expect(getItemTimesCalled).to.eql(1);
					});

					it("Should autopopulate if model settings have populate set", async () => {
						User = dynamoose.model("User", {"id": Number, "name": String, "parent": dynamoose.THIS});
						new dynamoose.Table("User", [User], {"populate": "*"});
						dynamoose.aws.ddb.set({
							"getItem": (params) => {
								return params.Key.id.N === "1" ? {"Item": {"id": {"N": "1"}, "name": {"S": "Charlie"}, "parent": {"N": "2"}}} : {"Item": {"id": {"N": "2"}, "name": {"S": "Bob"}}};
							}
						});
						const user = await callType.func(User).bind(User)(1);
						expect(user.toJSON()).to.eql({
							"id": 1,
							"name": "Charlie",
							"parent": {
								"id": 2,
								"name": "Bob"
							}
						});
					});
				});

				it("Should throw error if DynamoDB responds with error", () => {
					getItemFunction = () => Promise.reject({"error": "Error"});

					return expect(callType.func(User).bind(User)(1)).to.be.rejectedWith({"error": "Error"});
				});

				it("Should return undefined if no object exists in DynamoDB", async () => {
					getItemFunction = () => Promise.resolve({});
					const user = await callType.func(User).bind(User)(1);
					expect(user).to.eql(undefined);
				});

				it("Should return object with correct values if Dynamo object consists properties that don't exist in schema", async () => {
					getItemFunction = () => Promise.resolve({"Item": {"id": {"N": "1"}, "name": {"S": "Charlie"}, "hello": {"S": "world"}}});
					const user = await callType.func(User).bind(User)(1);
					expect(user).to.be.an("object");
					expect(Object.keys(user)).to.eql(["id", "name"]);
					expect(user.id).to.eql(1);
					expect(user.name).to.eql("Charlie");
				});

				it("Should return object with correct combine attribute without modifying", async () => {
					User = dynamoose.model("User", {"id": Number, "data1": String, "data2": String, "combine": {"type": {"value": "Combine", "settings": {"attributes": ["data1", "data2"]}}}});
					new dynamoose.Table("User", [User]);
					getItemFunction = () => Promise.resolve({"Item": {"id": {"N": "1"}, "data1": {"S": "hello"}, "data2": {"S": "world"}, "combine": {"S": "random"}}});
					const user = await callType.func(User).bind(User)(1);
					expect(user).to.be.an("object");
					expect(Object.keys(user)).to.eql(["id", "data1", "data2", "combine"]);
					expect(user.id).to.eql(1);
					expect(user.data1).to.eql("hello");
					expect(user.data2).to.eql("world");
					expect(user.combine).to.eql("random");
				});

				it("Should throw error if Dynamo object contains properties that have type mismatch with schema", () => {
					User = dynamoose.model("User", {"id": Number, "name": String, "age": Number});
					new dynamoose.Table("User", [User]);
					getItemFunction = () => Promise.resolve({"Item": {"id": {"N": "1"}, "name": {"S": "Charlie"}, "age": {"S": "Hello World"}}});

					return expect(callType.func(User).bind(User)(1)).to.be.rejectedWith("Expected age to be of type number, instead found type string.");
				});

				it("Should wait for model to be ready prior to running DynamoDB API call", async () => {
					let calledGetItem = false;
					getItemFunction = () => {
						calledGetItem = true; return Promise.resolve({"Item": {"id": {"N": "1"}, "name": {"S": "Charlie"}}});
					};
					let describeTableResponse = {
						"Table": {"TableStatus": "CREATING"}
					};
					dynamoose.aws.ddb.set({
						"describeTable": () => Promise.resolve(describeTableResponse),
						"getItem": getItemFunction
					});
					const model = dynamoose.model("User", {"id": Number, "name": String});
					new dynamoose.Table("User", [model], {"waitForActive": {"enabled": true, "check": {"frequency": 0, "timeout": 100}}});
					await utils.set_immediate_promise();

					let user;
					callType.func(model).bind(model)(1).then((item) => user = item);

					await utils.set_immediate_promise();
					expect(calledGetItem).to.be.false;
					expect(user).to.not.exist;
					expect(model.Model[internalProperties].table()[internalProperties].pendingTasks.length).to.eql(1);

					describeTableResponse = {
						"Table": {"TableStatus": "ACTIVE"}
					};
					await model.Model[internalProperties].table()[internalProperties].pendingTaskPromise();
					await utils.set_immediate_promise();
					expect(calledGetItem).to.be.true;
					expect({...user}).to.eql({"id": 1, "name": "Charlie"});
				});
			});
		});
	});

	describe("model.batchGet()", () => {
		let User, params, promiseFunction;
		beforeEach(() => {
			User = dynamoose.model("User", {"id": Number, "name": String});
			new dynamoose.Table("User", [User]);
			params = null;
			promiseFunction = null;
			dynamoose.aws.ddb.set({
				"batchGetItem": (paramsB) => {
					params = paramsB;
					return promiseFunction();
				}
			});
		});
		afterEach(() => {
			User = null;
			params = null;
			promiseFunction = null;
			dynamoose.aws.ddb.revert();
		});

		it("Should be a function", () => {
			expect(User.batchGet).to.be.a("function");
		});

		const functionCallTypes = [
			{"name": "Promise", "func": (Model) => Model.batchGet},
			{"name": "Callback", "func": (Model) => util.promisify(Model.batchGet)}
		];

		functionCallTypes.forEach((callType) => {
			describe(callType.name, () => {
				it("Should send correct params to batchGetItem", async () => {
					promiseFunction = () => Promise.resolve({"Responses": {"User": [{"id": {"N": "1"}, "name": {"S": "Charlie"}}]}, "UnprocessedKeys": {}});
					await callType.func(User).bind(User)([1]);
					expect(params).to.be.an("object");
					expect(params).to.eql({
						"RequestItems": {
							"User": {
								"Keys": [
									{"id": {"N": "1"}}
								]
							}
						}
					});
				});

				it("Should send correct params to batchGetItem with attributes", async () => {
					promiseFunction = () => Promise.resolve({"Responses": {"User": [{"id": {"N": "1"}, "name": {"S": "Charlie"}}]}, "UnprocessedKeys": {}});
					await callType.func(User).bind(User)([1], {"attributes": ["id", "data"]});
					expect(params).to.be.an("object");
					expect(params).to.eql({
						"RequestItems": {
							"User": {
								"Keys": [
									{"id": {"N": "1"}}
								],
								"AttributesToGet": ["id", "data"]
							}
						}
					});
				});

				it("Should return correct request if setting option return to request", async () => {
					promiseFunction = () => Promise.resolve({"Responses": {"User": [{"id": {"N": "1"}, "name": {"S": "Charlie"}}]}, "UnprocessedKeys": {}});
					const paramsB = await callType.func(User).bind(User)([1], {"return": "request"});
					expect(params).to.not.exist;
					expect(paramsB).to.be.an("object");
					expect(paramsB).to.eql({
						"RequestItems": {
							"User": {
								"Keys": [
									{"id": {"N": "1"}}
								]
							}
						}
					});
				});

				it("Should send correct params to batchGetItem for multiple items", async () => {
					promiseFunction = () => Promise.resolve({"Responses": {"User": [{"id": {"N": "1"}, "name": {"S": "Charlie"}}, {"id": {"N": "2"}, "name": {"S": "Bob"}}]}, "UnprocessedKeys": {}});
					await callType.func(User).bind(User)([1, 2]);
					expect(params).to.be.an("object");
					expect(params).to.eql({
						"RequestItems": {
							"User": {
								"Keys": [
									{"id": {"N": "1"}},
									{"id": {"N": "2"}}
								]
							}
						}
					});
				});

				it("Should return correct result from batchGet", async () => {
					promiseFunction = () => Promise.resolve({"Responses": {"User": [{"id": {"N": "1"}, "name": {"S": "Charlie"}}]}, "UnprocessedKeys": {}});
					const result = await callType.func(User).bind(User)([1]);
					expect(result).to.be.an("array");
					expect(result.unprocessedKeys).to.eql([]);
					expect(result.map((item) => ({...item}))).to.eql([
						{"id": 1, "name": "Charlie"}
					]);
				});

				it("Should return correct result from batchGet for multiple items", async () => {
					promiseFunction = () => Promise.resolve({"Responses": {"User": [{"id": {"N": "1"}, "name": {"S": "Charlie"}}, {"id": {"N": "2"}, "name": {"S": "Bob"}}]}, "UnprocessedKeys": {}});
					const result = await callType.func(User).bind(User)([1, 2]);
					expect(result).to.be.an("array");
					expect(result.unprocessedKeys).to.eql([]);
					expect(result.map((item) => ({...item}))).to.eql([
						{"id": 1, "name": "Charlie"},
						{"id": 2, "name": "Bob"}
					]);
				});

				it("Should return correct result from batchGet for multiple items that aren't sorted correctly", async () => {
					promiseFunction = () => Promise.resolve({"Responses": {"User": [{"id": {"N": "2"}, "name": {"S": "Bob"}}, {"id": {"N": "1"}, "name": {"S": "Charlie"}}]}, "UnprocessedKeys": {}});
					const result = await callType.func(User).bind(User)([1, 2]);
					expect(result).to.be.an("array");
					expect(result.unprocessedKeys).to.eql([]);
					expect(result.map((item) => ({...item}))).to.eql([
						{"id": 1, "name": "Charlie"},
						{"id": 2, "name": "Bob"}
					]);
				});

				it("Should return correct result from batchGet with unprocessed keys", async () => {
					promiseFunction = () => Promise.resolve({"Responses": {"User": [{"id": {"N": "1"}, "name": {"S": "Charlie"}}]}, "UnprocessedKeys": {"User": {"Keys": [{"id": {"N": 2}}]}}});
					const result = await callType.func(User).bind(User)([1, 2]);
					expect(result).to.be.an("array");
					expect(result.unprocessedKeys).to.eql([{"id": 2}]);
					expect(result.map((item) => ({...item}))).to.eql([
						{"id": 1, "name": "Charlie"}
					]);
				});

				it("Should return correct result from batchGet for multiple items with unprocessed keys", async () => {
					promiseFunction = () => Promise.resolve({"Responses": {"User": [{"id": {"N": "1"}, "name": {"S": "Charlie"}}, {"id": {"N": "3"}, "name": {"S": "Bob"}}]}, "UnprocessedKeys": {"User": {"Keys": [{"id": {"N": 2}}]}}});
					const result = await callType.func(User).bind(User)([1, 2, 3]);
					expect(result).to.be.an("array");
					expect(result.unprocessedKeys).to.eql([{"id": 2}]);
					expect(result.map((item) => ({...item}))).to.eql([
						{"id": 1, "name": "Charlie"},
						{"id": 3, "name": "Bob"}
					]);
				});

				it("Should return correct result from batchGet for multiple items that aren't sorted with unprocessed keys", async () => {
					promiseFunction = () => Promise.resolve({"Responses": {"User": [{"id": {"N": "3"}, "name": {"S": "Bob"}}, {"id": {"N": "1"}, "name": {"S": "Charlie"}}]}, "UnprocessedKeys": {"User": {"Keys": [{"id": {"N": 2}}]}}});
					const result = await callType.func(User).bind(User)([1, 2, 3]);
					expect(result).to.be.an("array");
					expect(result.unprocessedKeys).to.eql([{"id": 2}]);
					expect(result.map((item) => ({...item}))).to.eql([
						{"id": 1, "name": "Charlie"},
						{"id": 3, "name": "Bob"}
					]);
				});

				it("Should return correct result from batchGet for multiple unprocessed keys that aren't sorted", async () => {
					promiseFunction = () => Promise.resolve({"Responses": {"User": [{"id": {"N": "1"}, "name": {"S": "Charlie"}}]}, "UnprocessedKeys": {"User": {"Keys": [{"id": {"N": 3}}, {"id": {"N": 2}}]}}});
					const result = await callType.func(User).bind(User)([1, 2, 3]);
					expect(result).to.be.an("array");
					expect(result.unprocessedKeys).to.eql([{"id": 2}, {"id": 3}]);
					expect(result.map((item) => ({...item}))).to.eql([
						{"id": 1, "name": "Charlie"}
					]);
				});

				describe("Populate", () => {
					it("Should have populate function on response", async () => {
						promiseFunction = () => Promise.resolve({"Responses": {"User": [{"id": {"N": "1"}, "name": {"S": "Charlie"}}]}, "UnprocessedKeys": {}});
						const result = await callType.func(User).bind(User)([1]);
						expect(result.populate).to.be.a("function");
					});

					it("Should autopopulate if model settings have populate set", async () => {
						User = dynamoose.model("User", {"id": Number, "name": String, "parent": dynamoose.THIS});
						new dynamoose.Table("User", [User], {"populate": "*"});
						dynamoose.aws.ddb.set({
							"getItem": () => {
								return {"Item": {"id": {"N": "2"}, "name": {"S": "Bob"}}};
							},
							"batchGetItem": () => {
								return {"Responses": {"User": [{"id": {"N": "1"}, "name": {"S": "Charlie"}, "parent": {"N": "2"}}]}, "UnprocessedKeys": {}};
							}
						});
						const result = await callType.func(User).bind(User)([1]);
						expect(result.toJSON()).to.eql([{
							"id": 1,
							"name": "Charlie",
							"parent": {
								"id": 2,
								"name": "Bob"
							}
						}]);
					});
				});

				it("Should handle correctly if item not in Responses or UnprocessedKeys", async () => {
					promiseFunction = () => Promise.resolve({"Responses": {"User": [{"id": {"N": "1"}, "name": {"S": "Charlie"}}]}, "UnprocessedKeys": {"User": {"Keys": [{"id": {"N": 3}}, {"id": {"N": 2}}]}}});
					const result = await callType.func(User).bind(User)([1, 2, 3, 4]);
					expect(result).to.be.an("array");
					expect(result.unprocessedKeys).to.eql([{"id": 2}, {"id": 3}]);
					expect(result.map((item) => ({...item}))).to.eql([
						{"id": 1, "name": "Charlie"}
					]);
				});

				it("Should handle correctly if item not in Responses", async () => {
					promiseFunction = () => Promise.resolve({"Responses": {"User": [{"id": {"N": "1"}, "name": {"S": "Charlie"}}]}, "UnprocessedKeys": {}});
					const result = await callType.func(User).bind(User)([1, 2]);
					expect(result).to.be.an("array");
					expect(result.unprocessedKeys).to.eql([]);
					expect(result.map((item) => ({...item}))).to.eql([
						{"id": 1, "name": "Charlie"}
					]);
				});

				it("Should throw error if DynamoDB responds with error", () => {
					promiseFunction = () => Promise.reject({"error": "Error"});

					return expect(callType.func(User).bind(User)([1, 2, 3])).to.be.rejectedWith({"error": "Error"});
				});

				it("Should wait for model to be ready prior to running DynamoDB API call", async () => {
					let calledBatchGetItem = false;
					promiseFunction = () => {
						calledBatchGetItem = true; return Promise.resolve({"Responses": {"User": [{"id": {"N": "1"}, "name": {"S": "Charlie"}}]}, "UnprocessedKeys": {}});
					};
					let describeTableResponse = {
						"Table": {"TableStatus": "CREATING"}
					};
					dynamoose.aws.ddb.set({
						"describeTable": () => Promise.resolve(describeTableResponse),
						"batchGetItem": promiseFunction
					});
					const model = dynamoose.model("User", {"id": Number, "name": String});
					new dynamoose.Table("User", [model], {"waitForActive": {"enabled": true, "check": {"frequency": 0, "timeout": 100}}});
					await utils.set_immediate_promise();

					let users;
					callType.func(model).bind(model)([1]).then((item) => users = item);

					await utils.set_immediate_promise();
					expect(calledBatchGetItem).to.be.false;
					expect(users).to.not.exist;
					expect(model.Model[internalProperties].table()[internalProperties].pendingTasks.length).to.eql(1);

					describeTableResponse = {
						"Table": {"TableStatus": "ACTIVE"}
					};
					await model.Model[internalProperties].table()[internalProperties].pendingTaskPromise();
					await utils.set_immediate_promise();
					expect(calledBatchGetItem).to.be.true;
					expect(users.map((user) => ({...user}))).to.eql([{"id": 1, "name": "Charlie"}]);
				});
			});
		});
	});

	describe("model.create()", () => {
		let User, createItemParams, createItemFunction;
		beforeEach(() => {
			User = dynamoose.model("User", {"id": Number, "name": String});
			new dynamoose.Table("User", [User]);
			dynamoose.aws.ddb.set({
				"putItem": (params) => {
					createItemParams = params;
					return createItemFunction();
				}
			});
		});
		afterEach(() => {
			User = null;
			dynamoose.aws.ddb.revert();
		});

		it("Should be a function", () => {
			expect(User.create).to.be.a("function");
		});

		const functionCallTypes = [
			{"name": "Promise", "func": (Model) => Model.create},
			{"name": "Callback", "func": (Model) => util.promisify(Model.create)}
		];
		functionCallTypes.forEach((callType) => {
			describe(callType.name, () => {
				it("Should return correct result after saving with defaults", async () => {
					createItemFunction = () => Promise.resolve();

					User = dynamoose.model("User", {"id": Number, "name": String, "defaultValue": {"type": String, "default": "Hello World"}});
					new dynamoose.Table("User", [User]);

					const result = await callType.func(User).bind(User)({"id": 1, "name": "Charlie"});
					expect(result.toJSON()).to.eql({"id": 1, "name": "Charlie", "defaultValue": "Hello World"});
				});

				it("Should send correct params to putItem", async () => {
					createItemFunction = () => Promise.resolve();
					await callType.func(User).bind(User)({"id": 1, "name": "Charlie"});
					expect(createItemParams).to.be.an("object");
					expect(createItemParams).to.eql({
						"ConditionExpression": "attribute_not_exists(#__hash_key)",
						"ExpressionAttributeNames": {
							"#__hash_key": "id"
						},
						"Item": {
							"id": {
								"N": "1"
							},
							"name": {
								"S": "Charlie"
							}
						},
						"TableName": "User"
					});
				});

				it("Should send correct params to putItem with value as undefined as first property", async () => {
					createItemFunction = () => Promise.resolve();
					await callType.func(User).bind(User)({"name": undefined, "id": 1});
					expect(createItemParams).to.be.an("object");
					expect(createItemParams).to.eql({
						"ConditionExpression": "attribute_not_exists(#__hash_key)",
						"ExpressionAttributeNames": {
							"#__hash_key": "id"
						},
						"Item": {
							"id": {
								"N": "1"
							}
						},
						"TableName": "User"
					});
				});

				it("Should send correct params to putItem with value as undefined as second property", async () => {
					createItemFunction = () => Promise.resolve();
					await callType.func(User).bind(User)({"id": 1, "name": undefined});
					expect(createItemParams).to.be.an("object");
					expect(createItemParams).to.eql({
						"ConditionExpression": "attribute_not_exists(#__hash_key)",
						"ExpressionAttributeNames": {
							"#__hash_key": "id"
						},
						"Item": {
							"id": {
								"N": "1"
							}
						},
						"TableName": "User"
					});
				});

				it("Should not include attributes that do not exist in schema", async () => {
					createItemFunction = () => Promise.resolve();
					await callType.func(User).bind(User)({"id": 1, "name": "Charlie", "hello": "world"});
					expect(createItemParams.Item).to.eql({
						"id": {
							"N": "1"
						},
						"name": {
							"S": "Charlie"
						}
					});
				});

				it("Should overwrite if passed into options", async () => {
					createItemFunction = () => Promise.resolve();
					await callType.func(User).bind(User)({"id": 1, "name": "Charlie"}, {"overwrite": true});
					expect(createItemParams).to.be.an("object");
					expect(createItemParams).to.eql({
						"Item": {
							"id": {
								"N": "1"
							},
							"name": {
								"S": "Charlie"
							}
						},
						"TableName": "User"
					});
				});

				it("Should send correct params to putItem with set function", async () => {
					createItemFunction = () => Promise.resolve();
					User = dynamoose.model("User", {"id": Number, "name": {"type": String, "set": (val) => `${val}-set`}});
					new dynamoose.Table("User", [User]);
					await callType.func(User).bind(User)({"id": 1, "name": "Charlie"});
					expect(createItemParams).to.be.an("object");
					expect(createItemParams).to.eql({
						"ConditionExpression": "attribute_not_exists(#__hash_key)",
						"ExpressionAttributeNames": {
							"#__hash_key": "id"
						},
						"Item": {
							"id": {
								"N": "1"
							},
							"name": {
								"S": "Charlie-set"
							}
						},
						"TableName": "User"
					});
				});

				it("Should send correct params to putItem with async set function", async () => {
					createItemFunction = () => Promise.resolve();
					User = dynamoose.model("User", {"id": Number, "name": {"type": String, "set": async (val) => `${val}-set`}});
					new dynamoose.Table("User", [User]);
					await callType.func(User).bind(User)({"id": 1, "name": "Charlie"});
					expect(createItemParams).to.be.an("object");
					expect(createItemParams).to.eql({
						"ConditionExpression": "attribute_not_exists(#__hash_key)",
						"ExpressionAttributeNames": {
							"#__hash_key": "id"
						},
						"Item": {
							"id": {
								"N": "1"
							},
							"name": {
								"S": "Charlie-set"
							}
						},
						"TableName": "User"
					});
				});

				it("Should send correct params to putItem with combine attribute", async () => {
					createItemFunction = () => Promise.resolve();
					User = dynamoose.model("User", {"id": Number, "data1": String, "data2": String, "combine": {"type": {"value": "Combine", "settings": {"attributes": ["data1", "data2"]}}}});
					new dynamoose.Table("User", [User]);
					await callType.func(User).bind(User)({"id": 1, "data1": "hello", "data2": "world"});
					expect(createItemParams).to.be.an("object");
					expect(createItemParams).to.eql({
						"ConditionExpression": "attribute_not_exists(#__hash_key)",
						"ExpressionAttributeNames": {
							"#__hash_key": "id"
						},
						"Item": {
							"id": {
								"N": "1"
							},
							"data1": {
								"S": "hello"
							},
							"data2": {
								"S": "world"
							},
							"combine": {
								"S": "hello,world"
							}
						},
						"TableName": "User"
					});
				});

				it("Should send correct params to putItem with value as null", async () => {
					const User2 = dynamoose.model("User", {"id": Number, "name": dynamoose.NULL});
					new dynamoose.Table("User", [User2]);

					createItemFunction = () => Promise.resolve();
					await callType.func(User2).bind(User2)({"id": 1, "name": null});
					expect(createItemParams).to.be.an("object");
					expect(createItemParams).to.eql({
						"ConditionExpression": "attribute_not_exists(#__hash_key)",
						"ExpressionAttributeNames": {
							"#__hash_key": "id"
						},
						"Item": {
							"id": {
								"N": "1"
							},
							"name": {
								"NULL": true
							}
						},
						"TableName": "User"
					});
				});
			});
		});
	});

	describe("model.batchPut()", () => {
		let User, params, promiseFunction;
		beforeEach(() => {
			User = dynamoose.model("User", {"id": Number, "name": String});
			new dynamoose.Table("User", [User]);
			dynamoose.aws.ddb.set({
				"batchWriteItem": (paramsB) => {
					params = paramsB;
					return promiseFunction();
				}
			});
		});
		afterEach(() => {
			User = null;
			params = null;
			promiseFunction = null;
			dynamoose.aws.ddb.revert();
		});

		it("Should be a function", () => {
			expect(User.batchPut).to.be.a("function");
		});

		const functionCallTypes = [
			{"name": "Promise", "func": (Model) => Model.batchPut},
			{"name": "Callback", "func": (Model) => util.promisify(Model.batchPut)}
		];
		functionCallTypes.forEach((callType) => {
			describe(callType.name, () => {
				it("Should should send correct parameters to batchWriteItem", async () => {
					promiseFunction = () => Promise.resolve({"UnprocessedItems": {}});
					await callType.func(User).bind(User)([{"id": 1, "name": "Charlie"}, {"id": 2, "name": "Bob"}]);
					expect(params).to.be.an("object");
					expect(params).to.eql({
						"RequestItems": {
							"User": [
								{
									"PutRequest": {
										"Item": {"id": {"N": "1"}, "name": {"S": "Charlie"}}
									}
								},
								{
									"PutRequest": {
										"Item": {"id": {"N": "2"}, "name": {"S": "Bob"}}
									}
								}
							]
						}
					});
				});

				it("Should return correct result from batchPut with no UnprocessedItems", async () => {
					promiseFunction = () => Promise.resolve({"UnprocessedItems": {}});
					const result = await callType.func(User).bind(User)([{"id": 1, "name": "Charlie"}, {"id": 2, "name": "Bob"}]);
					expect(result).to.eql({
						"unprocessedItems": []
					});
				});

				it("Should return correct result from batchPut with UnprocessedItems", async () => {
					promiseFunction = () => Promise.resolve({"UnprocessedItems": {"User": [{"PutRequest": {"Item": {"id": {"N": "1"}, "name": {"S": "Charlie"}}}}]}});
					const result = await callType.func(User).bind(User)([{"id": 1, "name": "Charlie"}, {"id": 2, "name": "Bob"}]);
					expect(result).to.eql({
						"unprocessedItems": [{"id": 1, "name": "Charlie"}]
					});
				});

				it("Should return correct result from batchPut with UnprocessedItems in wrong order", async () => {
					promiseFunction = () => Promise.resolve({"UnprocessedItems": {"User": [{"PutRequest": {"Item": {"id": {"N": "3"}, "name": {"S": "Tim"}}}}, {"PutRequest": {"Item": {"id": {"N": "1"}, "name": {"S": "Charlie"}}}}]}});
					const result = await callType.func(User).bind(User)([{"id": 1, "name": "Charlie"}, {"id": 2, "name": "Bob"}, {"id": 3, "name": "Tim"}]);
					expect(result).to.eql({
						"unprocessedItems": [{"id": 1, "name": "Charlie"}, {"id": 3, "name": "Tim"}]
					});
				});

				it("Should return request if return request setting is set", async () => {
					const result = await callType.func(User).bind(User)([{"id": 1, "name": "Charlie"}, {"id": 2, "name": "Bob"}], {"return": "request"});
					expect(params).to.not.exist;
					expect(result).to.eql({
						"RequestItems": {
							"User": [
								{
									"PutRequest": {
										"Item": {"id": {"N": "1"}, "name": {"S": "Charlie"}}
									}
								},
								{
									"PutRequest": {
										"Item": {"id": {"N": "2"}, "name": {"S": "Bob"}}
									}
								}
							]
						}
					});
				});

				it("Should should send correct parameters to batchWriteItem with combine atttribute", async () => {
					promiseFunction = () => Promise.resolve({"UnprocessedItems": {}});
					User = dynamoose.model("User", {"id": Number, "data1": String, "data2": String, "combine": {"type": {"value": "Combine", "settings": {"attributes": ["data1", "data2"]}}}});
					new dynamoose.Table("User", [User]);
					await callType.func(User).bind(User)([{"id": 1, "data1": "hello", "data2": "world"}, {"id": 2, "data1": "hello", "data2": "universe"}]);
					expect(params).to.be.an("object");
					expect(params).to.eql({
						"RequestItems": {
							"User": [
								{
									"PutRequest": {
										"Item": {"id": {"N": "1"}, "data1": {"S": "hello"}, "data2": {"S": "world"}, "combine": {"S": "hello,world"}}
									}
								},
								{
									"PutRequest": {
										"Item": {"id": {"N": "2"}, "data1": {"S": "hello"}, "data2": {"S": "universe"}, "combine": {"S": "hello,universe"}}
									}
								}
							]
						}
					});
				});

				it("Should throw error if error is returned from DynamoDB", () => {
					promiseFunction = () => Promise.reject({"error": "ERROR"});

					return expect(callType.func(User).bind(User)([{"id": 1, "name": "Charlie"}, {"id": 2, "name": "Bob"}])).to.be.rejectedWith({"error": "ERROR"});
				});
			});
		});
	});

	describe("model.update()", () => {
		let User, updateItemParams, updateItemFunction;
		beforeEach(() => {
			User = dynamoose.model("User", {"id": Number, "name": String, "age": Number});
			new dynamoose.Table("User", [User]);
			dynamoose.aws.ddb.set({
				"updateItem": (params) => {
					updateItemParams = params;
					return updateItemFunction();
				}
			});
		});
		afterEach(() => {
			User = null;
			dynamoose.aws.ddb.revert();
		});

		it("Should be a function", () => {
			expect(User.update).to.be.a("function");
		});

		const functionCallTypes = [
			{"name": "Promise", "func": (Model) => Model.update},
			{"name": "Callback", "func": (Model) => util.promisify(Model.update)}
		];
		functionCallTypes.forEach((callType) => {
			describe(callType.name, () => {
				it("Should return request if settings passed in", async () => {
					updateItemFunction = () => Promise.resolve({});
					const response = await callType.func(User).bind(User)({"id": 1}, {"name": "Charlie"}, {"return": "request"});
					expect(response).to.be.an("object");
					expect(response).to.eql({
						"ExpressionAttributeNames": {
							"#a0": "name"
						},
						"ExpressionAttributeValues": {
							":v0": {
								"S": "Charlie"
							}
						},
						"UpdateExpression": "SET #a0 = :v0",
						"Key": {
							"id": {
								"N": "1"
							}
						},
						"TableName": "User",
						"ReturnValues": "ALL_NEW"
					});
				});

				it("Should send correct params to updateItem for trying to update unknown properties with saveUnknown", async () => {
					updateItemFunction = () => Promise.resolve({});
					User = dynamoose.model("User", new dynamoose.Schema({"id": Number, "name": String, "age": Number}, {"saveUnknown": true}));
					new dynamoose.Table("User", [User]);
					await callType.func(User).bind(User)({"id": 1, "name": "Charlie", "random": "hello world"});
					expect(updateItemParams).to.be.an("object");
					expect(updateItemParams).to.eql({
						"ExpressionAttributeNames": {
							"#a0": "name",
							"#a1": "random"
						},
						"ExpressionAttributeValues": {
							":v0": {
								"S": "Charlie"
							},
							":v1": {
								"S": "hello world"
							}
						},
						"UpdateExpression": "SET #a0 = :v0, #a1 = :v1",
						"Key": {
							"id": {
								"N": "1"
							}
						},
						"TableName": "User",
						"ReturnValues": "ALL_NEW"
					});
				});

				it("Should send correct params to updateItem for trying to update unknown properties", async () => {
					updateItemFunction = () => Promise.resolve({});
					await callType.func(User).bind(User)({"id": 1, "name": "Charlie", "random": "hello world"});
					expect(updateItemParams).to.be.an("object");
					expect(updateItemParams).to.eql({
						"ExpressionAttributeNames": {
							"#a0": "name"
						},
						"ExpressionAttributeValues": {
							":v0": {
								"S": "Charlie"
							}
						},
						"UpdateExpression": "SET #a0 = :v0",
						"Key": {
							"id": {
								"N": "1"
							}
						},
						"TableName": "User",
						"ReturnValues": "ALL_NEW"
					});
				});

				it("Should send correct params to updateItem for trying to pass string as key", async () => {
					updateItemFunction = () => Promise.resolve({});
					await callType.func(User).bind(User)("id", {"name": "Charlie", "random": "hello world"});
					expect(updateItemParams).to.be.an("object");
					expect(updateItemParams).to.eql({
						"ExpressionAttributeNames": {
							"#a0": "name"
						},
						"ExpressionAttributeValues": {
							":v0": {
								"S": "Charlie"
							}
						},
						"UpdateExpression": "SET #a0 = :v0",
						"Key": {
							"id": {
								"S": "id"
							}
						},
						"TableName": "User",
						"ReturnValues": "ALL_NEW"
					});
				});

				it("Should send correct params to updateItem for trying to pass number as key", async () => {
					updateItemFunction = () => Promise.resolve({});
					await callType.func(User).bind(User)(1, {"name": "Charlie", "random": "hello world"});
					expect(updateItemParams).to.be.an("object");
					expect(updateItemParams).to.eql({
						"ExpressionAttributeNames": {
							"#a0": "name"
						},
						"ExpressionAttributeValues": {
							":v0": {
								"S": "Charlie"
							}
						},
						"UpdateExpression": "SET #a0 = :v0",
						"Key": {
							"id": {
								"N": "1"
							}
						},
						"TableName": "User",
						"ReturnValues": "ALL_NEW"
					});
				});

				it("Should send correct params to updateItem for trying to update unknown list properties with saveUnknown", async () => {
					updateItemFunction = () => Promise.resolve({});
					User = dynamoose.model("User", new dynamoose.Schema({"id": Number, "name": String, "age": Number}, {"saveUnknown": true}));
					new dynamoose.Table("User", [User]);
					await callType.func(User).bind(User)({"id": 1, "name": "Charlie", "random": ["hello world"]});
					expect(updateItemParams).to.be.an("object");
					expect(updateItemParams).to.eql({
						"ExpressionAttributeNames": {
							"#a0": "name",
							"#a1": "random"
						},
						"ExpressionAttributeValues": {
							":v0": {
								"S": "Charlie"
							},
							":v1": {
								"L": [{"S": "hello world"}]
							}
						},
						"UpdateExpression": "SET #a0 = :v0, #a1 = :v1",
						"Key": {
							"id": {
								"N": "1"
							}
						},
						"TableName": "User",
						"ReturnValues": "ALL_NEW"
					});
				});

				it("Should send correct params to updateItem for trying to update unknown list properties with saveUnknown as $ADD", async () => {
					updateItemFunction = () => Promise.resolve({});
					User = dynamoose.model("User", new dynamoose.Schema({"id": Number, "name": String, "age": Number}, {"saveUnknown": true}));
					new dynamoose.Table("User", [User]);
					await callType.func(User).bind(User)({"id": 1}, {"$SET": {"name": "Charlie"}, "$ADD": {"random": ["hello world"]}});
					expect(updateItemParams).to.be.an("object");
					expect(updateItemParams).to.eql({
						"ExpressionAttributeNames": {
							"#a0": "name",
							"#a1": "random"
						},
						"ExpressionAttributeValues": {
							":v0": {
								"S": "Charlie"
							},
							":v1": {
								"L": [{"S": "hello world"}]
							}
						},
						"UpdateExpression": "SET #a0 = :v0, #a1 = list_append(#a1, :v1)",
						"Key": {
							"id": {
								"N": "1"
							}
						},
						"TableName": "User",
						"ReturnValues": "ALL_NEW"
					});
				});

				it("Should send correct params to updateItem for trying to update unknown list properties", async () => {
					updateItemFunction = () => Promise.resolve({});
					await callType.func(User).bind(User)({"id": 1, "name": "Charlie", "random": ["hello world"]});
					expect(updateItemParams).to.be.an("object");
					expect(updateItemParams).to.eql({
						"ExpressionAttributeNames": {
							"#a0": "name"
						},
						"ExpressionAttributeValues": {
							":v0": {
								"S": "Charlie"
							}
						},
						"UpdateExpression": "SET #a0 = :v0",
						"Key": {
							"id": {
								"N": "1"
							}
						},
						"TableName": "User",
						"ReturnValues": "ALL_NEW"
					});
				});

				it("Should send correct params to updateItem for single object update", async () => {
					updateItemFunction = () => Promise.resolve({});
					await callType.func(User).bind(User)({"id": 1, "name": "Charlie"});
					expect(updateItemParams).to.be.an("object");
					expect(updateItemParams).to.eql({
						"ExpressionAttributeNames": {
							"#a0": "name"
						},
						"ExpressionAttributeValues": {
							":v0": {
								"S": "Charlie"
							}
						},
						"UpdateExpression": "SET #a0 = :v0",
						"Key": {
							"id": {
								"N": "1"
							}
						},
						"TableName": "User",
						"ReturnValues": "ALL_NEW"
					});
				});

				it("Should send correct params to updateItem for single object update with rangeKey", async () => {
					updateItemFunction = () => Promise.resolve({});
					User = dynamoose.model("User", {"pk": Number, "sk": {"type": Number, "rangeKey": true}, "name": String, "age": Number});
					new dynamoose.Table("User", [User]);
					await callType.func(User).bind(User)({"pk": 1, "sk": 1, "name": "Charlie"});
					expect(updateItemParams).to.be.an("object");
					expect(updateItemParams).to.eql({
						"ExpressionAttributeNames": {
							"#a0": "name"
						},
						"ExpressionAttributeValues": {
							":v0": {
								"S": "Charlie"
							}
						},
						"UpdateExpression": "SET #a0 = :v0",
						"Key": {
							"pk": {
								"N": "1"
							},
							"sk": {
								"N": "1"
							}
						},
						"TableName": "User",
						"ReturnValues": "ALL_NEW"
					});
				});

				it("Should send correct params to updateItem for single object update with multiple updates", async () => {
					updateItemFunction = () => Promise.resolve({});
					await callType.func(User).bind(User)({"id": 1, "name": "Charlie", "age": 5});
					expect(updateItemParams).to.be.an("object");
					expect(updateItemParams).to.eql({
						"ExpressionAttributeNames": {
							"#a0": "name",
							"#a1": "age"
						},
						"ExpressionAttributeValues": {
							":v0": {
								"S": "Charlie"
							},
							":v1": {
								"N": "5"
							}
						},
						"UpdateExpression": "SET #a0 = :v0, #a1 = :v1",
						"Key": {
							"id": {
								"N": "1"
							}
						},
						"TableName": "User",
						"ReturnValues": "ALL_NEW"
					});
				});

				it("Should send correct params to updateItem for single object update with multiple updates with rangeKey", async () => {
					updateItemFunction = () => Promise.resolve({});
					User = dynamoose.model("User", {"pk": Number, "sk": {"type": Number, "rangeKey": true}, "name": String, "age": Number});
					new dynamoose.Table("User", [User]);
					await callType.func(User).bind(User)({"pk": 1, "sk": 1, "name": "Charlie", "age": 5});
					expect(updateItemParams).to.be.an("object");
					expect(updateItemParams).to.eql({
						"ExpressionAttributeNames": {
							"#a0": "name",
							"#a1": "age"
						},
						"ExpressionAttributeValues": {
							":v0": {
								"S": "Charlie"
							},
							":v1": {
								"N": "5"
							}
						},
						"UpdateExpression": "SET #a0 = :v0, #a1 = :v1",
						"Key": {
							"pk": {
								"N": "1"
							},
							"sk": {
								"N": "1"
							}
						},
						"TableName": "User",
						"ReturnValues": "ALL_NEW"
					});
				});

				it("Should send correct params to updateItem with seperate key and update objects", async () => {
					updateItemFunction = () => Promise.resolve({});
					await callType.func(User).bind(User)({"id": 1}, {"name": "Charlie"});
					expect(updateItemParams).to.be.an("object");
					expect(updateItemParams).to.eql({
						"ExpressionAttributeNames": {
							"#a0": "name"
						},
						"ExpressionAttributeValues": {
							":v0": {
								"S": "Charlie"
							}
						},
						"UpdateExpression": "SET #a0 = :v0",
						"Key": {
							"id": {
								"N": "1"
							}
						},
						"TableName": "User",
						"ReturnValues": "ALL_NEW"
					});
				});

				it("Should send correct params to updateItem with seperate key and update objects with rangeKey", async () => {
					updateItemFunction = () => Promise.resolve({});
					User = dynamoose.model("User", {"pk": Number, "sk": {"type": Number, "rangeKey": true}, "name": String, "age": Number});
					new dynamoose.Table("User", [User]);
					await callType.func(User).bind(User)({"pk": 1, "sk": 1}, {"name": "Charlie"});
					expect(updateItemParams).to.be.an("object");
					expect(updateItemParams).to.eql({
						"ExpressionAttributeNames": {
							"#a0": "name"
						},
						"ExpressionAttributeValues": {
							":v0": {
								"S": "Charlie"
							}
						},
						"UpdateExpression": "SET #a0 = :v0",
						"Key": {
							"pk": {
								"N": "1"
							},
							"sk": {
								"N": "1"
							}
						},
						"TableName": "User",
						"ReturnValues": "ALL_NEW"
					});
				});

				it("Should send correct params to updateItem with seperate key and update objects and multiple updates", async () => {
					updateItemFunction = () => Promise.resolve({});
					await callType.func(User).bind(User)({"id": 1}, {"name": "Charlie", "age": 5});
					expect(updateItemParams).to.be.an("object");
					expect(updateItemParams).to.eql({
						"ExpressionAttributeNames": {
							"#a0": "name",
							"#a1": "age"
						},
						"ExpressionAttributeValues": {
							":v0": {
								"S": "Charlie"
							},
							":v1": {
								"N": "5"
							}
						},
						"UpdateExpression": "SET #a0 = :v0, #a1 = :v1",
						"Key": {
							"id": {
								"N": "1"
							}
						},
						"TableName": "User",
						"ReturnValues": "ALL_NEW"
					});
				});

				it("Should send correct params to updateItem with seperate key and update objects and multiple updates with rangeKey", async () => {
					updateItemFunction = () => Promise.resolve({});
					User = dynamoose.model("User", {"pk": Number, "sk": {"type": Number, "rangeKey": true}, "name": String, "age": Number});
					new dynamoose.Table("User", [User]);
					await callType.func(User).bind(User)({"pk": 1, "sk": 1}, {"name": "Charlie", "age": 5});
					expect(updateItemParams).to.be.an("object");
					expect(updateItemParams).to.eql({
						"ExpressionAttributeNames": {
							"#a0": "name",
							"#a1": "age"
						},
						"ExpressionAttributeValues": {
							":v0": {
								"S": "Charlie"
							},
							":v1": {
								"N": "5"
							}
						},
						"UpdateExpression": "SET #a0 = :v0, #a1 = :v1",
						"Key": {
							"pk": {
								"N": "1"
							},
							"sk": {
								"N": "1"
							}
						},
						"TableName": "User",
						"ReturnValues": "ALL_NEW"
					});
				});

				it("Should send correct params to updateItem when using undefined to restore to default property", async () => {
					updateItemFunction = () => Promise.resolve({});
					User = dynamoose.model("User", {"id": Number, "name": {"type": String, "default": () => "Charlie"}, "age": Number});
					new dynamoose.Table("User", [User]);
					await callType.func(User).bind(User)({"id": 1, "name": undefined});
					expect(updateItemParams).to.be.an("object");
					expect(updateItemParams).to.eql({
						"ExpressionAttributeNames": {
							"#a0": "name"
						},
						"ExpressionAttributeValues": {
							":v0": {
								"S": "Charlie"
							}
						},
						"UpdateExpression": "SET #a0 = :v0",
						"Key": {
							"id": {
								"N": "1"
							}
						},
						"TableName": "User",
						"ReturnValues": "ALL_NEW"
					});
				});

				it("Should send correct params to updateItem when using undefined to delete default property", async () => {
					updateItemFunction = () => Promise.resolve({});
					User = dynamoose.model("User", {"id": Number, "name": String, "age": Number});
					new dynamoose.Table("User", [User]);
					await callType.func(User).bind(User)({"id": 1, "name": undefined});
					expect(updateItemParams).to.be.an("object");
					expect(updateItemParams).to.eql({
						"ExpressionAttributeNames": {
							"#a0": "name"
						},
						"UpdateExpression": "REMOVE #a0",
						"Key": {
							"id": {
								"N": "1"
							}
						},
						"TableName": "User",
						"ReturnValues": "ALL_NEW"
					});
				});

				it("Should send correct params to updateItem when using dynamoose.UNDEFINED to delete default property", async () => {
					updateItemFunction = () => Promise.resolve({});
					User = dynamoose.model("User", {"id": Number, "name": {"type": String, "default": () => "Charlie"}, "age": Number});
					new dynamoose.Table("User", [User]);
					await callType.func(User).bind(User)({"id": 1, "name": dynamoose.UNDEFINED});
					expect(updateItemParams).to.be.an("object");
					expect(updateItemParams).to.eql({
						"ExpressionAttributeNames": {
							"#a0": "name"
						},
						"UpdateExpression": "REMOVE #a0",
						"Key": {
							"id": {
								"N": "1"
							}
						},
						"TableName": "User",
						"ReturnValues": "ALL_NEW"
					});
				});

				it("Should send correct params to updateItem when using dynamoose.UNDEFINED to delete default property using $REMOVE", async () => {
					updateItemFunction = () => Promise.resolve({});
					User = dynamoose.model("User", {"id": Number, "name": {"type": String, "default": () => "Charlie"}, "age": Number});
					new dynamoose.Table("User", [User]);
					await callType.func(User).bind(User)({"id": 1}, {"$REMOVE": {"name": dynamoose.UNDEFINED}});
					expect(updateItemParams).to.be.an("object");
					expect(updateItemParams).to.eql({
						"ExpressionAttributeNames": {
							"#a0": "name"
						},
						"UpdateExpression": "REMOVE #a0",
						"Key": {
							"id": {
								"N": "1"
							}
						},
						"TableName": "User",
						"ReturnValues": "ALL_NEW"
					});
				});

				it("Should send correct params to updateItem when using dynamoose.UNDEFINED to delete default property using $SET", async () => {
					updateItemFunction = () => Promise.resolve({});
					User = dynamoose.model("User", {"id": Number, "name": {"type": String, "default": () => "Charlie"}, "age": Number});
					new dynamoose.Table("User", [User]);
					await callType.func(User).bind(User)({"id": 1}, {"$SET": {"name": dynamoose.UNDEFINED}});
					expect(updateItemParams).to.be.an("object");
					expect(updateItemParams).to.eql({
						"ExpressionAttributeNames": {
							"#a0": "name"
						},
						"UpdateExpression": "REMOVE #a0",
						"Key": {
							"id": {
								"N": "1"
							}
						},
						"TableName": "User",
						"ReturnValues": "ALL_NEW"
					});
				});

				it("Should send correct params to updateItem with $SET update expression", async () => {
					updateItemFunction = () => Promise.resolve({});
					await callType.func(User).bind(User)({"id": 1}, {"$SET": {"name": "Tim"}});
					expect(updateItemParams).to.be.an("object");
					expect(updateItemParams).to.eql({
						"ExpressionAttributeNames": {
							"#a0": "name"
						},
						"ExpressionAttributeValues": {
							":v0": {
								"S": "Tim"
							}
						},
						"UpdateExpression": "SET #a0 = :v0",
						"Key": {
							"id": {
								"N": "1"
							}
						},
						"TableName": "User",
						"ReturnValues": "ALL_NEW"
					});
				});

				it("Should send correct params to updateItem with $SET update expression and multiple property updates", async () => {
					updateItemFunction = () => Promise.resolve({});
					await callType.func(User).bind(User)({"id": 1}, {"$SET": {"name": "Charlie", "age": 5}});
					expect(updateItemParams).to.be.an("object");
					expect(updateItemParams).to.eql({
						"ExpressionAttributeNames": {
							"#a0": "name",
							"#a1": "age"
						},
						"ExpressionAttributeValues": {
							":v0": {
								"S": "Charlie"
							},
							":v1": {
								"N": "5"
							}
						},
						"UpdateExpression": "SET #a0 = :v0, #a1 = :v1",
						"Key": {
							"id": {
								"N": "1"
							}
						},
						"TableName": "User",
						"ReturnValues": "ALL_NEW"
					});
				});

				it("Should send correct params to updateItem with $SET update expression for list", async () => {
					updateItemFunction = () => Promise.resolve({});
					User = dynamoose.model("User", {"id": Number, "friends": {"type": Array, "schema": [String]}});
					new dynamoose.Table("User", [User]);
					await callType.func(User).bind(User)({"id": 1}, {"friends": ["Bob"]});
					expect(updateItemParams).to.be.an("object");
					expect(updateItemParams).to.eql({
						"ExpressionAttributeNames": {
							"#a0": "friends"
						},
						"ExpressionAttributeValues": {
							":v0": {
								"L": [
									{"S": "Bob"}
								]
							}
						},
						"UpdateExpression": "SET #a0 = :v0",
						"Key": {
							"id": {
								"N": "1"
							}
						},
						"TableName": "User",
						"ReturnValues": "ALL_NEW"
					});
				});

				it("Should send correct params to updateItem with $ADD update expression", async () => {
					updateItemFunction = () => Promise.resolve({});
					await callType.func(User).bind(User)({"id": 1}, {"$ADD": {"age": 5}});
					expect(updateItemParams).to.be.an("object");
					expect(updateItemParams).to.eql({
						"ExpressionAttributeNames": {
							"#a0": "age"
						},
						"ExpressionAttributeValues": {
							":v0": {
								"N": "5"
							}
						},
						"UpdateExpression": "ADD #a0 :v0",
						"Key": {
							"id": {
								"N": "1"
							}
						},
						"TableName": "User",
						"ReturnValues": "ALL_NEW"
					});
				});

				it("Should send correct params to updateItem with $ADD and $SET update expression", async () => {
					updateItemFunction = () => Promise.resolve({});
					await callType.func(User).bind(User)({"id": 1}, {"$ADD": {"age": 5}, "$SET": {"name": "Bob"}});
					expect(updateItemParams).to.be.an("object");
					expect(updateItemParams).to.eql({
						"ExpressionAttributeNames": {
							"#a0": "age",
							"#a1": "name"
						},
						"ExpressionAttributeValues": {
							":v0": {
								"N": "5"
							},
							":v1": {
								"S": "Bob"
							}
						},
						"UpdateExpression": "ADD #a0 :v0 SET #a1 = :v1",
						"Key": {
							"id": {
								"N": "1"
							}
						},
						"TableName": "User",
						"ReturnValues": "ALL_NEW"
					});
				});

				it("Should send correct params to updateItem with $ADD and $SET update expression but $SET expression not as object", async () => {
					updateItemFunction = () => Promise.resolve({});
					await callType.func(User).bind(User)({"id": 1}, {"$ADD": {"age": 5}, "name": "Bob"});
					expect(updateItemParams).to.be.an("object");
					expect(updateItemParams).to.eql({
						"ExpressionAttributeNames": {
							"#a0": "age",
							"#a1": "name"
						},
						"ExpressionAttributeValues": {
							":v0": {
								"N": "5"
							},
							":v1": {
								"S": "Bob"
							}
						},
						"UpdateExpression": "ADD #a0 :v0 SET #a1 = :v1",
						"Key": {
							"id": {
								"N": "1"
							}
						},
						"TableName": "User",
						"ReturnValues": "ALL_NEW"
					});
				});

				it("Should send correct params to updateItem with $ADD with one item for list append", async () => {
					updateItemFunction = () => Promise.resolve({});
					User = dynamoose.model("User", {"id": Number, "name": String, "friends": {"type": Array, "schema": [String]}});
					new dynamoose.Table("User", [User]);
					await callType.func(User).bind(User)({"id": 1}, {"$ADD": {"friends": "Tim"}});
					expect(updateItemParams).to.be.an("object");
					expect(updateItemParams).to.eql({
						"ExpressionAttributeNames": {
							"#a0": "friends"
						},
						"ExpressionAttributeValues": {
							":v0": {
								"L": [{"S": "Tim"}]
							}
						},
						"UpdateExpression": "SET #a0 = list_append(#a0, :v0)",
						"Key": {
							"id": {
								"N": "1"
							}
						},
						"TableName": "User",
						"ReturnValues": "ALL_NEW"
					});
				});

				it("Should send correct params to updateItem with $ADD with multiple items for list append", async () => {
					updateItemFunction = () => Promise.resolve({});
					User = dynamoose.model("User", {"id": Number, "name": String, "friends": {"type": Array, "schema": [String]}});
					new dynamoose.Table("User", [User]);
					await callType.func(User).bind(User)({"id": 1}, {"$ADD": {"friends": ["Tim", "Charlie"]}});
					expect(updateItemParams).to.be.an("object");
					expect(updateItemParams).to.eql({
						"ExpressionAttributeNames": {
							"#a0": "friends"
						},
						"ExpressionAttributeValues": {
							":v0": {
								"L": [{"S": "Tim"}, {"S": "Charlie"}]
							}
						},
						"UpdateExpression": "SET #a0 = list_append(#a0, :v0)",
						"Key": {
							"id": {
								"N": "1"
							}
						},
						"TableName": "User",
						"ReturnValues": "ALL_NEW"
					});
				});

				it("Should send correct params to updateItem with $REMOVE", async () => {
					updateItemFunction = () => Promise.resolve({});
					await callType.func(User).bind(User)({"id": 1}, {"$REMOVE": {"age": null}});
					expect(updateItemParams).to.be.an("object");
					expect(updateItemParams).to.eql({
						"ExpressionAttributeNames": {
							"#a0": "age"
						},
						"UpdateExpression": "REMOVE #a0",
						"Key": {
							"id": {
								"N": "1"
							}
						},
						"TableName": "User",
						"ReturnValues": "ALL_NEW"
					});
				});

				it("Should send correct params to updateItem with $REMOVE saveUnknown property", async () => {
					updateItemFunction = () => Promise.resolve({});
					User = dynamoose.model("User", new dynamoose.Schema({"id": Number, "name": String}, {"saveUnknown": ["age"]}));
					new dynamoose.Table("User", [User]);
					await callType.func(User).bind(User)({"id": 1}, {"$REMOVE": {"age": null}});
					expect(updateItemParams).to.be.an("object");
					expect(updateItemParams).to.eql({
						"ExpressionAttributeNames": {
							"#a0": "age"
						},
						"UpdateExpression": "REMOVE #a0",
						"Key": {
							"id": {
								"N": "1"
							}
						},
						"TableName": "User",
						"ReturnValues": "ALL_NEW"
					});
				});

				it("Should send correct params to updateItem with $REMOVE as array", async () => {
					updateItemFunction = () => Promise.resolve({});
					await callType.func(User).bind(User)({"id": 1}, {"$REMOVE": ["age"]});
					expect(updateItemParams).to.be.an("object");
					expect(updateItemParams).to.eql({
						"ExpressionAttributeNames": {
							"#a0": "age"
						},
						"UpdateExpression": "REMOVE #a0",
						"Key": {
							"id": {
								"N": "1"
							}
						},
						"TableName": "User",
						"ReturnValues": "ALL_NEW"
					});
				});

				it("Should send correct params to updateItem with $SET date", async () => {
					updateItemFunction = () => Promise.resolve({});
					const date = new Date();
					User = dynamoose.model("User", {"id": Number, "birthday": Date});
					new dynamoose.Table("User", [User]);
					await callType.func(User).bind(User)({"id": 1}, {"birthday": date});
					expect(updateItemParams).to.be.an("object");
					expect(updateItemParams).to.eql({
						"ExpressionAttributeNames": {
							"#a0": "birthday"
						},
						"ExpressionAttributeValues": {
							":v0": {
								"N": `${date.getTime()}`
							}
						},
						"UpdateExpression": "SET #a0 = :v0",
						"Key": {
							"id": {
								"N": "1"
							}
						},
						"TableName": "User",
						"ReturnValues": "ALL_NEW"
					});
				});

				it("Should send correct params to updateItem with $SET date as number", async () => {
					updateItemFunction = () => Promise.resolve({});
					User = dynamoose.model("User", {"id": Number, "birthday": Date});
					new dynamoose.Table("User", [User]);
					await callType.func(User).bind(User)({"id": 1}, {"birthday": 0});
					expect(updateItemParams).to.be.an("object");
					expect(updateItemParams).to.eql({
						"ExpressionAttributeNames": {
							"#a0": "birthday"
						},
						"ExpressionAttributeValues": {
							":v0": {
								"N": "0"
							}
						},
						"UpdateExpression": "SET #a0 = :v0",
						"Key": {
							"id": {
								"N": "1"
							}
						},
						"TableName": "User",
						"ReturnValues": "ALL_NEW"
					});
				});

				it("Should send correct params to updateItem with $ADD date as number", async () => {
					updateItemFunction = () => Promise.resolve({});
					User = dynamoose.model("User", {"id": Number, "birthday": Date});
					new dynamoose.Table("User", [User]);
					await callType.func(User).bind(User)({"id": 1}, {"$ADD": {"birthday": 1000}});
					expect(updateItemParams).to.be.an("object");
					expect(updateItemParams).to.eql({
						"ExpressionAttributeNames": {
							"#a0": "birthday"
						},
						"ExpressionAttributeValues": {
							":v0": {
								"N": "1000"
							}
						},
						"UpdateExpression": "ADD #a0 :v0",
						"Key": {
							"id": {
								"N": "1"
							}
						},
						"TableName": "User",
						"ReturnValues": "ALL_NEW"
					});
				});

				it("Should send correct params to updateItem for timestamps with updateAt", async () => {
					updateItemFunction = () => Promise.resolve({});
					User = dynamoose.model("User", new dynamoose.Schema({"id": Number, "name": String}, {"timestamps": true}));
					new dynamoose.Table("User", [User]);
					const date = Date.now();
					await callType.func(User).bind(User)({"id": 1}, {"name": "Charlie"});
					expect(updateItemParams).to.be.an("object");
					expect(updateItemParams).to.eql({
						"ExpressionAttributeNames": {
							"#a0": "updatedAt",
							"#a1": "name"
						},
						"ExpressionAttributeValues": {
							":v0": {
								"N": updateItemParams.ExpressionAttributeValues[":v0"].N
							},
							":v1": {
								"S": "Charlie"
							}
						},
						"UpdateExpression": "SET #a0 = :v0, #a1 = :v1",
						"Key": {
							"id": {
								"N": "1"
							}
						},
						"TableName": "User",
						"ReturnValues": "ALL_NEW"
					});
					expect(parseInt(updateItemParams.ExpressionAttributeValues[":v0"].N)).to.be.within(date - 10, date + 10);
				});

				it("Should send correct params to updateItem for timestamps with updateAt with custom parameter names", async () => {
					updateItemFunction = () => Promise.resolve({});
					User = dynamoose.model("User", new dynamoose.Schema({"id": Number, "name": String}, {"timestamps": {"createdAt": "created", "updatedAt": "updated"}}));
					new dynamoose.Table("User", [User]);
					const date = Date.now();
					await callType.func(User).bind(User)({"id": 1}, {"name": "Charlie"});
					expect(updateItemParams).to.be.an("object");
					expect(updateItemParams).to.eql({
						"ExpressionAttributeNames": {
							"#a0": "updated",
							"#a1": "name"
						},
						"ExpressionAttributeValues": {
							":v0": {
								"N": updateItemParams.ExpressionAttributeValues[":v0"].N
							},
							":v1": {
								"S": "Charlie"
							}
						},
						"UpdateExpression": "SET #a0 = :v0, #a1 = :v1",
						"Key": {
							"id": {
								"N": "1"
							}
						},
						"TableName": "User",
						"ReturnValues": "ALL_NEW"
					});
					expect(parseInt(updateItemParams.ExpressionAttributeValues[":v0"].N)).to.be.within(date - 10, date + 10);
				});

				it("Should send correct params to updateItem for timestamps with updateAt with multiple custom parameter names", async () => {
					updateItemFunction = () => Promise.resolve({});
					User = dynamoose.model("User", new dynamoose.Schema({"id": Number, "name": String}, {"timestamps": {"createdAt": ["a1", "a2"], "updatedAt": ["b1", "b2"]}}));
					new dynamoose.Table("User", [User]);
					const date = Date.now();
					await callType.func(User).bind(User)({"id": 1}, {"name": "Charlie"});
					expect(updateItemParams).to.be.an("object");
					expect(updateItemParams).to.eql({
						"ExpressionAttributeNames": {
							"#a0": "b1",
							"#a1": "b2",
							"#a2": "name"
						},
						"ExpressionAttributeValues": {
							":v0": {
								"N": updateItemParams.ExpressionAttributeValues[":v0"].N
							},
							":v1": {
								"N": updateItemParams.ExpressionAttributeValues[":v1"].N
							},
							":v2": {
								"S": "Charlie"
							}
						},
						"UpdateExpression": "SET #a0 = :v0, #a1 = :v1, #a2 = :v2",
						"Key": {
							"id": {
								"N": "1"
							}
						},
						"TableName": "User",
						"ReturnValues": "ALL_NEW"
					});
					expect(parseInt(updateItemParams.ExpressionAttributeValues[":v0"].N)).to.be.within(date - 10, date + 10);
					expect(parseInt(updateItemParams.ExpressionAttributeValues[":v1"].N)).to.be.within(date - 10, date + 10);
					expect(parseInt(updateItemParams.ExpressionAttributeValues[":v0"].N)).to.eql(parseInt(updateItemParams.ExpressionAttributeValues[":v1"].N));
				});

				it("Should send correct params to updateItem with conditional", async () => {
					updateItemFunction = () => Promise.resolve({});
					User = dynamoose.model("User", new dynamoose.Schema({"id": Number, "name": String, "active": Boolean}));
					new dynamoose.Table("User", [User]);
					const condition = new dynamoose.Condition("active").eq(true);
					await callType.func(User).bind(User)({"id": 1}, {"name": "Charlie"}, {condition});
					expect(updateItemParams).to.be.an("object");
					expect(updateItemParams).to.eql({
						"ExpressionAttributeNames": {
							"#a1": "name",
							"#a0": "active"
						},
						"ExpressionAttributeValues": {
							":v1": {
								"S": "Charlie"
							},
							":v0": {
								"BOOL": true
							}
						},
						"UpdateExpression": "SET #a1 = :v1",
						"ConditionExpression": "#a0 = :v0",
						"Key": {
							"id": {
								"N": "1"
							}
						},
						"TableName": "User",
						"ReturnValues": "ALL_NEW"
					});
				});

				it("Should send correct params to updateItem with returnValues", async () => {
					updateItemFunction = () => Promise.resolve({});
					User = dynamoose.model("User", new dynamoose.Schema({"id": Number, "name": String, "active": Boolean}));
					await callType.func(User).bind(User)({"id": 1}, {"name": "Charlie"}, {"returnValues": "NONE"});
					expect(updateItemParams).to.be.an("object");
					expect(updateItemParams).to.eql({
						"ExpressionAttributeNames": {
							"#a0": "name"
						},
						"ExpressionAttributeValues": {
							":v0": {
								"S": "Charlie"
							}
						},
						"UpdateExpression": "SET #a0 = :v0",
						"Key": {
							"id": {
								"N": "1"
							}
						},
						"TableName": "User",
						"ReturnValues": "NONE"
					});
				});

				it("Should return updated item upon success", async () => {
					updateItemFunction = () => Promise.resolve({"Attributes": {"id": {"N": "1"}, "name": {"S": "Charlie"}}});
					const result = await callType.func(User).bind(User)({"id": 1, "name": "Charlie"});
					expect(result.constructor.name).to.eql("User");
					expect({...result}).to.eql({
						"id": 1,
						"name": "Charlie"
					});
				});

				it("Should return updated item with object property upon success", async () => {
					User = dynamoose.model("User", new dynamoose.Schema({"id": Number, "address": Object}, {"saveUnknown": true}));
					updateItemFunction = () => Promise.resolve({"Attributes": {"id": {"N": "1"}, "address": {"M": {"zip": {"N": "12345"}, "country": {"S": "world"}}}}});
					const result = await callType.func(User).bind(User)({"id": 1, "address": {"zip": 12345, "country": "world"}});
					expect(result.constructor.name).to.eql("Item");
					expect({...result}).to.eql({
						"id": 1,
						"address": {"zip": 12345, "country": "world"}
					});
				});

				it("Should not throw error if validation passes", () => {
					updateItemFunction = () => Promise.resolve({});
					User = dynamoose.model("User", {"id": Number, "myNumber": {"type": Number, "validate": (val) => val > 10}});
					new dynamoose.Table("User", [User]);

					return expect(callType.func(User).bind(User)({"id": 1}, {"myNumber": 11})).to.not.be.rejected;
				});

				it("Should not throw error if validation doesn't pass when using $ADD", () => {
					updateItemFunction = () => Promise.resolve({});
					User = dynamoose.model("User", {"id": Number, "myNumber": {"type": Number, "validate": (val) => val > 10}});
					new dynamoose.Table("User", [User]);

					return expect(callType.func(User).bind(User)({"id": 1}, {"$ADD": {"myNumber": 5}})).to.not.be.rejected;
				});

				it("Should throw error if validation doesn't pass", () => {
					updateItemFunction = () => Promise.reject({"error": "ERROR"});
					User = dynamoose.model("User", {"id": Number, "name": {"type": String, "validate": (val) => val.length > 10}});
					new dynamoose.Table("User", [User]);

					return expect(callType.func(User).bind(User)({"id": 1}, {"name": "Bob"})).to.be.rejectedWith("name with a value of Bob had a validation error when trying to save the item");
				});

				it("Should throw error if value not in enum", () => {
					updateItemFunction = () => Promise.reject({"error": "ERROR"});
					User = dynamoose.model("User", {"id": Number, "name": {"type": String, "enum": ["Bob", "Tim"]}});
					new dynamoose.Table("User", [User]);

					return expect(callType.func(User).bind(User)({"id": 1}, {"name": "Todd"})).to.be.rejectedWith("name must equal [\"Bob\",\"Tim\"], but is set to Todd");
				});

				it("Should not throw error if value is in enum", () => {
					updateItemFunction = () => Promise.resolve({});
					User = dynamoose.model("User", {"id": Number, "name": {"type": String, "enum": ["Bob", "Tim"]}});
					new dynamoose.Table("User", [User]);

					return expect(callType.func(User).bind(User)({"id": 1}, {"name": "Bob"})).to.not.be.rejected;
				});

				it("Should throw error for type mismatch for set", () => {
					updateItemFunction = () => Promise.reject({"error": "ERROR"});

					return expect(callType.func(User).bind(User)({"id": 1}, {"name": false})).to.be.rejectedWith("Expected name to be of type string, instead found type boolean.");
				});

				it("Should throw error for type mismatch for add", () => {
					updateItemFunction = () => Promise.reject({"error": "ERROR"});
					User = dynamoose.model("User", {"id": Number, "myNumber": Number});
					new dynamoose.Table("User", [User]);

					return expect(callType.func(User).bind(User)({"id": 1}, {"$ADD": {"myNumber": false}})).to.be.rejectedWith("Expected myNumber to be of type number, instead found type boolean.");
				});

				it("Should throw error for one item list append type mismatch", () => {
					updateItemFunction = () => Promise.reject({"error": "ERROR"});
					User = dynamoose.model("User", {"id": Number, "name": String, "friends": {"type": Array, "schema": [String]}});
					new dynamoose.Table("User", [User]);

					return expect(callType.func(User).bind(User)({"id": 1}, {"$ADD": {"friends": false}})).to.be.rejectedWith("Expected friends.0 to be of type string, instead found type boolean.");
				});

				it("Should throw error for multiple item list append type mismatch", () => {
					updateItemFunction = () => Promise.reject({"error": "ERROR"});
					User = dynamoose.model("User", {"id": Number, "name": String, "friends": {"type": Array, "schema": [String]}});
					new dynamoose.Table("User", [User]);

					return expect(callType.func(User).bind(User)({"id": 1}, {"$ADD": {"friends": [1, 5]}})).to.be.rejectedWith("Expected friends.0 to be of type string, instead found type number.");
				});

				it("Should throw error if trying to remove required property", () => {
					updateItemFunction = () => Promise.reject({"error": "ERROR"});
					User = dynamoose.model("User", {"id": Number, "name": {"type": String, "required": true}});
					new dynamoose.Table("User", [User]);

					return expect(callType.func(User).bind(User)({"id": 1}, {"$REMOVE": ["name"]})).to.be.rejectedWith("name is a required property but has no value when trying to save item");
				});

				it("Should not throw error if trying to modify required property", () => {
					updateItemFunction = () => Promise.resolve({});
					User = dynamoose.model("User", {"id": Number, "name": {"type": String, "required": true}});
					new dynamoose.Table("User", [User]);

					return expect(callType.func(User).bind(User)({"id": 1}, {"name": "Bob"})).to.not.be.rejected;
				});

				it("Should not throw error if not modifying required property", () => {
					updateItemFunction = () => Promise.resolve({});
					User = dynamoose.model("User", {"id": Number, "name": {"type": String, "required": true}, "friends": {"type": Set, "schema": [String]}});
					new dynamoose.Table("User", [User]);

					return expect(callType.func(User).bind(User)({"id": 1}, {"friends": ["Bob"]})).to.not.be.rejected;
				});

				it("Should throw error if trying to replace object without nested required property", () => {
					updateItemFunction = () => Promise.resolve({});
					User = dynamoose.model("User", {"id": Number, "data": {"type": Object, "schema": {"name": String, "age": {"type": Number, "required": true}}}});
					new dynamoose.Table("User", [User]);

					return expect(callType.func(User).bind(User)({"id": 1}, {"data": {"name": "Charlie"}})).to.be.rejectedWith("data.age is a required property but has no value when trying to save item");
				});

				it("Should throw error if trying to replace object with $SET without nested required property", () => {
					updateItemFunction = () => Promise.resolve({});
					User = dynamoose.model("User", {"id": Number, "data": {"type": Object, "schema": {"name": String, "age": {"type": Number, "required": true}}}});
					new dynamoose.Table("User", [User]);

					return expect(callType.func(User).bind(User)({"id": 1}, {"$SET": {"data": {"name": "Charlie"}}})).to.be.rejectedWith("data.age is a required property but has no value when trying to save item");
				});

				it("Should use default value if deleting property", async () => {
					updateItemFunction = () => Promise.resolve({});
					User = dynamoose.model("User", {"id": Number, "name": {"type": String, "default": "Bob"}});
					new dynamoose.Table("User", [User]);
					await callType.func(User).bind(User)({"id": 1}, {"$REMOVE": ["name"]});
					expect(updateItemParams).to.be.an("object");
					expect(updateItemParams).to.eql({
						"ExpressionAttributeNames": {
							"#a0": "name"
						},
						"ExpressionAttributeValues": {
							":v0": {
								"S": "Bob"
							}
						},
						"UpdateExpression": "SET #a0 = :v0",
						"Key": {
							"id": {
								"N": "1"
							}
						},
						"TableName": "User",
						"ReturnValues": "ALL_NEW"
					});
				});

				it("Shouldn't use default value if modifying property", async () => {
					updateItemFunction = () => Promise.resolve({});
					User = dynamoose.model("User", {"id": Number, "name": {"type": String, "default": "Bob"}});
					new dynamoose.Table("User", [User]);
					await callType.func(User).bind(User)({"id": 1}, {"name": "Tim"});
					expect(updateItemParams).to.be.an("object");
					expect(updateItemParams).to.eql({
						"ExpressionAttributeNames": {
							"#a0": "name"
						},
						"ExpressionAttributeValues": {
							":v0": {
								"S": "Tim"
							}
						},
						"UpdateExpression": "SET #a0 = :v0",
						"Key": {
							"id": {
								"N": "1"
							}
						},
						"TableName": "User",
						"ReturnValues": "ALL_NEW"
					});
				});

				it("Shouldn't use default value if modifying different property", async () => {
					updateItemFunction = () => Promise.resolve({});
					User = dynamoose.model("User", {"id": Number, "name": {"type": String, "default": "Bob"}, "data": String});
					new dynamoose.Table("User", [User]);
					await callType.func(User).bind(User)({"id": 1}, {"data": "test"});
					expect(updateItemParams).to.be.an("object");
					expect(updateItemParams).to.eql({
						"ExpressionAttributeNames": {
							"#a0": "data"
						},
						"ExpressionAttributeValues": {
							":v0": {
								"S": "test"
							}
						},
						"UpdateExpression": "SET #a0 = :v0",
						"Key": {
							"id": {
								"N": "1"
							}
						},
						"TableName": "User",
						"ReturnValues": "ALL_NEW"
					});
				});

				it("Should use forceDefault value if deleting property", async () => {
					updateItemFunction = () => Promise.resolve({});
					User = dynamoose.model("User", {"id": Number, "name": {"type": String, "default": "Bob", "forceDefault": true}});
					new dynamoose.Table("User", [User]);
					await callType.func(User).bind(User)({"id": 1}, {"$REMOVE": ["name"]});
					expect(updateItemParams).to.be.an("object");
					expect(updateItemParams).to.eql({
						"ExpressionAttributeNames": {
							"#a0": "name"
						},
						"ExpressionAttributeValues": {
							":v0": {
								"S": "Bob"
							}
						},
						"UpdateExpression": "SET #a0 = :v0",
						"Key": {
							"id": {
								"N": "1"
							}
						},
						"TableName": "User",
						"ReturnValues": "ALL_NEW"
					});
				});

				it("Should use forceDefault value if modifying property", async () => {
					updateItemFunction = () => Promise.resolve({});
					User = dynamoose.model("User", {"id": Number, "name": {"type": String, "default": "Bob", "forceDefault": true}});
					new dynamoose.Table("User", [User]);
					await callType.func(User).bind(User)({"id": 1}, {"name": "Tim"});
					expect(updateItemParams).to.be.an("object");
					expect(updateItemParams).to.eql({
						"ExpressionAttributeNames": {
							"#a0": "name"
						},
						"ExpressionAttributeValues": {
							":v0": {
								"S": "Bob"
							}
						},
						"UpdateExpression": "SET #a0 = :v0",
						"Key": {
							"id": {
								"N": "1"
							}
						},
						"TableName": "User",
						"ReturnValues": "ALL_NEW"
					});
				});

				it("Should use forceDefault value if adding to property that is a string set", async () => {
					updateItemFunction = () => Promise.resolve({});
					User = dynamoose.model("User", {"id": Number, "friends": {"type": Set, "schema": [String], "default": ["Bob"], "forceDefault": true}});
					new dynamoose.Table("User", [User]);
					await callType.func(User).bind(User)({"id": 1}, {"$ADD": {"friends": ["Tim"]}});
					expect(updateItemParams).to.be.an("object");
					expect(updateItemParams).to.eql({
						"ExpressionAttributeNames": {
							"#a0": "friends"
						},
						"ExpressionAttributeValues": {
							":v0": {
								"SS": ["Bob"]
							}
						},
						"UpdateExpression": "SET #a0 = :v0",
						"Key": {
							"id": {
								"N": "1"
							}
						},
						"TableName": "User",
						"ReturnValues": "ALL_NEW"
					});
				});

				it("Should use forceDefault value if adding to property that is a string list", async () => {
					updateItemFunction = () => Promise.resolve({});
					User = dynamoose.model("User", {"id": Number, "friends": {"type": Array, "schema": [String], "default": ["Bob"], "forceDefault": true}});
					new dynamoose.Table("User", [User]);
					await callType.func(User).bind(User)({"id": 1}, {"$ADD": {"friends": ["Tim"]}});
					expect(updateItemParams).to.be.an("object");
					expect(updateItemParams).to.eql({
						"ExpressionAttributeNames": {
							"#a0": "friends"
						},
						"ExpressionAttributeValues": {
							":v0": {
								"L": [
									{"S": "Bob"}
								]
							}
						},
						"UpdateExpression": "SET #a0 = :v0",
						"Key": {
							"id": {
								"N": "1"
							}
						},
						"TableName": "User",
						"ReturnValues": "ALL_NEW"
					});
				});

				it("Should use forceDefault value if modifying different property", async () => {
					updateItemFunction = () => Promise.resolve({});
					User = dynamoose.model("User", {"id": Number, "name": {"type": String, "default": "Bob", "forceDefault": true}, "data": String});
					new dynamoose.Table("User", [User]);
					await callType.func(User).bind(User)({"id": 1}, {"data": "test"});
					expect(updateItemParams).to.be.an("object");
					expect(updateItemParams).to.eql({
						"ExpressionAttributeNames": {
							"#a0": "data",
							"#a1": "name"
						},
						"ExpressionAttributeValues": {
							":v0": {
								"S": "test"
							},
							":v1": {
								"S": "Bob"
							}
						},
						"UpdateExpression": "SET #a0 = :v0, #a1 = :v1",
						"Key": {
							"id": {
								"N": "1"
							}
						},
						"TableName": "User",
						"ReturnValues": "ALL_NEW"
					});
				});

				it("Shouldn't conform to enum if property isn't being updated", async () => {
					updateItemFunction = () => Promise.resolve({});
					User = dynamoose.model("User", {"id": Number, "name": {"type": String, "enum": ["Bob", "Tim"]}, "data": String});
					new dynamoose.Table("User", [User]);
					await callType.func(User).bind(User)({"id": 1}, {"data": "test"});
					expect(updateItemParams).to.be.an("object");
					expect(updateItemParams).to.eql({
						"ExpressionAttributeNames": {
							"#a0": "data"
						},
						"ExpressionAttributeValues": {
							":v0": {
								"S": "test"
							}
						},
						"UpdateExpression": "SET #a0 = :v0",
						"Key": {
							"id": {
								"N": "1"
							}
						},
						"TableName": "User",
						"ReturnValues": "ALL_NEW"
					});
				});

				it("Should call set modifier if setting property", async () => {
					updateItemFunction = () => Promise.resolve({});
					User = dynamoose.model("User", {"id": Number, "name": {"type": String, "set": (val) => `${val}-set`}});
					new dynamoose.Table("User", [User]);
					await callType.func(User).bind(User)({"id": 1}, {"name": "Bob"});
					expect(updateItemParams).to.be.an("object");
					expect(updateItemParams).to.eql({
						"ExpressionAttributeNames": {
							"#a0": "name"
						},
						"ExpressionAttributeValues": {
							":v0": {
								"S": "Bob-set"
							}
						},
						"UpdateExpression": "SET #a0 = :v0",
						"Key": {
							"id": {
								"N": "1"
							}
						},
						"TableName": "User",
						"ReturnValues": "ALL_NEW"
					});
				});

				it("Should call set modifier if setting property using $SET", async () => {
					updateItemFunction = () => Promise.resolve({});
					User = dynamoose.model("User", {"id": Number, "name": {"type": String, "set": (val) => `${val}-set`}});
					new dynamoose.Table("User", [User]);
					await callType.func(User).bind(User)({"id": 1}, {"$SET": {"name": "Bob"}});
					expect(updateItemParams).to.be.an("object");
					expect(updateItemParams).to.eql({
						"ExpressionAttributeNames": {
							"#a0": "name"
						},
						"ExpressionAttributeValues": {
							":v0": {
								"S": "Bob-set"
							}
						},
						"UpdateExpression": "SET #a0 = :v0",
						"Key": {
							"id": {
								"N": "1"
							}
						},
						"TableName": "User",
						"ReturnValues": "ALL_NEW"
					});
				});

				it("Should not call set modifier if adding to property", async () => {
					updateItemFunction = () => Promise.resolve({});
					User = dynamoose.model("User", {"id": Number, "age": {"type": Number, "set": (val) => val * 10}});
					new dynamoose.Table("User", [User]);
					await callType.func(User).bind(User)({"id": 1}, {"$ADD": {"age": 5}});
					expect(updateItemParams).to.be.an("object");
					expect(updateItemParams).to.eql({
						"ExpressionAttributeNames": {
							"#a0": "age"
						},
						"ExpressionAttributeValues": {
							":v0": {
								"N": "5"
							}
						},
						"UpdateExpression": "ADD #a0 :v0",
						"Key": {
							"id": {
								"N": "1"
							}
						},
						"TableName": "User",
						"ReturnValues": "ALL_NEW"
					});
				});

				it("Should throw error if updating one combine property", () => {
					updateItemFunction = () => Promise.resolve({});
					User = dynamoose.model("User", {"id": Number, "data1": String, "data2": String, "combine": {"type": {"value": "Combine", "settings": {"attributes": ["data1", "data2"]}}}});
					new dynamoose.Table("User", [User]);

					return expect(callType.func(User).bind(User)({"id": 1}, {"data1": "Charlie"})).to.be.rejectedWith("You must update all or none of the combine attributes when running Model.update. Missing combine attributes: data2.");
				});

				it("Shouldn't throw error if update with property allowing multiple types as first type", async () => {
					updateItemFunction = () => Promise.resolve({});
					User = dynamoose.model("User", {"id": Number, "data": [String, Number]});
					new dynamoose.Table("User", [User]);

					await callType.func(User).bind(User)({"id": 1}, {"data": "Bob"});
					expect(updateItemParams).to.be.an("object");
					expect(updateItemParams).to.eql({
						"ExpressionAttributeNames": {
							"#a0": "data"
						},
						"ExpressionAttributeValues": {
							":v0": {
								"S": "Bob"
							}
						},
						"UpdateExpression": "SET #a0 = :v0",
						"Key": {
							"id": {
								"N": "1"
							}
						},
						"TableName": "User",
						"ReturnValues": "ALL_NEW"
					});
				});

				it("Shouldn't throw error if update with property allowing multiple types as second type", async () => {
					updateItemFunction = () => Promise.resolve({});
					User = dynamoose.model("User", {"id": Number, "data": [String, Number]});
					new dynamoose.Table("User", [User]);

					await callType.func(User).bind(User)({"id": 1}, {"data": 2});
					expect(updateItemParams).to.be.an("object");
					expect(updateItemParams).to.eql({
						"ExpressionAttributeNames": {
							"#a0": "data"
						},
						"ExpressionAttributeValues": {
							":v0": {
								"N": "2"
							}
						},
						"UpdateExpression": "SET #a0 = :v0",
						"Key": {
							"id": {
								"N": "1"
							}
						},
						"TableName": "User",
						"ReturnValues": "ALL_NEW"
					});
				});

				it("Should throw error if using multiple types with combine type", () => {
					updateItemFunction = () => Promise.resolve({});
					User = dynamoose.model("User", {"id": Number, "data1": String, "data2": String, "combine": ["Combine", "String"]});
					new dynamoose.Table("User", [User]);

					return expect(callType.func(User).bind(User)({"id": 1}, {"data1": "Charlie", "data2": "Fish"})).to.be.rejectedWith("Combine type is not allowed to be used with multiple types.");
				});

				it("Should send correct parameters when updating all combine properties", async () => {
					updateItemFunction = () => Promise.resolve({});
					User = dynamoose.model("User", {"id": Number, "data1": String, "data2": String, "combine": {"type": {"value": "Combine", "settings": {"attributes": ["data1", "data2"]}}}});
					new dynamoose.Table("User", [User]);
					await callType.func(User).bind(User)({"id": 1}, {"data1": "hello", "data2": "world"});
					expect(updateItemParams).to.be.an("object");
					expect(updateItemParams).to.eql({
						"ExpressionAttributeNames": {
							"#a0": "data1",
							"#a1": "data2",
							"#a2": "combine"
						},
						"ExpressionAttributeValues": {
							":v0": {
								"S": "hello"
							},
							":v1": {
								"S": "world"
							},
							":v2": {
								"S": "hello,world"
							}
						},
						"UpdateExpression": "SET #a0 = :v0, #a1 = :v1, #a2 = :v2",
						"Key": {
							"id": {
								"N": "1"
							}
						},
						"TableName": "User",
						"ReturnValues": "ALL_NEW"
					});
				});

				it("Should send correct parameters when updating or removing all combine properties", async () => {
					updateItemFunction = () => Promise.resolve({});
					User = dynamoose.model("User", {"id": Number, "data1": String, "data2": String, "combine": {"type": {"value": "Combine", "settings": {"attributes": ["data1", "data2"]}}}});
					new dynamoose.Table("User", [User]);
					await callType.func(User).bind(User)({"id": 1}, {"$SET": {"data1": "hello"}, "$REMOVE": {"data2": "world"}});
					expect(updateItemParams).to.be.an("object");
					expect(updateItemParams).to.eql({
						"ExpressionAttributeNames": {
							"#a0": "data1",
							"#a1": "data2",
							"#a2": "combine"
						},
						"ExpressionAttributeValues": {
							":v0": {
								"S": "hello"
							},
							":v2": {
								"S": "hello"
							}
						},
						"UpdateExpression": "REMOVE #a1 SET #a0 = :v0, #a2 = :v2",
						"Key": {
							"id": {
								"N": "1"
							}
						},
						"TableName": "User",
						"ReturnValues": "ALL_NEW"
					});
				});

				it("Should send correct parameters when adding an element to a set", async () => {
					updateItemFunction = () => Promise.resolve({});
					User = dynamoose.model("User", {"id": Number, "data1": {"type": Set, "schema": [String]}});
					new dynamoose.Table("User", [User]);
					await callType.func(User).bind(User)({"id": 1}, {"$ADD": {"data1": ["test1"]}});
					expect(updateItemParams).to.be.an("object");
					expect(updateItemParams).to.eql({
						"ExpressionAttributeNames": {
							"#a0": "data1"
						},
						"ExpressionAttributeValues": {
							":v0": {
								"SS": ["test1"]
							}
						},
						"UpdateExpression": "ADD #a0 :v0",
						"Key": {
							"id": {
								"N": "1"
							}
						},
						"TableName": "User",
						"ReturnValues": "ALL_NEW"
					});
				});

				it("Should send correct parameters when adding multiple elements to a Set", async () => {
					updateItemFunction = () => Promise.resolve({});
					User = dynamoose.model("User", {"id": Number, "data1": {"type": Set, "schema": [String]}});
					new dynamoose.Table("User", [User]);
					await callType.func(User).bind(User)({"id": 1}, {"$ADD": {"data1": ["test1", "test2"]}});
					expect(updateItemParams).to.be.an("object");
					expect(updateItemParams).to.eql({
						"ExpressionAttributeNames": {
							"#a0": "data1"
						},
						"ExpressionAttributeValues": {
							":v0": {
								"SS": ["test1", "test2"]
							}
						},
						"UpdateExpression": "ADD #a0 :v0",
						"Key": {
							"id": {
								"N": "1"
							}
						},
						"TableName": "User",
						"ReturnValues": "ALL_NEW"
					});
				});

				it("Should send correct parameters when removing an element from a Set", async () => {
					updateItemFunction = () => Promise.resolve({});
					User = dynamoose.model("User", {"id": Number, "data1": {"type": Set, "schema": [String]}});
					new dynamoose.Table("User", [User]);
					await callType.func(User).bind(User)({"id": 1}, {"$DELETE": {"data1": ["test1"]}});
					expect(updateItemParams).to.be.an("object");
					expect(updateItemParams).to.eql({
						"ExpressionAttributeNames": {
							"#a0": "data1"
						},
						"ExpressionAttributeValues": {
							":v0": {
								"SS": ["test1"]
							}
						},
						"UpdateExpression": "DELETE #a0 :v0",
						"Key": {
							"id": {
								"N": "1"
							}
						},
						"TableName": "User",
						"ReturnValues": "ALL_NEW"
					});
				});

				it("Should send correct parameters when removing multiple elements from a Set", async () => {
					updateItemFunction = () => Promise.resolve({});
					User = dynamoose.model("User", {"id": Number, "data1": {"type": Set, "schema": [String]}});
					new dynamoose.Table("User", [User]);
					await callType.func(User).bind(User)({"id": 1}, {"$DELETE": {"data1": ["test1", "test2"]}});
					expect(updateItemParams).to.be.an("object");
					expect(updateItemParams).to.eql({
						"ExpressionAttributeNames": {
							"#a0": "data1"
						},
						"ExpressionAttributeValues": {
							":v0": {
								"SS": ["test1", "test2"]
							}
						},
						"UpdateExpression": "DELETE #a0 :v0",
						"Key": {
							"id": {
								"N": "1"
							}
						},
						"TableName": "User",
						"ReturnValues": "ALL_NEW"
					});
				});

				it("Should send correct parameters when removing an element from a Set with other required parameters", async () => {
					updateItemFunction = () => Promise.resolve({});
					User = dynamoose.model("User", {"id": Number, "data1": {"type": Set, "schema": [String]}, "data2": {"type": String, "required": true}});
					new dynamoose.Table("User", [User]);
					await callType.func(User).bind(User)({"id": 1}, {"$DELETE": {"data1": ["test1"]}});
					expect(updateItemParams).to.be.an("object");
					expect(updateItemParams).to.eql({
						"ExpressionAttributeNames": {
							"#a0": "data1"
						},
						"ExpressionAttributeValues": {
							":v0": {
								"SS": ["test1"]
							}
						},
						"UpdateExpression": "DELETE #a0 :v0",
						"Key": {
							"id": {
								"N": "1"
							}
						},
						"TableName": "User",
						"ReturnValues": "ALL_NEW"
					});
				});

				it("Should throw error if AWS throws error", () => {
					updateItemFunction = () => Promise.reject({"error": "ERROR"});

					return expect(callType.func(User).bind(User)({"id": 1}, {"$ADD": {"age": 5}, "name": "Bob"})).to.be.rejectedWith({"error": "ERROR"});
				});
			});
		});
	});

	describe("model.delete()", () => {
		let User, deleteItemParams, deleteItemFunction;
		beforeEach(() => {
			User = dynamoose.model("User", {"id": Number, "name": String});
			new dynamoose.Table("User", [User]);
			dynamoose.aws.ddb.set({
				"deleteItem": (params) => {
					deleteItemParams = params;
					return deleteItemFunction();
				}
			});
		});
		afterEach(() => {
			User = null;
			deleteItemParams = null;
			deleteItemFunction = null;
			dynamoose.aws.ddb.revert();
		});

		it("Should be a function", () => {
			expect(User.delete).to.be.a("function");
		});

		const functionCallTypes = [
			{"name": "Promise", "func": (Model) => Model.delete},
			{"name": "Callback", "func": (Model) => util.promisify(Model.delete)}
		];
		functionCallTypes.forEach((callType) => {
			describe(callType.name, () => {
				it("Should should send correct parameters to deleteItem", async () => {
					deleteItemFunction = () => Promise.resolve();
					await callType.func(User).bind(User)(1);
					expect(deleteItemParams).to.be.an("object");
					expect(deleteItemParams).to.eql({
						"Key": {
							"id": {
								"N": "1"
							}
						},
						"TableName": "User"
					});
				});

				it("Should send correct params to deleteItem if we pass in an object", async () => {
					deleteItemFunction = () => Promise.resolve();
					await callType.func(User).bind(User)({"id": 1});
					expect(deleteItemParams).to.be.an("object");
					expect(deleteItemParams).to.eql({
						"Key": {
							"id": {
								"N": "1"
							}
						},
						"TableName": "User"
					});
				});

				it("Should send correct params to deleteItem if we pass in an object with range key", async () => {
					deleteItemFunction = () => Promise.resolve();
					User = dynamoose.model("User", {"id": Number, "name": {"type": String, "rangeKey": true}});
					new dynamoose.Table("User", [User]);
					await callType.func(User).bind(User)({"id": 1, "name": "Charlie"});
					expect(deleteItemParams).to.be.an("object");
					expect(deleteItemParams).to.eql({
						"Key": {
							"id": {
								"N": "1"
							},
							"name": {
								"S": "Charlie"
							}
						},
						"TableName": "User"
					});
				});

				it("Should send correct params to deleteItem if we pass in an entire object with unnecessary attributes", async () => {
					deleteItemFunction = () => Promise.resolve();
					await callType.func(User).bind(User)({"id": 1, "name": "Charlie"});
					expect(deleteItemParams).to.be.an("object");
					expect(deleteItemParams).to.eql({
						"Key": {
							"id": {
								"N": "1"
							}
						},
						"TableName": "User"
					});
				});

				it("Should send correct params to deleteItem if we pass in an entire object with unnecessary attributes with range key", async () => {
					deleteItemFunction = () => Promise.resolve();
					User = dynamoose.model("User", {"id": Number, "name": {"type": String, "rangeKey": true}});
					new dynamoose.Table("User", [User]);
					await callType.func(User).bind(User)({"id": 1, "type": "bar", "name": "Charlie"});
					expect(deleteItemParams).to.be.an("object");
					expect(deleteItemParams).to.eql({
						"Key": {
							"id": {
								"N": "1"
							},
							"name": {
								"S": "Charlie"
							}
						},
						"TableName": "User"
					});
				});

				it("Should successfully add a condition if a condition is passed in", async () => {
					const condition = new dynamoose.Condition().filter("id").exists();
					deleteItemFunction = () => Promise.resolve();
					await callType.func(User).bind(User)({"id": 1}, {"condition": condition});
					expect(deleteItemParams).to.be.an("object");
					expect(deleteItemParams).to.eql({
						"Key": {
							"id": {
								"N": "1"
							}
						},
						"TableName": "User",
						"ConditionExpression": "attribute_exists (#a0)",
						"ExpressionAttributeNames": {
							"#a0": "id"
						}
					});
				});

				it("Should return request if return request setting is set", async () => {
					const result = await callType.func(User).bind(User)(1, {"return": "request"});
					expect(deleteItemParams).to.not.exist;
					expect(result).to.eql({
						"Key": {"id": {"N": "1"}},
						"TableName": "User"
					});
				});

				it("Should throw error if error is returned from DynamoDB", () => {
					deleteItemFunction = () => Promise.reject({"error": "ERROR"});

					return expect(callType.func(User).bind(User)({"id": 1, "name": "Charlie"})).to.be.rejectedWith({"error": "ERROR"});
				});
			});
		});

		it("Should send correct params to deleteItem if we pass in an entire object with unnecessary attributes with range key", async () => {
			deleteItemFunction = () => Promise.resolve();

			const schema = {
				"PK": {"type": String, "hashKey": true},
				"SK": {"type": String, "rangeKey": true},
				"someAttribute": {"type": String}
			};
			const ExampleModel = dynamoose.model("TestTable", schema);
			new dynamoose.Table("TestTable", [ExampleModel]);

			const example = new ExampleModel({
				"PK": "primarKey",
				"SK": "sortKey",
				"someAttribute": "someValue"
			});

			const func = (Model) => Model.delete;
			await func(ExampleModel).bind(ExampleModel)(example);
			expect(deleteItemParams).to.be.an("object");
			expect(deleteItemParams).to.eql({
				"Key": {
					"PK": {
						"S": "primarKey"
					},
					"SK": {
						"S": "sortKey"
					}
				},
				"TableName": "TestTable"
			});
		});
	});

	describe("model.batchDelete()", () => {
		let User, params, promiseFunction;
		beforeEach(() => {
			User = dynamoose.model("User", {"id": Number, "name": String});
			new dynamoose.Table("User", [User]);
			dynamoose.aws.ddb.set({
				"batchWriteItem": (paramsB) => {
					params = paramsB;
					return promiseFunction();
				}
			});
		});
		afterEach(() => {
			User = null;
			params = null;
			promiseFunction = null;
			dynamoose.aws.ddb.revert();
		});

		it("Should be a function", () => {
			expect(User.batchDelete).to.be.a("function");
		});

		const functionCallTypes = [
			{"name": "Promise", "func": (Model) => Model.batchDelete},
			{"name": "Callback", "func": (Model) => util.promisify(Model.batchDelete)}
		];
		functionCallTypes.forEach((callType) => {
			describe(callType.name, () => {
				it("Should should send correct parameters to batchWriteItem", async () => {
					promiseFunction = () => Promise.resolve({"UnprocessedItems": {}});
					await callType.func(User).bind(User)([1, 2]);
					expect(params).to.be.an("object");
					expect(params).to.eql({
						"RequestItems": {
							"User": [
								{
									"DeleteRequest": {
										"Key": {"id": {"N": "1"}}
									}
								},
								{
									"DeleteRequest": {
										"Key": {"id": {"N": "2"}}
									}
								}
							]
						}
					});
				});

				it("Should return correct result from batchDelete with no UnprocessedItems", async () => {
					promiseFunction = () => Promise.resolve({"UnprocessedItems": {}});
					const result = await callType.func(User).bind(User)([1, 2]);
					expect(result).to.eql({
						"unprocessedItems": []
					});
				});

				it("Should return correct result from batchDelete with UnprocessedItems", async () => {
					promiseFunction = () => Promise.resolve({"UnprocessedItems": {"User": [{"DeleteRequest": {"Key": {"id": {"N": "1"}}}}]}});
					const result = await callType.func(User).bind(User)([1, 2]);
					expect(result).to.eql({
						"unprocessedItems": [{"id": 1}]
					});
				});

				it("Should return correct result from batchDelete with UnprocessedItems in wrong order", async () => {
					promiseFunction = () => Promise.resolve({"UnprocessedItems": {"User": [{"DeleteRequest": {"Key": {"id": {"N": "3"}}}}, {"DeleteRequest": {"Key": {"id": {"N": "1"}}}}]}});
					const result = await callType.func(User).bind(User)([1, 2, 3]);
					expect(result).to.eql({
						"unprocessedItems": [{"id": 1}, {"id": 3}]
					});
				});

				it("Should return request if return request setting is set", async () => {
					const result = await callType.func(User).bind(User)([1, 2], {"return": "request"});
					expect(params).to.not.exist;
					expect(result).to.eql({
						"RequestItems": {
							"User": [
								{
									"DeleteRequest": {
										"Key": {"id": {"N": "1"}}
									}
								},
								{
									"DeleteRequest": {
										"Key": {"id": {"N": "2"}}
									}
								}
							]
						}
					});
				});

				it("Should throw error if error is returned from DynamoDB", () => {
					promiseFunction = () => Promise.reject({"error": "ERROR"});

					return expect(callType.func(User).bind(User)([{"id": 1, "name": "Charlie"}])).to.be.rejectedWith({"error": "ERROR"});
				});
			});
		});
	});

	describe("model.transaction", () => {
		let User;
		beforeEach(() => {
			User = dynamoose.model("User", {"id": Number, "name": String});
			new dynamoose.Table("User", [User]);
		});
		afterEach(() => {
			User = null;
		});

		it("Should be an object", () => {
			expect(User.transaction).to.be.an("object");
		});

		describe("Model.transaction.get", () => {
			it("Should be a function", () => {
				expect(User.transaction.get).to.be.a("function");
			});

			it("Should return an object", async () => {
				expect(await User.transaction.get(1)).to.be.an("object");
			});

			it("Should return correct result", async () => {
				expect(await User.transaction.get(1)).to.eql({
					"Get": {
						"Key": {"id": {"N": "1"}},
						"TableName": "User"
					}
				});
			});

			it("Should print warning if passing callback", () => {
				let result;
				const oldWarn = console.warn;
				console.warn = (warning) => result = warning;
				User.transaction.get(1, utils.empty_function);
				console.warn = oldWarn;

				expect(result).to.eql("Dynamoose Warning: Passing callback function into transaction method not allowed. Removing callback function from list of arguments.");
			});
		});

		describe("Model.transaction.create", () => {
			it("Should be a function", () => {
				expect(User.transaction.create).to.be.a("function");
			});

			it("Should return an object", async () => {
				expect(await User.transaction.create({"id": 1})).to.be.an("object");
			});

			it("Should return correct result", async () => {
				expect(await User.transaction.create({"id": 1})).to.eql({
					"Put": {
						"ConditionExpression": "attribute_not_exists(#__hash_key)",
						"ExpressionAttributeNames": {
							"#__hash_key": "id"
						},
						"Item": {"id": {"N": "1"}},
						"TableName": "User"
					}
				});
			});

			it("Should return correct result with overwrite set to true", async () => {
				expect(await User.transaction.create({"id": 1}, {"overwrite": true})).to.eql({
					"Put": {
						"Item": {"id": {"N": "1"}},
						"TableName": "User"
					}
				});
			});

			it("Should return correct result with overwrite set to false", async () => {
				expect(await User.transaction.create({"id": 1}, {"overwrite": false})).to.eql({
					"Put": {
						"ConditionExpression": "attribute_not_exists(#__hash_key)",
						"ExpressionAttributeNames": {
							"#__hash_key": "id"
						},
						"Item": {"id": {"N": "1"}},
						"TableName": "User"
					}
				});
			});

			it("Should print warning if passing callback", () => {
				let result;
				const oldWarn = console.warn;
				console.warn = (warning) => result = warning;
				User.transaction.create({"id": 1}, {"overwrite": false}, utils.empty_function);
				console.warn = oldWarn;

				expect(result).to.eql("Dynamoose Warning: Passing callback function into transaction method not allowed. Removing callback function from list of arguments.");
			});
		});

		describe("Model.transaction.delete", () => {
			it("Should be a function", () => {
				expect(User.transaction.delete).to.be.a("function");
			});

			it("Should return an object", async () => {
				expect(await User.transaction.delete(1)).to.be.an("object");
			});

			it("Should return correct result", async () => {
				expect(await User.transaction.delete(1)).to.eql({
					"Delete": {
						"Key": {"id": {"N": "1"}},
						"TableName": "User"
					}
				});
			});

			it("Should print warning if passing callback", () => {
				let result;
				const oldWarn = console.warn;
				console.warn = (warning) => result = warning;
				User.transaction.delete(1, utils.empty_function);
				console.warn = oldWarn;

				expect(result).to.eql("Dynamoose Warning: Passing callback function into transaction method not allowed. Removing callback function from list of arguments.");
			});

			it("Should keep range keys with 0 value", async () => {
				User = dynamoose.model("User", {"id": String, "order": {"type": Number, "rangeKey": true}});
				new dynamoose.Table("User", [User]);
				expect(await User.transaction.delete({"id": "foo", "order": 0})).to.eql({
					"Delete": {
						"Key": {"id": {"S": "foo"}, "order": {"N": "0"}},
						"TableName": "User"
					}
				});
			});
		});

		describe("Model.transaction.update", () => {
			it("Should be a function", () => {
				expect(User.transaction.update).to.be.a("function");
			});

			it("Should return an object", async () => {
				expect(await User.transaction.update({"id": 1, "name": "Bob"})).to.be.an("object");
			});

			it("Should return correct result", async () => {
				expect(await User.transaction.update({"id": 1, "name": "Bob"})).to.eql({
					"Update": {
						"Key": {"id": {"N": "1"}},
						"ExpressionAttributeNames": {
							"#a0": "name"
						},
						"ExpressionAttributeValues": {
							":v0": {"S": "Bob"}
						},
						"UpdateExpression": "SET #a0 = :v0",
						"TableName": "User"
					}
				});
			});

			it("Should return correct result with settings", async () => {
				expect(await User.transaction.update({"id": 1}, {"name": "Bob"}, {"return": "request"})).to.eql({
					"Update": {
						"Key": {"id": {"N": "1"}},
						"ExpressionAttributeNames": {
							"#a0": "name"
						},
						"ExpressionAttributeValues": {
							":v0": {"S": "Bob"}
						},
						"UpdateExpression": "SET #a0 = :v0",
						"TableName": "User"
					}
				});
			});

			it("Should print warning if passing callback", () => {
				let result;
				const oldWarn = console.warn;
				console.warn = (warning) => result = warning;
				User.transaction.update({"id": 1, "name": "Bob"}, utils.empty_function);
				console.warn = oldWarn;

				expect(result).to.eql("Dynamoose Warning: Passing callback function into transaction method not allowed. Removing callback function from list of arguments.");
			});
		});

		describe("Model.transaction.condition", () => {
			it("Should be a function", () => {
				expect(User.transaction.condition).to.be.a("function");
			});

			it("Should return an object", async () => {
				expect(await User.transaction.condition(1)).to.be.an("object");
			});

			it("Should return correct result", async () => {
				expect(await User.transaction.condition(1)).to.eql({
					"ConditionCheck": {
						"Key": {"id": {"N": "1"}},
						"TableName": "User"
					}
				});
			});

			it("Should return correct result for object based key", async () => {
				User = dynamoose.model("User", {"id": Number, "name": {"type": String, "rangeKey": true}});
				new dynamoose.Table("User", [User]);
				expect(await User.transaction.condition({"id": 1, "name": "Bob"})).to.eql({
					"ConditionCheck": {
						"Key": {"id": {"N": "1"}, "name": {"S": "Bob"}},
						"TableName": "User"
					}
				});
			});

			it("Should return correct result with conditional", async () => {
				expect(await User.transaction.condition(1, new dynamoose.Condition("age").gt(13))).to.eql({
					"ConditionCheck": {
						"ConditionExpression": "#a0 > :v0",
						"ExpressionAttributeNames": {
							"#a0": "age"
						},
						"ExpressionAttributeValues": {
							":v0": {"N": "13"}
						},
						"Key": {"id": {"N": "1"}},
						"TableName": "User"
					}
				});
			});

			it("Should print warning if passing callback", () => {
				let result;
				const oldWarn = console.warn;
				console.warn = (warning) => result = warning;
				User.transaction.condition(1, utils.empty_function);
				console.warn = oldWarn;

				expect(result).to.eql("Dynamoose Warning: Passing callback function into transaction method not allowed. Removing callback function from list of arguments.");
			});
		});
	});

	describe("Serializer", () => {
		let User;
		beforeEach(() => {
			User = dynamoose.model("User", {"id": Number, "name": String, "friend": {"type": Object, "schema": {"id": Number, "name": String}}});
		});
		afterEach(() => {
			User = null;
		});

		describe("Model.serializer", () => {
			it("Should be an instance of Serializer", () => {
				expect(User.serializer).to.be.an.instanceOf(require("../../dist/Serializer").Serializer);
			});

			describe("Model.serializer.add", () => {
				it("Should be a function", () => {
					expect(User.serializer.add).to.be.a("function");
				});

				it("Should throw an error if calling with no parameters", () => {
					expect(() => User.serializer.add()).to.throw("Field name is required and should be of type string");
				});

				it("Should throw an error if calling with object as first parameter", () => {
					expect(() => User.serializer.add({})).to.throw("Field name is required and should be of type string");
				});

				it("Should throw an error if calling with number as first parameter", () => {
					expect(() => User.serializer.add(1)).to.throw("Field name is required and should be of type string");
				});

				it("Should throw an error if calling with only first parameter", () => {
					expect(() => User.serializer.add("mySerializer")).to.throw("Field options is required and should be an object or array");
				});

				it("Should throw an error if calling with string as second parameter", () => {
					expect(() => User.serializer.add("mySerializer", "hello world")).to.throw("Field options is required and should be an object or array");
				});

				it("Should throw an error if calling with number as second parameter", () => {
					expect(() => User.serializer.add("mySerializer", 1)).to.throw("Field options is required and should be an object or array");
				});
			});

			describe("Model.serializer.delete", () => {
				it("Should be a function", () => {
					expect(User.serializer.delete).to.be.a("function");
				});

				it("Should throw an error if calling with no parameters", () => {
					expect(() => User.serializer.delete()).to.throw("Field name is required and should be of type string");
				});

				it("Should throw an error if calling with number as first parameter", () => {
					expect(() => User.serializer.delete(1)).to.throw("Field name is required and should be of type string");
				});

				it("Should throw an error if trying to delete primary default serializer", () => {
					expect(() => User.serializer.delete("_default")).to.throw("Can not delete primary default serializer");
				});
			});

			describe("Model.serializer.default.set", () => {
				it("Should be a function", () => {
					expect(User.serializer.default.set).to.be.a("function");
				});

				it("Should throw an error if calling with number as first parameter", () => {
					expect(() => User.serializer.default.set(1)).to.throw("Field name is required and should be of type string");
				});
			});
		});

		const serializeTests = [
			{"input": [[]], "output": []},
			{"input": [], "output": []},
			{"input": [[{"id": 1, "name": "Bob"}, {"id": 2, "name": "Tim"}]], "output": [{"id": 1, "name": "Bob"}, {"id": 2, "name": "Tim"}]},
			{"input": [[{"id": 1, "name": "Bob"}, {"id": 2, "name": "Tim"}], ["name"]], "output": [{"name": "Bob"}, {"name": "Tim"}]},
			{"input": [[{"id": 1, "name": "Bob"}, {"id": 2, "name": "Tim"}], ["id"]], "output": [{"id": 1}, {"id": 2}]},
			{"input": [[{"id": 1, "name": "Bob"}, {"id": 2, "name": "Tim"}], {"include": ["name"]}], "output": [{"name": "Bob"}, {"name": "Tim"}]},
			{"input": [[{"id": 1, "name": "Bob"}, {"id": 2, "name": "Tim"}], {"include": ["id"]}], "output": [{"id": 1}, {"id": 2}]},
			{"input": [[{"id": 1, "name": "Bob"}, {"id": 2, "name": "Tim"}], {"exclude": ["name"]}], "output": [{"id": 1}, {"id": 2}]},
			{"input": [[{"id": 1, "name": "Bob"}, {"id": 2, "name": "Tim"}], {"exclude": ["id"]}], "output": [{"name": "Bob"}, {"name": "Tim"}]},
			{"input": [[{"id": 1, "name": "Bob"}, {"id": 2, "name": "Tim"}], {"exclude": ["id", "name"]}], "output": [{}, {}]},
			{"input": [[{"id": 1, "name": "Bob"}, {"id": 2, "name": "Tim"}], {"include": []}], "output": [{}, {}]},
			{"input": [[{"id": 1, "name": "Bob"}, {"id": 2, "name": "Tim"}], {"exclude": ["id"], "include": ["id"]}], "output": [{}, {}]},
			{"input": [[{"id": 1, "name": "Bob"}, {"id": 2, "name": "Tim"}], {"exclude": ["id"], "include": ["id", "name"]}], "output": [{"name": "Bob"}, {"name": "Tim"}]},
			{"input": [[{"id": 1, "name": "Bob"}, {"id": 2, "name": "Tim"}], {"exclude": ["name"], "include": ["id", "name"]}], "output": [{"id": 1}, {"id": 2}]},
			{"input": [[{"id": 1, "name": "Bob", "friend": {"id": 3, "name": "Tom"}}, {"id": 2, "name": "Tim", "friend": {"id": 3, "name": "Tom"}}], {"exclude": ["friend"]}], "output": [{"id": 1, "name": "Bob"}, {"id": 2, "name": "Tim"}]},
			{"input": [[{"id": 1, "name": "Bob", "friend": {"id": 3, "name": "Tom"}}, {"id": 2, "name": "Tim", "friend": {"id": 3, "name": "Tom"}}], {"exclude": ["friend.id"]}], "output": [{"id": 1, "name": "Bob", "friend": {"name": "Tom"}}, {"id": 2, "name": "Tim", "friend": {"name": "Tom"}}]},
			{"input": [[{"id": 1, "name": "Bob", "friend": {"id": 3, "name": "Tom"}}, {"id": 2, "name": "Tim", "friend": {"id": 3, "name": "Tom"}}], {"include": ["friend.name"]}], "output": [{"friend": {"name": "Tom"}}, {"friend": {"name": "Tom"}}]},
			{"input": () => {
				User.serializer.add("mySerializer", ["name"]);
				return [[{"id": 1, "name": "Bob"}, {"id": 2, "name": "Tim"}], "mySerializer"];
			}, "output": [{"name": "Bob"}, {"name": "Tim"}]},
			{"input": () => {
				User.serializer.add("mySerializer", ["id"]);
				return [[{"id": 1, "name": "Bob"}, {"id": 2, "name": "Tim"}], "mySerializer"];
			}, "output": [{"id": 1}, {"id": 2}]},
			{"input": () => {
				User.serializer.add("mySerializer", ["id"]);
				User.serializer.default.set("mySerializer");
				return [[{"id": 1, "name": "Bob"}, {"id": 2, "name": "Tim"}]];
			}, "output": [{"id": 1}, {"id": 2}]},
			{"input": () => {
				User.serializer.add("mySerializer", ["id"]);
				User.serializer.default.set("mySerializer");
				User.serializer.default.set();
				return [[{"id": 1, "name": "Bob"}, {"id": 2, "name": "Tim"}]];
			}, "output": [{"id": 1, "name": "Bob"}, {"id": 2, "name": "Tim"}]},
			{"input": () => {
				User.serializer.add("mySerializer", ["id"]);
				User.serializer.default.set("random");
				return [[{"id": 1, "name": "Bob"}, {"id": 2, "name": "Tim"}]];
			}, "output": [{"id": 1, "name": "Bob"}, {"id": 2, "name": "Tim"}]},
			{"input": () => {
				User.serializer.add("mySerializer", ["id"]);
				User.serializer.delete("mySerializer");
				return [[{"id": 1, "name": "Bob"}, {"id": 2, "name": "Tim"}], "mySerializer"];
			}, "error": "Field options is required and should be an object or array"},
			{"input": () => {
				User.serializer.add("mySerializer", ["id"]);
				User.serializer.delete("random");
				return [[{"id": 1, "name": "Bob"}, {"id": 2, "name": "Tim"}]];
			}, "output": [{"id": 1, "name": "Bob"}, {"id": 2, "name": "Tim"}]},
			{"input": () => {
				User.serializer.add("mySerializer", ["id"]);
				User.serializer.default.set("mySerializer");
				User.serializer.delete("mySerializer");
				return [[{"id": 1, "name": "Bob"}, {"id": 2, "name": "Tim"}]];
			}, "output": [{"id": 1, "name": "Bob"}, {"id": 2, "name": "Tim"}]},
			{"input": () => {
				User.serializer.add("isActive", {
					"modify": (serialized, original) => {
						serialized.isActive = original.status === "active";
						return serialized;
					}
				});
				return [[{"id": 1, "status": "active", "name": "Bob"}, {"id": 2, "status": "not_active", "name": "Tim"}], "isActive"];
			}, "output": [{"id": 1, "status": "active", "isActive": true, "name": "Bob"}, {"id": 2, "status": "not_active", "isActive": false, "name": "Tim"}]},
			{"input": () => {
				User.serializer.add("isActive", {
					"exclude": ["status"],
					"modify": (serialized, original) => {
						serialized.isActive = original.status === "active";
						return serialized;
					}
				});
				return [[{"id": 1, "status": "active", "name": "Bob"}, {"id": 2, "status": "not_active", "name": "Tim"}], "isActive"];
			}, "output": [{"id": 1, "isActive": true, "name": "Bob"}, {"id": 2, "isActive": false, "name": "Tim"}]},
			{"input": () => {
				User.serializer.add("isActive", {
					"include": ["id"],
					"modify": (serialized, original) => {
						serialized.isActive = original.status === "active";
						return serialized;
					}
				});
				return [[{"id": 1, "status": "active", "name": "Bob"}, {"id": 2, "status": "not_active", "name": "Tim"}], "isActive"];
			}, "output": [{"id": 1, "isActive": true}, {"id": 2, "isActive": false}]},
			{"input": [[{"id": 1, "name": "Bob"}, {"id": 2, "name": "Tim"}], "random"], "error": "Field options is required and should be an object or array"},
			{"input": [{"id": 1, "name": "Bob"}], "error": "itemsArray must be an array of item objects"}
		];
		describe("Model.serializeMany", () => {
			it("Should be a function", () => {
				expect(User.serializeMany).to.be.a("function");
			});

			serializeTests.forEach((test) => {
				it(`Should return ${JSON.stringify(test.output)} for ${JSON.stringify(test.input)}`, () => {
					const input = typeof test.input === "function" ? test.input() : test.input;
					if (test.error) {
						expect(() => User.serializeMany(...input)).to.throw(test.error);
					} else {
						expect(User.serializeMany(...input)).to.eql(test.output);
					}
				});

				it(`Should return ${JSON.stringify(test.output)} for ${JSON.stringify(test.input)} when using item instance`, () => {
					const input = typeof test.input === "function" ? test.input() : test.input;
					if (Array.isArray(input[0])) {
						input[0] = input[0].map((obj) => new User(obj));
					}

					if (test.error) {
						expect(() => User.serializeMany(...input)).to.throw(test.error);
					} else {
						expect(User.serializeMany(...input)).to.eql(test.output);
					}
				});
			});
		});

		describe("model.serialize", () => {
			it("Should be a function", () => {
				expect(new User().serialize).to.be.a("function");
			});

			serializeTests.forEach((test) => {
				it(`Should return ${JSON.stringify(test.output)} for ${JSON.stringify(test.input)}`, () => {
					const input = typeof test.input === "function" ? test.input() : test.input;

					if (Array.isArray(input[0])) {
						input[0].forEach((object, index) => {
							const item = new User(object);

							if (test.error) {
								expect(() => item.serialize(input[1])).to.throw(test.error);
							} else {
								expect(item.serialize(input[1])).to.eql(test.output[index]);
							}
						});
					}
				});

				if (!test.error) {
					it(`Should return same output as item.toJSON() for ${JSON.stringify(test.input)}`, () => {
						const input = typeof test.input === "function" ? test.input() : test.input;

						if (Array.isArray(input[0])) {
							input[0].forEach((object) => {
								const item = new User(object);
								User.serializer.default.set();
								expect(item.serialize()).to.eql(item.toJSON());
							});
						}
					});
				}
			});
		});
	});

	describe("Model.methods", () => {
		let User, user;
		beforeEach(() => {
			User = dynamoose.model("User", {"id": Number, "name": String});
			user = new User();
		});
		afterEach(() => {
			User = null;
			user = null;
		});

		it("Should be an object", () => {
			expect(User.methods).to.be.an("object");
		});

		function customMethodTests (settings) {
			describe(`${settings.prefixName}.set`, () => {
				it("Should be a function", () => {
					expect(settings.methodEntryPoint().set).to.be.a("function");
				});

				it("Should not throw an error when being called", () => {
					expect(() => settings.methodEntryPoint().set("random", utils.empty_function)).to.not.throw();
				});

				it("Should set correct method on model", () => {
					settings.methodEntryPoint().set("random", utils.empty_function);
					expect(settings.testObject().random).to.be.a("function");
				});

				it("Should not overwrite internal methods", () => {
					const originalMethod = settings.testObject()[settings.existingMethod];
					const newMethod = utils.empty_function;
					settings.methodEntryPoint().set(settings.existingMethod, newMethod);
					expect(settings.testObject()[settings.existingMethod]).to.eql(originalMethod);
					expect(settings.testObject()[settings.existingMethod]).to.not.eql(newMethod);
				});

				it("Should overwrite methods if Internal.General.internalProperties exists but type doesn't", () => {
					const originalMethod = settings.testObject()[settings.existingMethod];
					const newMethod = utils.empty_function;
					settings.testObject().random = originalMethod;
					settings.testObject().random[Internal.General.internalProperties] = {};
					settings.methodEntryPoint().set(settings.existingMethod, newMethod);
					expect(settings.testObject().random).to.eql(originalMethod);
					expect(settings.testObject().random).to.not.eql(newMethod);
				});

				const methodTypes = [
					{"name": "Callback", "func": (func) => {
						return function (...args) {
							const cb = args[args.length - 1];
							func.bind(this)(...args).then((result) => cb(null, result)).catch((err) => cb(err));
						};
					}},
					{"name": "Promise", "func": (func) => func}
				];
				methodTypes.forEach((methodType) => {
					describe(`Method Type - ${methodType.name}`, () => {
						const callerTypes = [
							{"name": "Callback", "func": util.promisify},
							{"name": "Promise", "func": (func) => func}
						];
						callerTypes.forEach((callerType) => {
							describe(`Caller Type - ${callerType.name}`, () => {
								let methodTypeCallDetails = [], methodTypeCallResult = {};
								beforeEach(() => {
									settings.methodEntryPoint().set("action", methodType.func(async function (...args) {
										methodTypeCallDetails.push({"arguments": [...args], "this": this});
										if (methodTypeCallResult.error) {
											throw methodTypeCallResult.error;
										} else if (methodTypeCallResult.result) {
											return methodTypeCallResult.result;
										}
									}));
								});
								afterEach(() => {
									methodTypeCallDetails = [];
									methodTypeCallResult = {};
								});

								it("Should call custom method with correct arguments", async () => {
									methodTypeCallResult.result = "Success";
									await callerType.func(settings.testObject().action)();
									expect(methodTypeCallDetails.length).to.eql(1);
									expect(methodTypeCallDetails[0].arguments.length).to.eql(1);
									expect(methodTypeCallDetails[0].arguments[0]).to.be.a("function");
								});

								it("Should call custom method with correct arguments if passing in one argument", async () => {
									await callerType.func(settings.testObject().action)("Hello World");
									expect(methodTypeCallDetails.length).to.eql(1);
									expect(methodTypeCallDetails[0].arguments.length).to.eql(2);
									expect(methodTypeCallDetails[0].arguments[0]).to.eql("Hello World");
									expect(methodTypeCallDetails[0].arguments[1]).to.be.a("function");
								});

								it("Should call custom method with correct arguments if passing in two arguments", async () => {
									await callerType.func(settings.testObject().action)("Hello", "World");
									expect(methodTypeCallDetails.length).to.eql(1);
									expect(methodTypeCallDetails[0].arguments.length).to.eql(3);
									expect(methodTypeCallDetails[0].arguments[0]).to.eql("Hello");
									expect(methodTypeCallDetails[0].arguments[1]).to.eql("World");
									expect(methodTypeCallDetails[0].arguments[2]).to.be.a("function");
								});

								it("Should call custom method with correct `this`", async () => {
									methodTypeCallResult.result = "Success";
									// Not sure why we have to bind here
									// Through manual testing tho, you do not need to bind anything and in production use this works as described in the documentation
									// Would be nice to figure out why this is only necessary for our test suite and fix it
									await callerType.func(settings.testObject().action).bind(settings.testObject())();
									expect(methodTypeCallDetails[0].this).to.eql(settings.testObject());
								});

								it("Should return correct response that custom method returns", async () => {
									methodTypeCallResult.result = "Success";
									const result = await callerType.func(settings.testObject().action)();
									expect(result).to.eql("Success");
								});

								it("Should throw error if custom method throws error", async () => {
									methodTypeCallResult.error = "ERROR";
									let result, error;
									try {
										result = await callerType.func(settings.testObject().action)();
									} catch (e) {
										error = e;
									}
									expect(result).to.not.exist;
									expect(error).to.eql("ERROR");
								});
							});
						});
					});
				});
			});
			describe(`${settings.prefixName}.delete`, () => {
				it("Should be a function", () => {
					expect(settings.methodEntryPoint().delete).to.be.a("function");
				});

				it("Should not delete internal methods", () => {
					settings.methodEntryPoint().delete(settings.existingMethod);
					expect(settings.testObject()[settings.existingMethod]).to.be.a("function");
				});

				it("Should not throw error for deleting unknown method", () => {
					expect(() => settings.methodEntryPoint().delete("randomHere123")).to.not.throw();
				});

				it("Should delete custom method", () => {
					settings.methodEntryPoint().set("myMethod", utils.empty_function);
					expect(settings.testObject().myMethod).to.be.a("function");
					settings.methodEntryPoint().delete("myMethod");
					expect(settings.testObject().myMethod).to.eql(undefined);
				});
			});
		}

		customMethodTests({"prefixName": "Model.methods", "methodEntryPoint": () => User.methods, "testObject": () => User, "existingMethod": "get"});
		describe("Model.methods.item", () => {
			customMethodTests({"prefixName": "Model.methods.item", "methodEntryPoint": () => User.methods.item, "testObject": () => user, "existingMethod": "save"});
		});
	});
});

describe("Model Item Instance", () => {
	beforeEach(() => {
		dynamoose.Table.defaults.set({"create": false, "waitForActive": false});
	});
	afterEach(() => {
		dynamoose.Table.defaults.set({});
	});

	let Cat;
	beforeEach(() => {
		const schema = new dynamoose.Schema({"name": String});
		Cat = dynamoose.model("Cat", schema);
	});

	it("Should allow creating instance of Model", () => {
		expect(() => new Cat({"name": "Bob"})).to.not.throw();
	});
});<|MERGE_RESOLUTION|>--- conflicted
+++ resolved
@@ -114,7 +114,6 @@
 		});
 	});
 
-<<<<<<< HEAD
 	describe("model.name", () => {
 		it("Should return correct value", () => {
 			const model = dynamoose.model("Cat", {"id": String});
@@ -125,916 +124,6 @@
 			const model = dynamoose.model("Cat", {"id": String});
 			model.name = "Dog";
 			expect(model.name).to.eql("Cat");
-=======
-		describe("Model.ready", () => {
-			it("Should not be ready to start", () => {
-				expect(dynamoose.model("Cat", {"id": String}, {"create": false}).Model[internalProperties].ready).to.be.false;
-			});
-
-			it("Should set ready after setup flow", async () => {
-				const model = dynamoose.model("Cat", {"id": String}, {"create": false});
-				await utils.set_immediate_promise();
-				expect(model.Model[internalProperties].ready).to.be.true;
-			});
-
-			it("Should resolve pendingTaskPromises after model is ready", async () => {
-				let describeTableResponse = {
-					"Table": {"TableStatus": "CREATING"}
-				};
-				dynamoose.aws.ddb.set({
-					"describeTable": () => Promise.resolve(describeTableResponse)
-				});
-				const model = dynamoose.model("Cat", {"id": String}, {"waitForActive": {"enabled": true, "check": {"frequency": 0}}});
-				await utils.set_immediate_promise();
-
-				let pendingTaskPromiseResolved = false;
-				model.Model[internalProperties].pendingTaskPromise().then(() => pendingTaskPromiseResolved = true);
-
-				await utils.set_immediate_promise();
-				expect(pendingTaskPromiseResolved).to.be.false;
-
-				describeTableResponse = {
-					"Table": {"TableStatus": "ACTIVE"}
-				};
-				await model.Model[internalProperties].pendingTaskPromise();
-				await utils.set_immediate_promise();
-				expect(pendingTaskPromiseResolved).to.be.true;
-				expect(model.Model[internalProperties].pendingTasks).to.eql([]);
-			});
-
-			it("Should immediately resolve pendingTaskPromises promise if table is already ready", async () => {
-				const model = dynamoose.model("Cat", {"id": String}, {"create": false});
-				await utils.set_immediate_promise();
-
-				let pendingTaskPromiseResolved = false;
-				model.Model[internalProperties].pendingTaskPromise().then(() => pendingTaskPromiseResolved = true);
-
-				await utils.set_immediate_promise();
-
-				expect(pendingTaskPromiseResolved).to.be.true;
-			});
-		});
-
-		describe("Creation", () => {
-			let createTableParams = null;
-			beforeEach(() => {
-				dynamoose.model.defaults.set({
-					"waitForActive": false
-				});
-			});
-			beforeEach(() => {
-				createTableParams = null;
-				dynamoose.aws.ddb.set({
-					"createTable": (params) => {
-						createTableParams = params;
-						return Promise.resolve();
-					},
-					"describeTable": () => Promise.resolve()
-				});
-			});
-			afterEach(() => {
-				createTableParams = null;
-				dynamoose.aws.ddb.revert();
-			});
-
-			it("Should call createTable with correct parameters", async () => {
-				const tableName = "Cat";
-				dynamoose.model(tableName, {"id": String});
-				await utils.set_immediate_promise();
-				expect(createTableParams).to.eql({
-					"AttributeDefinitions": [
-						{
-							"AttributeName": "id",
-							"AttributeType": "S"
-						}
-					],
-					"KeySchema": [
-						{
-							"AttributeName": "id",
-							"KeyType": "HASH"
-						}
-					],
-					"ProvisionedThroughput": {
-						"ReadCapacityUnits": 1,
-						"WriteCapacityUnits": 1
-					},
-					"TableName": tableName
-				});
-			});
-
-			it("Should call createTable with correct parameters with capacity as number", async () => {
-				const tableName = "Cat";
-				dynamoose.model(tableName, {"id": String}, {"throughput": 1});
-				await utils.set_immediate_promise();
-				expect(createTableParams).to.eql({
-					"AttributeDefinitions": [
-						{
-							"AttributeName": "id",
-							"AttributeType": "S"
-						}
-					],
-					"KeySchema": [
-						{
-							"AttributeName": "id",
-							"KeyType": "HASH"
-						}
-					],
-					"ProvisionedThroughput": {
-						"ReadCapacityUnits": 1,
-						"WriteCapacityUnits": 1
-					},
-					"TableName": tableName
-				});
-			});
-
-			it("Should call createTable with correct parameters with capacity as object", async () => {
-				const tableName = "Cat";
-				dynamoose.model(tableName, {"id": String}, {"throughput": {"read": 2, "write": 3}});
-				await utils.set_immediate_promise();
-				expect(createTableParams).to.eql({
-					"AttributeDefinitions": [
-						{
-							"AttributeName": "id",
-							"AttributeType": "S"
-						}
-					],
-					"KeySchema": [
-						{
-							"AttributeName": "id",
-							"KeyType": "HASH"
-						}
-					],
-					"ProvisionedThroughput": {
-						"ReadCapacityUnits": 2,
-						"WriteCapacityUnits": 3
-					},
-					"TableName": tableName
-				});
-			});
-
-			it("Should call createTable with correct parameters with capacity as ON_DEMAND", async () => {
-				const tableName = "Cat";
-				dynamoose.model(tableName, {"id": String}, {"throughput": "ON_DEMAND"});
-				await utils.set_immediate_promise();
-				expect(createTableParams).to.eql({
-					"AttributeDefinitions": [
-						{
-							"AttributeName": "id",
-							"AttributeType": "S"
-						}
-					],
-					"KeySchema": [
-						{
-							"AttributeName": "id",
-							"KeyType": "HASH"
-						}
-					],
-					"BillingMode": "PAY_PER_REQUEST",
-					"TableName": tableName
-				});
-			});
-
-			it("Shouldn't call createTable if table already exists", async () => {
-				dynamoose.aws.ddb.set({
-					"createTable": (params) => {
-						createTableParams = params;
-						return Promise.resolve();
-					},
-					"describeTable": () => Promise.resolve({"Table": {"TableStatus": "ACTIVE"}})
-				});
-
-				const tableName = "Cat";
-				dynamoose.model(tableName, {"id": String});
-				await utils.set_immediate_promise();
-				expect(createTableParams).to.eql(null);
-			});
-
-			it("Should not call createTable if create option set to false", async () => {
-				dynamoose.model("Cat", {"id": String}, {"create": false});
-				await utils.set_immediate_promise();
-				expect(createTableParams).to.eql(null);
-			});
-
-			it("Should bind request to function being called", async () => {
-				let self;
-				dynamoose.aws.ddb.set({
-					"createTable": (params) => {
-						createTableParams = params;
-						self = this;
-						return Promise.resolve();
-					},
-					"describeTable": () => Promise.resolve()
-				});
-
-				dynamoose.model("Cat", {"id": String});
-				await utils.set_immediate_promise();
-				expect(self).to.be.an("object");
-			});
-		});
-
-		describe("Wait For Active", () => {
-			let describeTableParams = [], describeTableFunction, updateTableParams = [];
-			beforeEach(() => {
-				dynamoose.model.defaults.set({
-					"create": false,
-					"waitForActive": {
-						"enabled": true,
-						"check": {
-							"timeout": 10,
-							"frequency": 1
-						}
-					}
-				});
-			});
-			beforeEach(() => {
-				describeTableParams = [];
-				updateTableParams = [];
-				dynamoose.aws.ddb.set({
-					"describeTable": (params) => {
-						describeTableParams.push(params);
-						return describeTableFunction(params);
-					},
-					"updateTable": (params) => {
-						updateTableParams.push(params);
-						return Promise.resolve();
-					}
-				});
-			});
-			afterEach(() => {
-				describeTableParams = [];
-				updateTableParams = [];
-				describeTableFunction = null;
-				dynamoose.aws.ddb.revert();
-			});
-
-			it("Should call describeTable with correct parameters", async () => {
-				const tableName = "Cat";
-				describeTableFunction = () => Promise.resolve({
-					"Table": {
-						"TableStatus": "ACTIVE"
-					}
-				});
-				dynamoose.model(tableName, {"id": String});
-				await utils.set_immediate_promise();
-				expect(describeTableParams).to.eql([{
-					"TableName": tableName
-				}]);
-			});
-
-			it("Should call describeTable with correct parameters multiple times", async () => {
-				const tableName = "Cat";
-				describeTableFunction = () => Promise.resolve({
-					"Table": {
-						"TableStatus": describeTableParams.length > 1 ? "ACTIVE" : "CREATING"
-					}
-				});
-				dynamoose.model(tableName, {"id": String});
-				await utils.timeout(5);
-				expect(describeTableParams).to.eql([{
-					"TableName": tableName
-				}, {
-					"TableName": tableName
-				}]);
-			});
-
-			it("Should timeout according to waitForActive timeout rules", async () => {
-				const tableName = "Cat";
-				describeTableFunction = () => Promise.resolve({
-					"Table": {
-						"TableStatus": "CREATING"
-					}
-				});
-				dynamoose.model(tableName, {"id": String});
-				const errorHandler = utils.empty_function;
-				process.on("unhandledRejection", errorHandler);
-				await utils.timeout(15);
-				expect(describeTableParams.length).to.be.above(5);
-				process.removeListener("unhandledRejection", errorHandler);
-			});
-
-			it("Should throw error if AWS throws error", async () => {
-				const tableName = "Cat";
-				describeTableFunction = () => Promise.reject({"error": "ERROR"});
-
-				let error;
-				dynamoose.model(tableName, {"id": String});
-				const errorHandler = (err) => error = err;
-				process.on("unhandledRejection", errorHandler);
-				await utils.timeout(15);
-				expect(error).to.eql({"error": "ERROR"});
-				process.removeListener("unhandledRejection", errorHandler);
-			});
-
-			it("Should not call describeTable if table already created and already attempted to createTable again", async () => {
-				const tableName = "Cat";
-				describeTableFunction = () => {
-					return Promise.resolve({"Table": {"TableStatus": "ACTIVE"}});
-				};
-
-				dynamoose.model(tableName, {"id": String}, {"create": true});
-				await utils.timeout(5);
-				expect(describeTableParams).to.eql([{
-					"TableName": tableName
-				}]);
-			});
-
-			it("Should call updateTable even if table is still being created when waitForActive is set to false", async () => {
-				const tableName = "Cat";
-				describeTableFunction = () => Promise.resolve({
-					"Table": {
-						"ProvisionedThroughput": {
-							"ReadCapacityUnits": 2,
-							"WriteCapacityUnits": 2
-						},
-						"TableStatus": "CREATING"
-					}
-				});
-				dynamoose.model(tableName, {"id": String}, {"throughput": {"read": 1, "write": 2}, "update": true, "waitForActive": false});
-				await utils.set_immediate_promise();
-				expect(updateTableParams).to.eql([{
-					"ProvisionedThroughput": {
-						"ReadCapacityUnits": 1,
-						"WriteCapacityUnits": 2
-					},
-					"TableName": tableName
-				}]);
-			});
-
-			it("Should not call updateTable when table is still being created when waitForActive is set to true", async () => {
-				const tableName = "Cat";
-				describeTableFunction = () => Promise.resolve({
-					"Table": {
-						"ProvisionedThroughput": {
-							"ReadCapacityUnits": 2,
-							"WriteCapacityUnits": 2
-						},
-						"TableStatus": "CREATING"
-					}
-				});
-				dynamoose.model(tableName, {"id": String}, {"throughput": {"read": 1, "write": 2}, "update": true, "waitForActive": true});
-				await utils.set_immediate_promise();
-				expect(updateTableParams).to.eql([]);
-			});
-		});
-
-		describe("Update", () => {
-			let describeTableFunction, updateTableParams = [];
-			beforeEach(() => {
-				dynamoose.model.defaults.set({
-					"create": false,
-					"update": true
-				});
-			});
-			beforeEach(() => {
-				updateTableParams = [];
-				dynamoose.aws.ddb.set({
-					"describeTable": () => {
-						return describeTableFunction();
-					},
-					"updateTable": (params) => {
-						updateTableParams.push(params);
-						return Promise.resolve();
-					}
-				});
-			});
-			afterEach(() => {
-				updateTableParams = [];
-				describeTableFunction = null;
-				dynamoose.aws.ddb.revert();
-			});
-
-			describe("Throughput", () => {
-				const updateOptions = [
-					true,
-					["throughput"]
-				];
-				updateOptions.forEach((updateOption) => {
-					describe(`{"update": ${JSON.stringify(updateOption)}}`, () => {
-						it("Should not call updateTable if throughput matches", async () => {
-							const tableName = "Cat";
-							describeTableFunction = () => Promise.resolve({
-								"Table": {
-									"ProvisionedThroughput": {
-										"ReadCapacityUnits": 1,
-										"WriteCapacityUnits": 2
-									},
-									"TableStatus": "ACTIVE"
-								}
-							});
-							dynamoose.model(tableName, {"id": String}, {"throughput": {"read": 1, "write": 2}, "update": updateOption});
-							await utils.set_immediate_promise();
-							expect(updateTableParams).to.eql([]);
-						});
-
-						it("Should call updateTable with correct parameters if throughput doesn't match", async () => {
-							const tableName = "Cat";
-							describeTableFunction = () => Promise.resolve({
-								"Table": {
-									"ProvisionedThroughput": {
-										"ReadCapacityUnits": 2,
-										"WriteCapacityUnits": 2
-									},
-									"TableStatus": "ACTIVE"
-								}
-							});
-							dynamoose.model(tableName, {"id": String}, {"throughput": {"read": 1, "write": 2}, "update": updateOption});
-							await utils.set_immediate_promise();
-							expect(updateTableParams).to.eql([{
-								"ProvisionedThroughput": {
-									"ReadCapacityUnits": 1,
-									"WriteCapacityUnits": 2
-								},
-								"TableName": tableName
-							}]);
-						});
-
-						it("Should call updateTable with correct parameters if switching from provisioned to on demand", async () => {
-							const tableName = "Cat";
-							describeTableFunction = () => Promise.resolve({
-								"Table": {
-									"ProvisionedThroughput": {
-										"ReadCapacityUnits": 2,
-										"WriteCapacityUnits": 2
-									},
-									"TableStatus": "ACTIVE"
-								}
-							});
-							dynamoose.model(tableName, {"id": String}, {"throughput": "ON_DEMAND", "update": updateOption});
-							await utils.set_immediate_promise();
-							expect(updateTableParams).to.eql([{
-								"BillingMode": "PAY_PER_REQUEST",
-								"TableName": tableName
-							}]);
-						});
-
-						it("Should call updateTable with correct parameters if switching from on demand to provisioned", async () => {
-							const tableName = "Cat";
-							describeTableFunction = () => Promise.resolve({
-								"Table": {
-									"BillingMode": "PAY_PER_REQUEST",
-									"TableStatus": "ACTIVE"
-								}
-							});
-							dynamoose.model(tableName, {"id": String}, {"throughput": 5, "update": updateOption});
-							await utils.set_immediate_promise();
-							expect(updateTableParams).to.eql([{
-								"ProvisionedThroughput": {
-									"ReadCapacityUnits": 5,
-									"WriteCapacityUnits": 5
-								},
-								"TableName": tableName
-							}]);
-						});
-					});
-				});
-			});
-
-			describe("Indexes", () => {
-				const updateOptions = [
-					true,
-					["indexes"]
-				];
-				updateOptions.forEach((updateOption) => {
-					describe(`{"update": ${JSON.stringify(updateOption)}}`, () => {
-						it("Should call updateTable to add index", async () => {
-							const tableName = "Cat";
-							describeTableFunction = () => Promise.resolve({
-								"Table": {
-									"ProvisionedThroughput": {
-										"ReadCapacityUnits": 1,
-										"WriteCapacityUnits": 1
-									},
-									"TableStatus": "ACTIVE"
-								}
-							});
-							const model = dynamoose.model(tableName, {"id": String, "name": {"type": String, "index": {"global": true}}}, {"update": updateOption});
-							await model.Model[internalProperties].pendingTaskPromise();
-							await utils.set_immediate_promise();
-							expect(updateTableParams).to.eql([
-								{
-									"AttributeDefinitions": [
-										{
-											"AttributeName": "id",
-											"AttributeType": "S"
-										},
-										{
-											"AttributeName": "name",
-											"AttributeType": "S"
-										}
-									],
-									"GlobalSecondaryIndexUpdates": [
-										{
-											"Create": {
-												"IndexName": "nameGlobalIndex",
-												"KeySchema": [
-													{
-														"AttributeName": "name",
-														"KeyType": "HASH"
-													}
-												],
-												"Projection": {
-													"ProjectionType": "ALL"
-												},
-												"ProvisionedThroughput": {
-													"ReadCapacityUnits": 1,
-													"WriteCapacityUnits": 1
-												}
-											}
-										}
-									],
-									"TableName": "Cat"
-								}
-							]);
-						});
-
-						it("Should call updateTable to delete index", async () => {
-							const tableName = "Cat";
-							describeTableFunction = () => Promise.resolve({
-								"Table": {
-									"ProvisionedThroughput": {
-										"ReadCapacityUnits": 1,
-										"WriteCapacityUnits": 1
-									},
-									"TableStatus": "ACTIVE",
-									"AttributeDefinitions": [
-										{
-											"AttributeName": "id",
-											"AttributeType": "S"
-										},
-										{
-											"AttributeName": "name",
-											"AttributeType": "S"
-										}
-									],
-									"GlobalSecondaryIndexes": [
-										{
-											"IndexName": "nameGlobalIndex",
-											"IndexStatus": "ACTIVE",
-											"KeySchema": [
-												{
-													"AttributeName": "name",
-													"KeyType": "HASH"
-												}
-											],
-											"Projection": {
-												"ProjectionType": "ALL"
-											},
-											"ProvisionedThroughput": {
-												"ReadCapacityUnits": 1,
-												"WriteCapacityUnits": 1
-											}
-										}
-									]
-								}
-							});
-							const model = dynamoose.model(tableName, {"id": String, "name": {"type": String}}, {"update": updateOption});
-							await model.Model[internalProperties].pendingTaskPromise();
-							await utils.set_immediate_promise();
-							expect(updateTableParams).to.eql([
-								{
-									"GlobalSecondaryIndexUpdates": [
-										{
-											"Delete": {
-												"IndexName": "nameGlobalIndex"
-											}
-										}
-									],
-									"TableName": "Cat"
-								}
-							]);
-						});
-
-						it("Should call updateTable to add multiple indexes correctly", async () => {
-							const tableName = "Cat";
-							let describeTableFunctionCalledTimes = 0;
-							let testUpdateTableParams = {};
-							describeTableFunction = () => {
-								++describeTableFunctionCalledTimes;
-								let obj;
-								if (describeTableFunctionCalledTimes === 1) {
-									obj = {
-										"Table": {
-											"ProvisionedThroughput": {
-												"ReadCapacityUnits": 1,
-												"WriteCapacityUnits": 1
-											},
-											"TableStatus": "ACTIVE"
-										}
-									};
-								} else if (describeTableFunctionCalledTimes === 2) {
-									testUpdateTableParams["0"] = [...updateTableParams];
-									obj = {
-										"Table": {
-											"ProvisionedThroughput": {
-												"ReadCapacityUnits": 1,
-												"WriteCapacityUnits": 1
-											},
-											"TableStatus": "ACTIVE",
-											"GlobalSecondaryIndexes": [
-												{
-													"IndexName": "nameGlobalIndex",
-													"IndexStatus": "CREATING",
-													"KeySchema": [
-														{
-															"AttributeName": "name",
-															"KeyType": "HASH"
-														}
-													],
-													"Projection": {
-														"ProjectionType": "ALL"
-													},
-													"ProvisionedThroughput": {
-														"ReadCapacityUnits": 1,
-														"WriteCapacityUnits": 1
-													}
-												}
-											]
-										}
-									};
-								} else if (describeTableFunctionCalledTimes === 3) {
-									obj = {
-										"Table": {
-											"ProvisionedThroughput": {
-												"ReadCapacityUnits": 1,
-												"WriteCapacityUnits": 1
-											},
-											"TableStatus": "ACTIVE",
-											"GlobalSecondaryIndexes": [
-												{
-													"IndexName": "nameGlobalIndex",
-													"IndexStatus": "ACTIVE",
-													"KeySchema": [
-														{
-															"AttributeName": "name",
-															"KeyType": "HASH"
-														}
-													],
-													"Projection": {
-														"ProjectionType": "ALL"
-													},
-													"ProvisionedThroughput": {
-														"ReadCapacityUnits": 1,
-														"WriteCapacityUnits": 1
-													}
-												}
-											]
-										}
-									};
-								} else if (describeTableFunctionCalledTimes === 4) {
-									testUpdateTableParams["1"] = [...updateTableParams];
-									obj = {
-										"Table": {
-											"ProvisionedThroughput": {
-												"ReadCapacityUnits": 1,
-												"WriteCapacityUnits": 1
-											},
-											"TableStatus": "ACTIVE",
-											"GlobalSecondaryIndexes": [
-												{
-													"IndexName": "nameGlobalIndex",
-													"IndexStatus": "ACTIVE",
-													"KeySchema": [
-														{
-															"AttributeName": "name",
-															"KeyType": "HASH"
-														}
-													],
-													"Projection": {
-														"ProjectionType": "ALL"
-													},
-													"ProvisionedThroughput": {
-														"ReadCapacityUnits": 1,
-														"WriteCapacityUnits": 1
-													}
-												},
-												{
-													"IndexName": "statusGlobalIndex",
-													"IndexStatus": "CREATING",
-													"KeySchema": [
-														{
-															"AttributeName": "status",
-															"KeyType": "HASH"
-														}
-													],
-													"Projection": {
-														"ProjectionType": "ALL"
-													},
-													"ProvisionedThroughput": {
-														"ReadCapacityUnits": 1,
-														"WriteCapacityUnits": 1
-													}
-												}
-											]
-										}
-									};
-								} else if (describeTableFunctionCalledTimes >= 4) {
-									obj = {
-										"Table": {
-											"ProvisionedThroughput": {
-												"ReadCapacityUnits": 1,
-												"WriteCapacityUnits": 1
-											},
-											"TableStatus": "ACTIVE",
-											"GlobalSecondaryIndexes": [
-												{
-													"IndexName": "nameGlobalIndex",
-													"IndexStatus": "ACTIVE",
-													"KeySchema": [
-														{
-															"AttributeName": "name",
-															"KeyType": "HASH"
-														}
-													],
-													"Projection": {
-														"ProjectionType": "ALL"
-													},
-													"ProvisionedThroughput": {
-														"ReadCapacityUnits": 1,
-														"WriteCapacityUnits": 1
-													}
-												},
-												{
-													"IndexName": "statusGlobalIndex",
-													"IndexStatus": "ACTIVE",
-													"KeySchema": [
-														{
-															"AttributeName": "status",
-															"KeyType": "HASH"
-														}
-													],
-													"Projection": {
-														"ProjectionType": "ALL"
-													},
-													"ProvisionedThroughput": {
-														"ReadCapacityUnits": 1,
-														"WriteCapacityUnits": 1
-													}
-												}
-											]
-										}
-									};
-								}
-								return Promise.resolve(obj);
-							};
-							const model = dynamoose.model(tableName, {"id": String, "name": {"type": String, "index": {"global": true}}, "status": {"type": String, "index": {"global": true}}}, {"update": updateOption});
-							await model.Model[internalProperties].pendingTaskPromise();
-							await utils.set_immediate_promise();
-							expect(describeTableFunctionCalledTimes).to.eql(5);
-							expect(utils.array_flatten(testUpdateTableParams["0"].map((a) => a.GlobalSecondaryIndexUpdates))).to.eql([{
-								"Create": {
-									"IndexName": "nameGlobalIndex",
-									"KeySchema": [
-										{
-											"AttributeName": "name",
-											"KeyType": "HASH"
-										}
-									],
-									"Projection": {
-										"ProjectionType": "ALL"
-									},
-									"ProvisionedThroughput": {
-										"ReadCapacityUnits": 1,
-										"WriteCapacityUnits": 1
-									}
-								}
-							}]);
-							expect(utils.array_flatten(testUpdateTableParams["1"].map((a) => a.GlobalSecondaryIndexUpdates))).to.eql([
-								...testUpdateTableParams["0"][0].GlobalSecondaryIndexUpdates,
-								{
-									"Create": {
-										"IndexName": "statusGlobalIndex",
-										"KeySchema": [
-											{
-												"AttributeName": "status",
-												"KeyType": "HASH"
-											}
-										],
-										"Projection": {
-											"ProjectionType": "ALL"
-										},
-										"ProvisionedThroughput": {
-											"ReadCapacityUnits": 1,
-											"WriteCapacityUnits": 1
-										}
-									}
-								}
-							]);
-						});
-					});
-				});
-			});
-		});
-
-		describe("Time To Live", () => {
-			let updateTTLParams = [], describeTTL, describeTTLFunction;
-			beforeEach(() => {
-				dynamoose.model.defaults.set({
-					"create": false,
-					"update": true
-				});
-			});
-			beforeEach(() => {
-				updateTTLParams = [];
-				dynamoose.aws.ddb.set({
-					"describeTable": () => {
-						return Promise.resolve({
-							"Table": {
-								"ProvisionedThroughput": {
-									"ReadCapacityUnits": 1,
-									"WriteCapacityUnits": 1
-								},
-								"TableStatus": "ACTIVE"
-							}
-						});
-					},
-					"updateTimeToLive": (params) => {
-						updateTTLParams.push(params);
-						return Promise.resolve();
-					},
-					"describeTimeToLive": () => {
-						return describeTTLFunction ? describeTTLFunction() : Promise.resolve(describeTTL);
-					}
-				});
-			});
-			afterEach(() => {
-				updateTTLParams = [];
-				describeTTL = null;
-				describeTTLFunction = null;
-				dynamoose.aws.ddb.revert();
-			});
-
-			it("Should call updateTimeToLive with correct parameters if TTL is disabled", async () => {
-				describeTTL = {"TimeToLiveDescription": {"TimeToLiveStatus": "DISABLED"}};
-				const tableName = "Cat";
-				dynamoose.model(tableName, {"id": String}, {"expires": 1000});
-				await utils.set_immediate_promise();
-				expect(updateTTLParams).to.eql([{
-					"TableName": tableName,
-					"TimeToLiveSpecification": {
-						"Enabled": true,
-						"AttributeName": "ttl"
-					}
-				}]);
-			});
-
-			it("Should not call updateTimeToLive with correct parameters if TTL is enabled", async () => {
-				describeTTL = {"TimeToLiveDescription": {"TimeToLiveStatus": "ENABLED"}};
-				const tableName = "Cat";
-				dynamoose.model(tableName, {"id": String}, {"expires": 1000});
-				await utils.set_immediate_promise();
-				expect(updateTTLParams).to.eql([]);
-			});
-
-			it("Should not call updateTimeToLive with correct parameters if TTL is enabling", async () => {
-				describeTTL = {"TimeToLiveDescription": {"TimeToLiveStatus": "ENABLING"}};
-				const tableName = "Cat";
-				dynamoose.model(tableName, {"id": String}, {"expires": 1000});
-				await utils.set_immediate_promise();
-				expect(updateTTLParams).to.eql([]);
-			});
-
-			it("Should call updateTimeToLive with correct parameters for custom attribute if TTL is disabling", async () => {
-				const startTime = Date.now();
-				let timesCalledDescribeTTL = 0;
-				describeTTLFunction = async () => {
-					timesCalledDescribeTTL++;
-					return Promise.resolve(timesCalledDescribeTTL < 2 ? {"TimeToLiveDescription": {"TimeToLiveStatus": "DISABLING"}} : {"TimeToLiveDescription": {"TimeToLiveStatus": "DISABLED"}});
-				};
-				const tableName = "Cat";
-				const model = dynamoose.model(tableName, {"id": String}, {"expires": {"ttl": 1000, "attribute": "expires"}});
-				await model.Model[internalProperties].pendingTaskPromise();
-				expect(updateTTLParams).to.eql([{
-					"TableName": tableName,
-					"TimeToLiveSpecification": {
-						"Enabled": true,
-						"AttributeName": "expires"
-					}
-				}]);
-				expect(timesCalledDescribeTTL).to.eql(2);
-				expect(Date.now() - startTime).to.be.at.least(1000);
-			});
-
-			it("Should call updateTimeToLive with correct parameters for custom attribute if TTL is disabled", async () => {
-				describeTTL = {"TimeToLiveDescription": {"TimeToLiveStatus": "DISABLED"}};
-				const tableName = "Cat";
-				dynamoose.model(tableName, {"id": String}, {"expires": {"ttl": 1000, "attribute": "expires"}});
-				await utils.set_immediate_promise();
-				expect(updateTTLParams).to.eql([{
-					"TableName": tableName,
-					"TimeToLiveSpecification": {
-						"Enabled": true,
-						"AttributeName": "expires"
-					}
-				}]);
-			});
-
-			it("Should not call updateTimeToLive if no expires", async () => {
-				const tableName = "Cat";
-				dynamoose.model(tableName, {"id": String});
-				await utils.set_immediate_promise();
-				expect(updateTTLParams).to.eql([]);
-			});
->>>>>>> a3fa1330
 		});
 	});
 
@@ -3521,6 +2610,7 @@
 				it("Should send correct params to updateItem with returnValues", async () => {
 					updateItemFunction = () => Promise.resolve({});
 					User = dynamoose.model("User", new dynamoose.Schema({"id": Number, "name": String, "active": Boolean}));
+					new dynamoose.Table("User", [User]);
 					await callType.func(User).bind(User)({"id": 1}, {"name": "Charlie"}, {"returnValues": "NONE"});
 					expect(updateItemParams).to.be.an("object");
 					expect(updateItemParams).to.eql({
@@ -3555,9 +2645,10 @@
 
 				it("Should return updated item with object property upon success", async () => {
 					User = dynamoose.model("User", new dynamoose.Schema({"id": Number, "address": Object}, {"saveUnknown": true}));
+					new dynamoose.Table("User", [User]);
 					updateItemFunction = () => Promise.resolve({"Attributes": {"id": {"N": "1"}, "address": {"M": {"zip": {"N": "12345"}, "country": {"S": "world"}}}}});
 					const result = await callType.func(User).bind(User)({"id": 1, "address": {"zip": 12345, "country": "world"}});
-					expect(result.constructor.name).to.eql("Item");
+					expect(result.constructor.name).to.eql("User");
 					expect({...result}).to.eql({
 						"id": 1,
 						"address": {"zip": 12345, "country": "world"}
