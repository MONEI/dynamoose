const chaiAsPromised = require("chai-as-promised");
const chai = require("chai");
chai.use(chaiAsPromised);
const {expect} = chai;
const dynamoose = require("../dist");
const {Schema, aws} = dynamoose;
const {Document} = require("../dist/Document");
const util = require("util");
const Error = require("../dist/Error");
const utils = require("../dist/utils");
const Internal = require("../dist/Internal");

describe("Document", () => {
	it("Should be a function", () => {
		expect(Document).to.be.a("function");
	});

	it("Should not have internalProperties if use spread operator on object", () => {
		const User = dynamoose.model("User", {"id": Number, "name": String}, {"create": false, "waitForActive": false});
		const user = new User({"id": 1, "name": "Bob"});
		expect(user[Internal.General.internalProperties]).to.exist;
		expect({...user}[Internal.General.internalProperties]).to.not.exist;
	});

	describe("DynamoDB Conversation Methods", () => {
		let User;
		beforeEach(() => {
			User = dynamoose.model("User", {"id": Number, "name": String}, {"create": false, "waitForActive": false});
		});
		afterEach(() => {
			User = null;
		});

		describe("toDynamo", () => {
			const tests = [
				{
					"input": {},
					"output": {}
				},
				{
					"input": {"id": 1, "name": "Charlie"},
					"output": {"id": {"N": "1"}, "name": {"S": "Charlie"}}
				}
			];

			tests.forEach((test) => {
				it(`Should return ${JSON.stringify(test.output)} for ${JSON.stringify(test.input)}`, () => {
					expect(User.objectToDynamo(test.input)).to.eql(test.output);
				});
			});
		});

		describe("fromDynamo", () => {
			const tests = [
				{
					"input": {},
					"output": {}
				},
				{
					"input": {"id": {"N": "1"}, "name": {"S": "Charlie"}},
					"output": {"id": 1, "name": "Charlie"}
				}
			];

			tests.forEach((test) => {
				it(`Should return ${JSON.stringify(test.output)} for ${JSON.stringify(test.input)}`, () => {
					expect(User.fromDynamo(test.input)).to.eql(test.output);
				});
			});
		});

		describe("Document.prototype.toDynamo", () => {
			const tests = [
				{
					"input": {},
					"output": {}
				},
				{
					"input": {"id": 1, "name": "Charlie"},
					"output": {"id": {"N": "1"}, "name": {"S": "Charlie"}}
				}
			];

			tests.forEach((test) => {
				it(`Should return ${JSON.stringify(test.output)} for ${JSON.stringify(test.input)} with settings ${JSON.stringify(test.settings)}`, async () => {
					expect(await new User(test.input).toDynamo(test.settings)).to.eql(test.output);
				});
			});
		});
	});

	describe("document.save", () => {
		let User, user, putParams = [], putItemFunction;
		beforeEach(() => {
			dynamoose.model.defaults.set({
				"create": false,
				"waitForActive": false
			});
			aws.ddb.set({
				"putItem": (params) => {
					putParams.push(params);
					return {"promise": putItemFunction};
				}
			});
			User = dynamoose.model("User", {"id": Number, "name": String});
			user = new User({"id": 1, "name": "Charlie"});
		});
		afterEach(() => {
			dynamoose.model.defaults.set({});
			aws.ddb.revert();
			User = null;
			user = null;
			putItemFunction = null;
			putParams = [];
		});

		it("Should be a function", () => {
			expect(user.save).to.be.a("function");
		});

		const functionCallTypes = [
			{"name": "Promise", "func": (document) => document.save},
			{"name": "Callback", "func": (document) => util.promisify(document.save)}
		];
		functionCallTypes.forEach((callType) => {
			describe(callType.name, () => {
				it("Should save with correct parameters", async () => {
					putItemFunction = () => Promise.resolve();
					await callType.func(user).bind(user)();
					expect(putParams).to.eql([{
						"Item": {"id": {"N": "1"}, "name": {"S": "Charlie"}},
						"TableName": "User"
					}]);
				});

				it("Should save to correct table with multiple models", async () => {
					const date = Date.now();
					const Robot = dynamoose.model("Robot", {"id": Number, "built": Number});
					const robot = new Robot({"id": 2, "built": date});

					putItemFunction = () => Promise.resolve();
					const resultA = await callType.func(user).bind(user)();
					const resultB = await callType.func(robot).bind(robot)();
					expect(resultA).to.eql(user);
					expect(resultB).to.eql(robot);
					expect(putParams).to.eql([{
						"Item": {"id": {"N": "1"}, "name": {"S": "Charlie"}},
						"TableName": "User"
					}, {
						"Item": {"id": {"N": "2"}, "built": {"N": `${date}`}},
						"TableName": "Robot"
					}]);
				});

				it("Should not use default if dynamoose.UNDEFINED used as value for that property", async () => {
					const Robot = dynamoose.model("Robot", {"id": Number, "age": {"type": Number, "default": 1}});
					const robot = new Robot({"id": 2, "age": dynamoose.UNDEFINED});

					putItemFunction = () => Promise.resolve();
					await callType.func(robot).bind(robot)();
					expect(putParams).to.eql([{
						"Item": {"id": {"N": "2"}},
						"TableName": "Robot"
					}]);
				});

				it("Should return correct result after saving", async () => {
					putItemFunction = () => Promise.resolve();
					const result = await callType.func(user).bind(user)();
					expect(result).to.eql(user);
				});

				it("Should return request if return request is set as setting", async () => {
					const result = await callType.func(user).bind(user)({"return": "request"});
					expect(putParams).to.eql([]);
					expect(result).to.eql({
						"Item": {
							"id": {"N": "1"},
							"name": {"S": "Charlie"}
						},
						"TableName": "User"
					});
				});

				it("Should save with correct object with undefined as value without required or default as first property", async () => {
					putItemFunction = () => Promise.resolve();
					User = dynamoose.model("User", new Schema({"id": Number, "name": String}));
					user = new User({"name": undefined, "id": 1});
					await callType.func(user).bind(user)();
					expect(putParams).to.eql([{
						"Item": {"id": {"N": "1"}},
						"TableName": "User"
					}]);
				});

				it("Should save with correct object with undefined as value without required or default as second property", async () => {
					putItemFunction = () => Promise.resolve();
					User = dynamoose.model("User", new Schema({"id": Number, "name": String}));
					user = new User({"id": 1, "name": undefined});
					await callType.func(user).bind(user)();
					expect(putParams).to.eql([{
						"Item": {"id": {"N": "1"}},
						"TableName": "User"
					}]);
				});

				it("Should save with correct object with string set", async () => {
					putItemFunction = () => Promise.resolve();
					User = dynamoose.model("User", {"id": Number, "friends": {"type": Set, "schema": [String]}});
					user = new User({"id": 1, "friends": ["Charlie", "Tim", "Bob"]});
					await callType.func(user).bind(user)();
					expect(putParams).to.eql([{
						"Item": {"id": {"N": "1"}, "friends": {"SS": ["Charlie", "Tim", "Bob"]}},
						"TableName": "User"
					}]);
				});

				it("Should save with correct object with string set and saveUnknown", async () => {
					putItemFunction = () => Promise.resolve();
					User = dynamoose.model("User", new Schema({"id": Number}, {"saveUnknown": true}));
					user = new User({"id": 1, "friends": new Set(["Charlie", "Tim", "Bob"])});
					await callType.func(user).bind(user)();
					expect(putParams).to.eql([{
						"Item": {"id": {"N": "1"}, "friends": {"SS": ["Charlie", "Tim", "Bob"]}},
						"TableName": "User"
					}]);
				});

				// TODO: reenable this test
				it.skip("Should save with correct object with string set and saveUnknown with specific values", async () => {
					putItemFunction = () => Promise.resolve();
					User = dynamoose.model("User", new Schema({"id": Number}, {"saveUnknown": ["friends", "friends.1"]}));
					user = new User({"id": 1, "friends": new Set(["Charlie", "Tim", "Bob"])});
					await callType.func(user).bind(user)();
					expect(putParams).to.eql([{
						"Item": {"id": {"N": "1"}, "friends": {"SS": ["Tim"]}},
						"TableName": "User"
					}]);
				});

				it("Should save with correct object with number set", async () => {
					putItemFunction = () => Promise.resolve();
					User = dynamoose.model("User", {"id": Number, "numbers": {"type": Set, "schema": [Number]}});
					user = new User({"id": 1, "numbers": [5, 7]});
					await callType.func(user).bind(user)();
					expect(putParams).to.eql([{
						"Item": {"id": {"N": "1"}, "numbers": {"NS": ["5", "7"]}},
						"TableName": "User"
					}]);
				});

				it("Should save with correct object with number set using saveUnknown", async () => {
					putItemFunction = () => Promise.resolve();
					User = dynamoose.model("User", new Schema({"id": Number}, {"saveUnknown": true}));
					user = new User({"id": 1, "numbers": new Set([5, 7])});
					await callType.func(user).bind(user)();
					expect(putParams).to.eql([{
						"Item": {"id": {"N": "1"}, "numbers": {"NS": ["5", "7"]}},
						"TableName": "User"
					}]);
				});

				it("Should save with correct object with date set", async () => {
					putItemFunction = () => Promise.resolve();
					User = dynamoose.model("User", {"id": Number, "times": {"type": Set, "schema": [Date]}});
					const time = new Date();
					user = new User({"id": 1, "times": [time, new Date(0)]});
					await callType.func(user).bind(user)();
					expect(putParams).to.eql([{
						"Item": {"id": {"N": "1"}, "times": {"NS": [`${time.getTime()}`, "0"]}},
						"TableName": "User"
					}]);
				});

				it("Should save with correct object with buffer", async () => {
					putItemFunction = () => Promise.resolve();
					User = dynamoose.model("User", {"id": Number, "data": Buffer});
					user = new User({"id": 1, "data": Buffer.from("testdata")});
					await callType.func(user).bind(user)();
					expect(putParams).to.eql([{
						"Item": {"id": {"N": "1"}, "data": {"B": Buffer.from("testdata")}},
						"TableName": "User"
					}]);
				});

				it("Should save with correct object with buffer set", async () => {
					putItemFunction = () => Promise.resolve();
					User = dynamoose.model("User", {"id": Number, "data": {"type": Set, "schema": [Buffer]}});
					user = new User({"id": 1, "data": [Buffer.from("testdata"), Buffer.from("testdata2")]});
					await callType.func(user).bind(user)();
					expect(putParams).to.eql([{
						"Item": {"id": {"N": "1"}, "data": {"BS": [Buffer.from("testdata"), Buffer.from("testdata2")]}},
						"TableName": "User"
					}]);
				});

				it("Should save with correct object with buffer set using saveUnknown", async () => {
					putItemFunction = () => Promise.resolve();
					User = dynamoose.model("User", new Schema({"id": Number}, {"saveUnknown": true}));
					user = new User({"id": 1, "data": new Set([Buffer.from("testdata"), Buffer.from("testdata2")])});
					await callType.func(user).bind(user)();
					expect(putParams).to.eql([{
						"Item": {"id": {"N": "1"}, "data": {"BS": [Buffer.from("testdata"), Buffer.from("testdata2")]}},
						"TableName": "User"
					}]);
				});

				it("Should save with correct object with overwrite set to false", async () => {
					putItemFunction = () => Promise.resolve();
					user = new User({"id": 1, "name": "Charlie"});
					await callType.func(user).bind(user)({"overwrite": false});
					expect(putParams).to.eql([{
						"Item": {"id": {"N": "1"}, "name": {"S": "Charlie"}},
						"TableName": "User",
						"ConditionExpression": "attribute_not_exists(#__hash_key)",
						"ExpressionAttributeNames": {
							"#__hash_key": "id"
						}
					}]);
				});

				it("Should save with correct object with custom type", async () => {
					putItemFunction = () => Promise.resolve();
					User = dynamoose.model("User", {"id": Number, "name": String, "birthday": Date}, {"create": false, "waitForActive": false});
					const birthday = new Date();
					user = new User({"id": 1, "name": "Charlie", birthday});
					await callType.func(user).bind(user)();
					expect(putParams).to.eql([{
						"Item": {"id": {"N": "1"}, "name": {"S": "Charlie"}, "birthday": {"N": `${birthday.getTime()}`}},
						"TableName": "User"
					}]);
				});

				it("Should save with correct object with custom type passed in as underlying type", async () => {
					putItemFunction = () => Promise.resolve();
					User = dynamoose.model("User", {"id": Number, "name": String, "birthday": Date}, {"create": false, "waitForActive": false});
					const birthday = new Date();
					user = new User({"id": 1, "name": "Charlie", "birthday": birthday.getTime()});
					await callType.func(user).bind(user)();
					expect(putParams).to.eql([{
						"Item": {"id": {"N": "1"}, "name": {"S": "Charlie"}, "birthday": {"N": `${birthday.getTime()}`}},
						"TableName": "User"
					}]);
				});

				it("Should save with correct object with custom type passed in as underlying type mixed with custom type in array", async () => {
					putItemFunction = () => Promise.resolve();
					User = dynamoose.model("User", {"id": Number, "name": String, "birthday": {"type": Array, "schema": [Date]}}, {"create": false, "waitForActive": false});
					const birthday = new Date();
					user = new User({"id": 1, "name": "Charlie", "birthday": [birthday.getTime(), birthday]});
					await callType.func(user).bind(user)();
					expect(putParams).to.eql([{
						"Item": {"id": {"N": "1"}, "name": {"S": "Charlie"}, "birthday": {"L": [{"N": `${birthday.getTime()}`}, {"N": `${birthday.getTime()}`}]}},
						"TableName": "User"
					}]);
				});

				it("Should save with correct object with object type in schema", async () => {
					putItemFunction = () => Promise.resolve();
					User = dynamoose.model("User", {"id": Number, "address": {"type": Object, "schema": {"street": String, "country": {"type": String, "required": true}}}}, {"create": false, "waitForActive": false});
					user = new User({"id": 1, "address": {"street": "hello", "country": "world"}});
					await callType.func(user).bind(user)();
					expect(putParams).to.eql([{
						"Item": {"id": {"N": "1"}, "address": {"M": {"street": {"S": "hello"}, "country": {"S": "world"}}}},
						"TableName": "User"
					}]);
				});

				it("Should save with correct object with object type in schema with properties that don't exist in schema", async () => {
					putItemFunction = () => Promise.resolve();
					User = dynamoose.model("User", {"id": Number, "address": {"type": Object, "schema": {"street": String, "country": {"type": String, "required": true}}}}, {"create": false, "waitForActive": false});
					user = new User({"id": 1, "address": {"street": "hello", "country": "world", "random": "test"}});
					await callType.func(user).bind(user)();
					expect(putParams).to.eql([{
						"Item": {"id": {"N": "1"}, "address": {"M": {"street": {"S": "hello"}, "country": {"S": "world"}}}},
						"TableName": "User"
					}]);
				});

				it("Should handle nested attributes inside object correctly for default value", async () => {
					putItemFunction = () => Promise.resolve();
					User = dynamoose.model("User", {"id": Number, "address": {"type": Object, "schema": {"street": String, "country": {"type": String, "default": "world"}}}}, {"create": false, "waitForActive": false});
					user = new User({"id": 1, "address": {"street": "hello"}});
					await callType.func(user).bind(user)();
					expect(putParams).to.eql([{
						"Item": {"id": {"N": "1"}, "address": {"M": {"street": {"S": "hello"}, "country": {"S": "world"}}}},
						"TableName": "User"
					}]);
				});

				it("Should handle nested attributes inside object correctly for default value with object not passed in", async () => {
					putItemFunction = () => Promise.resolve();
					User = dynamoose.model("User", {"id": Number, "address": {"type": Object, "schema": {"street": String, "country": {"type": String, "default": "world"}}}}, {"create": false, "waitForActive": false});
					user = new User({"id": 1});
					await callType.func(user).bind(user)();
					expect(putParams).to.eql([{
						"Item": {"id": {"N": "1"}, "address": {"M": {"country": {"S": "world"}}}},
						"TableName": "User"
					}]);
				});

				it("Should throw error if required property inside object doesn't exist", () => {
					putItemFunction = () => Promise.resolve();
					User = dynamoose.model("User", {"id": Number, "address": {"type": Object, "schema": {"street": String, "country": {"type": String, "required": true}}}}, {"create": false, "waitForActive": false});
					user = new User({"id": 1, "address": {"street": "hello"}});

					return expect(callType.func(user).bind(user)()).to.be.rejectedWith("address.country is a required property but has no value when trying to save document");
				});

				it("Should throw type mismatch error if passing in wrong type with custom type for object", () => {
					putItemFunction = () => Promise.resolve();
					User = dynamoose.model("User", {"id": Number, "address": {"type": Object, "schema": {"street": String, "country": {"type": String, "required": true}}}}, {"create": false, "waitForActive": false});
					user = new User({"id": 1, "address": "test"});

					return expect(callType.func(user).bind(user)()).to.be.rejectedWith("Expected address to be of type object, instead found type string.");
				});

				it("Should throw type mismatch error if passing in wrong type for nested object attribute", () => {
					putItemFunction = () => Promise.resolve();
					User = dynamoose.model("User", {"id": Number, "address": {"type": Object, "schema": {"street": String, "country": {"type": String, "required": true}}}}, {"create": false, "waitForActive": false});
					user = new User({"id": 1, "address": {"country": true}});

					return expect(callType.func(user).bind(user)()).to.be.rejectedWith("Expected address.country to be of type string, instead found type boolean.");
				});

				it("Should save correct object with nested objects and saveUnknown set to true", async () => {
					putItemFunction = () => Promise.resolve();
					User = dynamoose.model("User", new Schema({"id": Number, "address": Object}, {"saveUnknown": true}), {"create": false, "waitForActive": false});
					user = new User({"id": 1, "address": {"data": {"country": "world"}, "name": "Home"}});
					await callType.func(user).bind(user)();
					expect(putParams).to.eql([{
						"Item": {"id": {"N": "1"}, "address": {"M": {"data": {"M": {"country": {"S": "world"}}}, "name": {"S": "Home"}}}},
						"TableName": "User"
					}]);
				});

				it("Should save correct object with nested objects", async () => {
					putItemFunction = () => Promise.resolve();
					User = dynamoose.model("User", {"id": Number, "address": {"type": Object, "schema": {"data": {"type": Object, "schema": {"country": String}}, "name": String}}}, {"create": false, "waitForActive": false});
					user = new User({"id": 1, "address": {"data": {"country": "world"}, "name": "Home"}});
					await callType.func(user).bind(user)();
					expect(putParams).to.eql([{
						"Item": {"id": {"N": "1"}, "address": {"M": {"data": {"M": {"country": {"S": "world"}}}, "name": {"S": "Home"}}}},
						"TableName": "User"
					}]);
				});

				it("Should save correct object with object property and saveUnknown set to true", async () => {
					putItemFunction = () => Promise.resolve();
					User = dynamoose.model("User", new Schema({"id": Number, "address": Object}, {"saveUnknown": true}), {"create": false, "waitForActive": false});
					user = new User({"id": 1, "address": {"country": "world", "zip": 12345}});
					await callType.func(user).bind(user)();
					expect(putParams).to.eql([{
						"Item": {"id": {"N": "1"}, "address": {"M": {"country": {"S": "world"}, "zip": {"N": "12345"}}}},
						"TableName": "User"
					}]);
				});

				it("Should save correct object with object property and saveUnknown set to one level nested", async () => {
					putItemFunction = () => Promise.resolve();
					User = dynamoose.model("User", new Schema({"id": Number, "address": Object}, {"saveUnknown": ["address.*"]}), {"create": false, "waitForActive": false});
					user = new User({"id": 1, "address": {"country": "world", "zip": 12345, "metadata": {"name": "Home"}}});
					await callType.func(user).bind(user)();
					expect(putParams).to.eql([{
						"Item": {"id": {"N": "1"}, "address": {"M": {"country": {"S": "world"}, "zip": {"N": "12345"}, "metadata": {"M": {}}}}},
						"TableName": "User"
					}]);
				});

				it("Should save correct object with object property and saveUnknown set to all level nested", async () => {
					putItemFunction = () => Promise.resolve();
					User = dynamoose.model("User", new Schema({"id": Number, "address": Object}, {"saveUnknown": ["address.**"]}), {"create": false, "waitForActive": false});
					user = new User({"id": 1, "address": {"country": "world", "zip": 12345, "metadata": {"name": "Home"}}});
					await callType.func(user).bind(user)();
					expect(putParams).to.eql([{
						"Item": {"id": {"N": "1"}, "address": {"M": {"country": {"S": "world"}, "zip": {"N": "12345"}, "metadata": {"M": {"name": {"S": "Home"}}}}}},
						"TableName": "User"
					}]);
				});

				it("Should save correct object with object property and saveUnknown set to one level nested with parent as array", async () => {
					putItemFunction = () => Promise.resolve();
					User = dynamoose.model("User", new Schema({"id": Number, "address": Object}, {"saveUnknown": ["addresses.*"]}), {"create": false, "waitForActive": false});
					user = new User({"id": 1, "addresses": [{"country": "world", "zip": 12345, "metadata": [{"name": "Home"}]}]});
					await callType.func(user).bind(user)();
					expect(putParams).to.eql([{
						"Item": {"id": {"N": "1"}, "addresses": {"L": [{"M": {}}]}},
						"TableName": "User"
					}]);
				});

				it("Should save correct object with object property and saveUnknown set to all level nested with parent as array", async () => {
					putItemFunction = () => Promise.resolve();
					User = dynamoose.model("User", new Schema({"id": Number, "address": Object}, {"saveUnknown": ["addresses.**"]}), {"create": false, "waitForActive": false});
					user = new User({"id": 1, "addresses": [{"country": "world", "zip": 12345, "metadata": [{"name": "Home"}]}]});
					await callType.func(user).bind(user)();
					expect(putParams).to.eql([{
						"Item": {"id": {"N": "1"}, "addresses": {"L": [{"M": {"country": {"S": "world"}, "zip": {"N": "12345"}, "metadata": {"L": [{"M": {"name": {"S": "Home"}}}]}}}]}},
						"TableName": "User"
					}]);
				});

				it("Should save correct object with array", async () => {
					putItemFunction = () => Promise.resolve();
					User = dynamoose.model("User", {"id": Number, "friends": {"type": Array, "schema": [String]}}, {"create": false, "waitForActive": false});
					user = new User({"id": 1, "friends": ["Tim", "Bob"]});
					await callType.func(user).bind(user)();
					expect(putParams).to.eql([{
						"Item": {"id": {"N": "1"}, "friends": {"L": [{"S": "Tim"}, {"S": "Bob"}]}},
						"TableName": "User"
					}]);
				});

				it("Should save correct object with array as object schema", async () => {
					putItemFunction = () => Promise.resolve();
					User = dynamoose.model("User", {"id": Number, "friends": {"type": Array, "schema": [{"type": String}]}}, {"create": false, "waitForActive": false});
					user = new User({"id": 1, "friends": ["Tim", "Bob"]});
					await callType.func(user).bind(user)();
					expect(putParams).to.eql([{
						"Item": {"id": {"N": "1"}, "friends": {"L": [{"S": "Tim"}, {"S": "Bob"}]}},
						"TableName": "User"
					}]);
				});

				it("Should save correct object with array and objects within array", async () => {
					putItemFunction = () => Promise.resolve();
					User = dynamoose.model("User", {"id": Number, "friends": {"type": Array, "schema": [{"type": Object, "schema": {"id": Number, "name": String}}]}}, {"create": false, "waitForActive": false});
					user = new User({"id": 1, "friends": [{"name": "Tim", "id": 1}, {"name": "Bob", "id": 2}]});
					await callType.func(user).bind(user)();
					expect(putParams).to.eql([{
						"Item": {"id": {"N": "1"}, "friends": {"L": [{"M": {"name": {"S": "Tim"}, "id": {"N": "1"}}}, {"M": {"name": {"S": "Bob"}, "id": {"N": "2"}}}]}},
						"TableName": "User"
					}]);
				});

				it("Should save correct object with nested array's", async () => {
					putItemFunction = () => Promise.resolve();
					User = dynamoose.model("User", {"id": Number, "friends": {"type": Array, "schema": [{"type": Object, "schema": {"name": String, "data": {"type": Array, "schema": [String]}}}]}}, {"create": false, "waitForActive": false});
					user = new User({"id": 1, "friends": [{"name": "Tim", "data": ["hello", "world"]}, {"name": "Bob", "data": ["random", "data"]}]});
					await callType.func(user).bind(user)();
					expect(putParams).to.eql([{
						"Item": {"id": {"N": "1"}, "friends": {"L": [{"M": {"name": {"S": "Tim"}, "data": {"L": [{"S": "hello"}, {"S": "world"}]}}}, {"M": {"name": {"S": "Bob"}, "data": {"L": [{"S": "random"}, {"S": "data"}]}}}]}},
						"TableName": "User"
					}]);
				});

				it("Should throw type mismatch error if passing in wrong type for nested array object", () => {
					putItemFunction = () => Promise.resolve();
					User = dynamoose.model("User", {"id": Number, "friends": {"type": Array, "schema": [{"type": Object, "schema": {"id": Number, "name": String}}]}}, {"create": false, "waitForActive": false});
					user = new User({"id": 1, "friends": [true]});

					return expect(callType.func(user).bind(user)()).to.be.rejectedWith("Expected friends.0 to be of type object, instead found type boolean.");
				});

				it("Should throw error if not passing in required property in array", () => {
					putItemFunction = () => Promise.resolve();
					User = dynamoose.model("User", {"id": Number, "friends": {"type": Array, "schema": [{"type": Object, "schema": {"id": {"type": Number, "required": true}, "name": String}}]}}, {"create": false, "waitForActive": false});
					user = new User({"id": 1, "friends": [{"name": "Bob"}]});

					return expect(callType.func(user).bind(user)()).to.be.rejectedWith("friends.0.id is a required property but has no value when trying to save document");
				});

				it("Should throw error if not passing in required property in array for second item", () => {
					putItemFunction = () => Promise.resolve();
					User = dynamoose.model("User", {"id": Number, "friends": {"type": Array, "schema": [{"type": Object, "schema": {"id": {"type": Number, "required": true}, "name": String}}]}}, {"create": false, "waitForActive": false});
					user = new User({"id": 1, "friends": [{"name": "Bob", "id": 1}, {"name": "Tim"}]});

					return expect(callType.func(user).bind(user)()).to.be.rejectedWith("friends.1.id is a required property but has no value when trying to save document");
				});

				it("Should throw error if not passing in required property in array for second item with multi nested objects", () => {
					putItemFunction = () => Promise.resolve();
					User = dynamoose.model("User", {"id": Number, "friends": {"type": Array, "schema": [{"type": Object, "schema": {"name": String, "addresses": {"type": Array, "schema": [{"type": Object, "schema": {"country": {"type": String, "required": true}}}]}}}]}}, {"create": false, "waitForActive": false});
					user = new User({"id": 1, "friends": [{"name": "Bob", "addresses": [{"country": "world"}]}, {"name": "Tim", "addresses": [{"country": "moon"}, {"zip": 12345}]}]});

					return expect(callType.func(user).bind(user)()).to.be.rejectedWith("friends.1.addresses.1.country is a required property but has no value when trying to save document");
				});

				it("Should save with correct object with expires set to a number", async () => {
					putItemFunction = () => Promise.resolve();
					User = dynamoose.model("User", new Schema({"id": Number, "name": String}), {"create": false, "waitForActive": false, "expires": 10000});
					user = new User({"id": 1, "name": "Charlie"});
					await callType.func(user).bind(user)();
					expect(putParams[0].TableName).to.eql("User");
					expect(putParams[0].Item).to.be.a("object");
					expect(putParams[0].Item.id).to.eql({"N": "1"});
					expect(putParams[0].Item.name).to.eql({"S": "Charlie"});
					const expectedTTL = (Date.now() + 10000) / 1000;
					expect(parseInt(putParams[0].Item.ttl.N)).to.be.within(expectedTTL - 1000, expectedTTL + 1000);
				});

				it("Should store whole number for expires", async () => {
					putItemFunction = () => Promise.resolve();
					User = dynamoose.model("User", new Schema({"id": Number, "name": String}), {"create": false, "waitForActive": false, "expires": 10000});
					user = new User({"id": 1, "name": "Charlie", "ttl": new Date(1002)});
					await callType.func(user).bind(user)();
					expect(parseFloat(putParams[0].Item.ttl.N) % 1).to.eql(0);
				});

				it("Should save with correct object with expires set to object", async () => {
					putItemFunction = () => Promise.resolve();
					User = dynamoose.model("User", new Schema({"id": Number, "name": String}), {"create": false, "waitForActive": false, "expires": {"attribute": "expires", "ttl": 10000}});
					user = new User({"id": 1, "name": "Charlie"});
					await callType.func(user).bind(user)();
					expect(putParams[0].TableName).to.eql("User");
					expect(putParams[0].Item).to.be.a("object");
					expect(putParams[0].Item.id).to.eql({"N": "1"});
					expect(putParams[0].Item.name).to.eql({"S": "Charlie"});
					const expectedTTL = (Date.now() + 10000) / 1000;
					expect(parseInt(putParams[0].Item.expires.N)).to.be.within(expectedTTL - 1000, expectedTTL + 1000);
				});

				it("Should save with correct object with expires set to object with no attribute", async () => {
					putItemFunction = () => Promise.resolve();
					User = dynamoose.model("User", new Schema({"id": Number, "name": String}), {"create": false, "waitForActive": false, "expires": {"ttl": 10000}});
					user = new User({"id": 1, "name": "Charlie"});
					await callType.func(user).bind(user)();
					expect(putParams[0].TableName).to.eql("User");
					expect(putParams[0].Item).to.be.a("object");
					expect(putParams[0].Item.id).to.eql({"N": "1"});
					expect(putParams[0].Item.name).to.eql({"S": "Charlie"});
					const expectedTTL = (Date.now() + 10000) / 1000;
					expect(parseInt(putParams[0].Item.ttl.N)).to.be.within(expectedTTL - 1000, expectedTTL + 1000);
				});

				it("Should save with correct object with timestamps set to true", async () => {
					putItemFunction = () => Promise.resolve();
					User = dynamoose.model("User", new Schema({"id": Number, "name": String}, {"timestamps": true}), {"create": false, "waitForActive": false});
					user = new User({"id": 1, "name": "Charlie"});
					await callType.func(user).bind(user)();
					expect(putParams[0].TableName).to.eql("User");
					expect(putParams[0].Item).to.be.a("object");
					expect(putParams[0].Item.id).to.eql({"N": "1"});
					expect(putParams[0].Item.name).to.eql({"S": "Charlie"});
					expect(putParams[0].Item.createdAt).to.be.a("object");
					expect(putParams[0].Item.updatedAt).to.be.a("object");
					expect(putParams[0].Item.updatedAt.N).to.eql(putParams[0].Item.createdAt.N);

					await utils.timeout(5);

					user.name = "Bob"; // eslint-disable-line require-atomic-updates
					await callType.func(user).bind(user)();

					expect(putParams[1].TableName).to.eql("User");
					expect(putParams[1].Item).to.be.a("object");
					expect(putParams[1].Item.id).to.eql({"N": "1"});
					expect(putParams[1].Item.name).to.eql({"S": "Bob"});
					expect(putParams[1].Item.createdAt).to.be.a("object");
					expect(putParams[1].Item.updatedAt).to.be.a("object");

					expect(putParams[1].Item.createdAt.N).to.eql(putParams[0].Item.createdAt.N);
					expect(parseInt(putParams[1].Item.updatedAt.N)).to.be.above(parseInt(putParams[0].Item.updatedAt.N));
				});

				it("Should save with correct object with custom timestamps attribute names", async () => {
					putItemFunction = () => Promise.resolve();
					User = dynamoose.model("User", new Schema({"id": Number, "name": String}, {"timestamps": {"createdAt": "created", "updatedAt": "updated"}}), {"create": false, "waitForActive": false});
					user = new User({"id": 1, "name": "Charlie"});
					await callType.func(user).bind(user)();
					expect(putParams[0].TableName).to.eql("User");
					expect(putParams[0].Item).to.be.a("object");
					expect(putParams[0].Item.id).to.eql({"N": "1"});
					expect(putParams[0].Item.name).to.eql({"S": "Charlie"});
					expect(putParams[0].Item.created).to.be.a("object");
					expect(putParams[0].Item.updated).to.be.a("object");
					expect(putParams[0].Item.updated.N).to.eql(putParams[0].Item.created.N);

					await utils.timeout(5);

					user.name = "Bob"; // eslint-disable-line require-atomic-updates
					await callType.func(user).bind(user)();

					expect(putParams[1].TableName).to.eql("User");
					expect(putParams[1].Item).to.be.a("object");
					expect(putParams[1].Item.id).to.eql({"N": "1"});
					expect(putParams[1].Item.name).to.eql({"S": "Bob"});
					expect(putParams[1].Item.created).to.be.a("object");
					expect(putParams[1].Item.updated).to.be.a("object");

					expect(putParams[1].Item.created.N).to.eql(putParams[0].Item.created.N);
					expect(parseInt(putParams[1].Item.updated.N)).to.be.above(parseInt(putParams[0].Item.updated.N));
				});

				it("Should save with correct object with custom timestamps with multiple attribute names", async () => {
					putItemFunction = () => Promise.resolve();
					User = dynamoose.model("User", new Schema({"id": Number, "name": String}, {"timestamps": {"createdAt": ["a1", "a2"], "updatedAt": ["b1", "b2"]}}), {"create": false, "waitForActive": false});
					user = new User({"id": 1, "name": "Charlie"});
					await callType.func(user).bind(user)();
					expect(putParams[0].TableName).to.eql("User");
					expect(putParams[0].Item).to.be.a("object");
					expect(putParams[0].Item.id).to.eql({"N": "1"});
					expect(putParams[0].Item.name).to.eql({"S": "Charlie"});
					expect(putParams[0].Item.a1).to.be.a("object");
					expect(putParams[0].Item.a2).to.be.a("object");
					expect(putParams[0].Item.b1).to.be.a("object");
					expect(putParams[0].Item.b2).to.be.a("object");
					expect(putParams[0].Item.a1.N).to.eql(putParams[0].Item.a2.N);
					expect(putParams[0].Item.b1.N).to.eql(putParams[0].Item.b2.N);
					expect(putParams[0].Item.a1.N).to.eql(putParams[0].Item.b1.N);

					await utils.timeout(5);

					user.name = "Bob"; // eslint-disable-line require-atomic-updates
					await callType.func(user).bind(user)();

					expect(putParams[1].TableName).to.eql("User");
					expect(putParams[1].Item).to.be.a("object");
					expect(putParams[1].Item.id).to.eql({"N": "1"});
					expect(putParams[1].Item.name).to.eql({"S": "Bob"});
					expect(putParams[1].Item.a1).to.be.a("object");
					expect(putParams[1].Item.a2).to.be.a("object");
					expect(putParams[1].Item.b1).to.be.a("object");
					expect(putParams[1].Item.b2).to.be.a("object");

					expect(putParams[1].Item.a1.N).to.eql(putParams[1].Item.a2.N);
					expect(putParams[1].Item.b1.N).to.eql(putParams[1].Item.b2.N);
					expect(parseInt(putParams[1].Item.a1.N)).to.be.below(parseInt(putParams[1].Item.b1.N));
					expect(parseInt(putParams[1].Item.b1.N)).to.be.above(parseInt(putParams[0].Item.b1.N));
					expect(parseInt(putParams[1].Item.b2.N)).to.be.above(parseInt(putParams[0].Item.b2.N));
					expect(parseInt(putParams[1].Item.a1.N)).to.eql(parseInt(putParams[0].Item.a1.N));
					expect(parseInt(putParams[1].Item.a2.N)).to.eql(parseInt(putParams[0].Item.a2.N));
				});

				it("Should save with correct object with timestamps with nested schemas", async () => {
					putItemFunction = () => Promise.resolve();
					User = dynamoose.model("User", new Schema({"id": Number, "name": String, "friend": new Schema({"name": String}, {"timestamps": true})}, {"timestamps": true}), {"create": false, "waitForActive": false});
					user = new User({"id": 1, "name": "Charlie", "friend": {"name": "Tim"}});
					await callType.func(user).bind(user)();
					expect(putParams[0].TableName).to.eql("User");
					expect(putParams[0].Item).to.be.an("object");
					expect(putParams[0].Item.id).to.eql({"N": "1"});
					expect(putParams[0].Item.name).to.eql({"S": "Charlie"});
					expect(putParams[0].Item.friend).to.be.an("object");
					expect(putParams[0].Item.friend.M).to.be.an("object");
					expect(putParams[0].Item.friend.M.name).to.eql({"S": "Tim"});
					expect(putParams[0].Item.createdAt).to.be.an("object");
					expect(putParams[0].Item.updatedAt).to.be.an("object");
					expect(putParams[0].Item.friend.M.createdAt).to.be.an("object");
					expect(putParams[0].Item.friend.M.updatedAt).to.be.an("object");
					expect(putParams[0].Item.friend.M.createdAt.N).to.eql(putParams[0].Item.createdAt.N);
					expect(putParams[0].Item.friend.M.updatedAt.N).to.eql(putParams[0].Item.updatedAt.N);
					expect(putParams[0].Item.friend.M.createdAt.N).to.eql(putParams[0].Item.friend.M.updatedAt.N);

					await utils.timeout(5);

					user.name = "Bob"; // eslint-disable-line require-atomic-updates
					await callType.func(user).bind(user)();

					expect(putParams[1].TableName).to.eql("User");
					expect(putParams[1].Item).to.be.an("object");
					expect(putParams[1].Item.id).to.eql({"N": "1"});
					expect(putParams[1].Item.name).to.eql({"S": "Bob"});
					expect(putParams[1].Item.friend).to.be.an("object");
					expect(putParams[1].Item.friend.M).to.be.an("object");
					expect(putParams[1].Item.friend.M.name).to.eql({"S": "Tim"});
					expect(putParams[1].Item.createdAt).to.be.an("object");
					expect(putParams[1].Item.updatedAt).to.be.an("object");
					expect(putParams[1].Item.friend.M.createdAt).to.be.an("object");
					expect(putParams[1].Item.friend.M.updatedAt).to.be.an("object");
					expect(putParams[1].Item.friend.M.createdAt.N).to.eql(putParams[1].Item.createdAt.N);
					expect(putParams[1].Item.friend.M.updatedAt.N).to.eql(putParams[1].Item.updatedAt.N);
					expect(parseInt(putParams[1].Item.friend.M.createdAt.N)).to.be.below(parseInt(putParams[1].Item.friend.M.updatedAt.N));
				});

				it("Should save with correct object with custom timestamp attributes with nested schemas", async () => {
					putItemFunction = () => Promise.resolve();
					User = dynamoose.model("User", new Schema({"id": Number, "name": String, "friend": new Schema({"name": String}, {"timestamps": {"createdAt": "created", "updatedAt": "updated"}})}, {"timestamps": {"createdAt": "created", "updatedAt": "updated"}}), {"create": false, "waitForActive": false});
					user = new User({"id": 1, "name": "Charlie", "friend": {"name": "Tim"}});
					await callType.func(user).bind(user)();
					expect(putParams[0].TableName).to.eql("User");
					expect(putParams[0].Item).to.be.an("object");
					expect(putParams[0].Item.id).to.eql({"N": "1"});
					expect(putParams[0].Item.name).to.eql({"S": "Charlie"});
					expect(putParams[0].Item.friend).to.be.an("object");
					expect(putParams[0].Item.friend.M).to.be.an("object");
					expect(putParams[0].Item.friend.M.name).to.eql({"S": "Tim"});
					expect(putParams[0].Item.created).to.be.an("object");
					expect(putParams[0].Item.updated).to.be.an("object");
					expect(putParams[0].Item.friend.M.created).to.be.an("object");
					expect(putParams[0].Item.friend.M.updated).to.be.an("object");
					expect(putParams[0].Item.friend.M.created.N).to.eql(putParams[0].Item.created.N);
					expect(putParams[0].Item.friend.M.updated.N).to.eql(putParams[0].Item.updated.N);
					expect(putParams[0].Item.friend.M.created.N).to.eql(putParams[0].Item.friend.M.updated.N);

					await utils.timeout(5);

					user.name = "Bob"; // eslint-disable-line require-atomic-updates
					await callType.func(user).bind(user)();

					expect(putParams[1].TableName).to.eql("User");
					expect(putParams[1].Item).to.be.an("object");
					expect(putParams[1].Item.id).to.eql({"N": "1"});
					expect(putParams[1].Item.name).to.eql({"S": "Bob"});
					expect(putParams[1].Item.friend).to.be.an("object");
					expect(putParams[1].Item.friend.M).to.be.an("object");
					expect(putParams[1].Item.friend.M.name).to.eql({"S": "Tim"});
					expect(putParams[1].Item.created).to.be.an("object");
					expect(putParams[1].Item.updated).to.be.an("object");
					expect(putParams[1].Item.friend.M.created).to.be.an("object");
					expect(putParams[1].Item.friend.M.updated).to.be.an("object");
					expect(putParams[1].Item.friend.M.created.N).to.eql(putParams[1].Item.created.N);
					expect(putParams[1].Item.friend.M.updated.N).to.eql(putParams[1].Item.updated.N);
					expect(parseInt(putParams[1].Item.friend.M.created.N)).to.be.below(parseInt(putParams[1].Item.friend.M.updated.N));
				});

				it("Should save with correct object with multiple custom timestamps attributes with nested schemas", async () => {
					putItemFunction = () => Promise.resolve();
					User = dynamoose.model("User", new Schema({"id": Number, "name": String, "friend": new Schema({"name": String}, {"timestamps": {"createdAt": ["createdC", "createdD"], "updatedAt": ["updatedC", "updatedD"]}})}, {"timestamps": {"createdAt": ["createdA", "createdB"], "updatedAt": ["updatedA", "updatedB"]}}), {"create": false, "waitForActive": false});
					user = new User({"id": 1, "name": "Charlie", "friend": {"name": "Tim"}});
					await callType.func(user).bind(user)();
					expect(putParams[0].TableName).to.eql("User");
					expect(putParams[0].Item).to.be.an("object");
					expect(putParams[0].Item.id).to.eql({"N": "1"});
					expect(putParams[0].Item.name).to.eql({"S": "Charlie"});
					expect(putParams[0].Item.friend).to.be.an("object");
					expect(putParams[0].Item.friend.M).to.be.an("object");
					expect(putParams[0].Item.friend.M.name).to.eql({"S": "Tim"});
					expect(putParams[0].Item.createdA).to.be.an("object");
					expect(putParams[0].Item.createdB).to.be.an("object");
					expect(putParams[0].Item.updatedA).to.be.an("object");
					expect(putParams[0].Item.updatedB).to.be.an("object");
					expect(putParams[0].Item.friend.M.createdC).to.be.an("object");
					expect(putParams[0].Item.friend.M.createdD).to.be.an("object");
					expect(putParams[0].Item.friend.M.updatedC).to.be.an("object");
					expect(putParams[0].Item.friend.M.updatedD).to.be.an("object");
					expect(putParams[0].Item.friend.M.createdC.N).to.eql(putParams[0].Item.createdA.N);
					expect(putParams[0].Item.friend.M.createdD.N).to.eql(putParams[0].Item.createdB.N);
					expect(putParams[0].Item.friend.M.updatedC.N).to.eql(putParams[0].Item.updatedA.N);
					expect(putParams[0].Item.friend.M.updatedD.N).to.eql(putParams[0].Item.updatedB.N);
					expect(putParams[0].Item.friend.M.createdC.N).to.eql(putParams[0].Item.friend.M.updatedC.N);
					expect(putParams[0].Item.friend.M.createdD.N).to.eql(putParams[0].Item.friend.M.updatedD.N);

					await utils.timeout(5);

					user.name = "Bob"; // eslint-disable-line require-atomic-updates
					await callType.func(user).bind(user)();

					expect(putParams[1].TableName).to.eql("User");
					expect(putParams[1].Item).to.be.an("object");
					expect(putParams[1].Item.id).to.eql({"N": "1"});
					expect(putParams[1].Item.name).to.eql({"S": "Bob"});
					expect(putParams[1].Item.friend).to.be.an("object");
					expect(putParams[1].Item.friend.M).to.be.an("object");
					expect(putParams[1].Item.friend.M.name).to.eql({"S": "Tim"});
					expect(putParams[1].Item.createdA).to.be.an("object");
					expect(putParams[1].Item.createdB).to.be.an("object");
					expect(putParams[1].Item.updatedA).to.be.an("object");
					expect(putParams[1].Item.updatedB).to.be.an("object");
					expect(putParams[1].Item.friend.M.createdC).to.be.an("object");
					expect(putParams[1].Item.friend.M.createdD).to.be.an("object");
					expect(putParams[1].Item.friend.M.updatedC).to.be.an("object");
					expect(putParams[1].Item.friend.M.updatedD).to.be.an("object");
					expect(putParams[1].Item.friend.M.createdC.N).to.eql(putParams[1].Item.createdA.N);
					expect(putParams[1].Item.friend.M.createdD.N).to.eql(putParams[1].Item.createdB.N);
					expect(putParams[1].Item.friend.M.updatedC.N).to.eql(putParams[1].Item.updatedA.N);
					expect(putParams[1].Item.friend.M.updatedD.N).to.eql(putParams[1].Item.updatedB.N);
					expect(parseInt(putParams[1].Item.friend.M.createdC.N)).to.be.below(parseInt(putParams[1].Item.friend.M.updatedC.N));
					expect(parseInt(putParams[1].Item.friend.M.createdD.N)).to.be.below(parseInt(putParams[1].Item.friend.M.updatedD.N));
				});

				it("Should save with correct object with timestamps but no createdAt timestamp", async () => {
					putItemFunction = () => Promise.resolve();
					User = dynamoose.model("User", new Schema({"id": Number, "name": String}, {"timestamps": {"createdAt": null, "updatedAt": "updatedAt"}}), {"create": false, "waitForActive": false});
					user = new User({"id": 1, "name": "Charlie"});
					await callType.func(user).bind(user)();
					expect(putParams[0].TableName).to.eql("User");
					expect(putParams[0].Item).to.be.a("object");
					expect(putParams[0].Item.id).to.eql({"N": "1"});
					expect(putParams[0].Item.name).to.eql({"S": "Charlie"});
					expect(putParams[0].Item.createdAt).to.not.exist;
					expect(putParams[0].Item.updatedAt).to.be.a("object");

					await utils.timeout(5);

					user.name = "Bob"; // eslint-disable-line require-atomic-updates
					await callType.func(user).bind(user)();

					expect(putParams[1].TableName).to.eql("User");
					expect(putParams[1].Item).to.be.a("object");
					expect(putParams[1].Item.id).to.eql({"N": "1"});
					expect(putParams[1].Item.name).to.eql({"S": "Bob"});
					expect(putParams[1].Item.createdAt).to.not.exist;
					expect(putParams[1].Item.updatedAt).to.be.a("object");
					expect(parseInt(putParams[1].Item.updatedAt.N)).to.be.above(parseInt(putParams[0].Item.updatedAt.N));
				});

				it("Should save with correct object with timestamps but no updatedAt timestamp", async () => {
					putItemFunction = () => Promise.resolve();
					User = dynamoose.model("User", new Schema({"id": Number, "name": String}, {"timestamps": {"createdAt": "createdAt", "updatedAt": false}}), {"create": false, "waitForActive": false});
					user = new User({"id": 1, "name": "Charlie"});
					await callType.func(user).bind(user)();
					expect(putParams[0].TableName).to.eql("User");
					expect(putParams[0].Item).to.be.a("object");
					expect(putParams[0].Item.id).to.eql({"N": "1"});
					expect(putParams[0].Item.name).to.eql({"S": "Charlie"});
					expect(putParams[0].Item.createdAt).to.be.a("object");
					expect(putParams[0].Item.updatedAt).to.not.exist;

					await utils.timeout(5);

					user.name = "Bob"; // eslint-disable-line require-atomic-updates
					await callType.func(user).bind(user)();

					expect(putParams[1].TableName).to.eql("User");
					expect(putParams[1].Item).to.be.a("object");
					expect(putParams[1].Item.id).to.eql({"N": "1"});
					expect(putParams[1].Item.name).to.eql({"S": "Bob"});
					expect(putParams[1].Item.createdAt).to.be.a("object");
					expect(putParams[1].Item.updatedAt).to.not.exist;

					expect(putParams[1].Item.createdAt.N).to.eql(putParams[0].Item.createdAt.N);
				});

				it("Should throw type mismatch error if passing in wrong type with custom type", () => {
					putItemFunction = () => Promise.resolve();
					User = dynamoose.model("User", {"id": Number, "name": String, "birthday": Date}, {"create": false, "waitForActive": false});
					user = new User({"id": 1, "name": "Charlie", "birthday": "test"});

					return expect(callType.func(user).bind(user)()).to.be.rejectedWith("Expected birthday to be of type date, instead found type string.");
				});

				it("Should save with correct object with more properties than in schema", async () => {
					putItemFunction = () => Promise.resolve();
					user = new User({"id": 1, "name": "Charlie", "hello": "world"});
					await callType.func(user).bind(user)();
					expect(putParams).to.eql([{
						"Item": {"id": {"N": "1"}, "name": {"S": "Charlie"}},
						"TableName": "User"
					}]);
				});

				it("Should save with correct object with undefined attributes in schema", async () => {
					putItemFunction = () => Promise.resolve();
					User = dynamoose.model("User", {"id": Number, "age": Number}, {"create": false, "waitForActive": false});
					user = new User({"id": 1});
					await callType.func(user).bind(user)();
					expect(putParams).to.eql([{
						"Item": {"id": {"N": "1"}},
						"TableName": "User"
					}]);
				});

				it("Should save with correct object with default values", async () => {
					putItemFunction = () => Promise.resolve();
					User = dynamoose.model("User", {"id": Number, "age": {"type": Number, "default": 5}}, {"create": false, "waitForActive": false});
					user = new User({"id": 1});
					await callType.func(user).bind(user)();
					expect(putParams).to.eql([{
						"Item": {"id": {"N": "1"}, "age": {"N": "5"}},
						"TableName": "User"
					}]);
				});

				it("Should save with correct object with default value as function", async () => {
					putItemFunction = () => Promise.resolve();
					User = dynamoose.model("User", {"id": Number, "age": {"type": Number, "default": () => 5}}, {"create": false, "waitForActive": false});
					user = new User({"id": 1});
					await callType.func(user).bind(user)();
					expect(putParams).to.eql([{
						"Item": {"id": {"N": "1"}, "age": {"N": "5"}},
						"TableName": "User"
					}]);
				});

				it("Should save with correct object with default value as async function", async () => {
					putItemFunction = () => Promise.resolve();
					User = dynamoose.model("User", {"id": Number, "age": {"type": Number, "default": async () => 5}}, {"create": false, "waitForActive": false});
					user = new User({"id": 1});
					await callType.func(user).bind(user)();
					expect(putParams).to.eql([{
						"Item": {"id": {"N": "1"}, "age": {"N": "5"}},
						"TableName": "User"
					}]);
				});

				it("Should throw type mismatch error if passing in wrong type for default value", () => {
					putItemFunction = () => Promise.resolve();
					User = dynamoose.model("User", {"id": Number, "age": {"type": Number, "default": () => true}}, {"create": false, "waitForActive": false});
					user = new User({"id": 1});

					return expect(callType.func(user).bind(user)()).to.be.rejectedWith("Expected age to be of type number, instead found type boolean.");
				});

				it("Should save with correct object with default value as custom type", async () => {
					putItemFunction = () => Promise.resolve();
					const date = new Date();
					User = dynamoose.model("User", {"id": Number, "timestamp": {"type": Date, "default": () => date}}, {"create": false, "waitForActive": false});
					user = new User({"id": 1});
					await callType.func(user).bind(user)();
					expect(putParams).to.eql([{
						"Item": {"id": {"N": "1"}, "timestamp": {"N": `${date.getTime()}`}},
						"TableName": "User"
					}]);
				});

				it("Should save with correct object with validation value", async () => {
					putItemFunction = () => Promise.resolve();
					User = dynamoose.model("User", {"id": Number, "age": {"type": Number, "validate": 5}}, {"create": false, "waitForActive": false});
					user = new User({"id": 1, "age": 5});
					await callType.func(user).bind(user)();
					expect(putParams).to.eql([{
						"Item": {"id": {"N": "1"}, "age": {"N": "5"}},
						"TableName": "User"
					}]);
				});

				it("Should throw error if invalid value for validation value", () => {
					putItemFunction = () => Promise.resolve();
					User = dynamoose.model("User", {"id": Number, "age": {"type": Number, "validate": 5}}, {"create": false, "waitForActive": false});
					user = new User({"id": 1, "age": 4});

					return expect(callType.func(user).bind(user)()).to.be.rejectedWith("age with a value of 4 had a validation error when trying to save the document");
				});

				// This test is here since if you want to enforce that the property exists, you must use both `required` & `validate`, not just `validate`
				it("Should not run validation function if property doesn't exist", async () => {
					putItemFunction = () => Promise.resolve();
					let didRun = false;
					User = dynamoose.model("User", {"id": Number, "age": {"type": Number, "validate": () => {
						didRun = true; return true;
					}}}, {"create": false, "waitForActive": false});
					user = new User({"id": 1});
					await callType.func(user).bind(user)();
					expect(didRun).to.be.false;
				});

				it("Should run validation function if property is falsy", async () => {
					putItemFunction = () => Promise.resolve();
					let didRun = false;
					User = dynamoose.model("User", {"id": Number, "data": {"type": Boolean, "validate": () => {
						didRun = true; return true;
					}}}, {"create": false, "waitForActive": false});
					user = new User({"id": 1, "data": false});
					await callType.func(user).bind(user)();
					expect(didRun).to.be.true;
				});

				it("Should save with correct object with validation function", async () => {
					putItemFunction = () => Promise.resolve();
					User = dynamoose.model("User", {"id": Number, "age": {"type": Number, "validate": (val) => val > 5}}, {"create": false, "waitForActive": false});
					user = new User({"id": 1, "age": 6});
					await callType.func(user).bind(user)();
					expect(putParams).to.eql([{
						"Item": {"id": {"N": "1"}, "age": {"N": "6"}},
						"TableName": "User"
					}]);
				});

				it("Should throw error if invalid value for validation function", () => {
					putItemFunction = () => Promise.resolve();
					User = dynamoose.model("User", {"id": Number, "age": {"type": Number, "validate": (val) => val > 5}}, {"create": false, "waitForActive": false});
					user = new User({"id": 1, "age": 4});

					return expect(callType.func(user).bind(user)()).to.be.rejectedWith("age with a value of 4 had a validation error when trying to save the document");
				});

				it("Should save with correct object with validation async function", async () => {
					putItemFunction = () => Promise.resolve();
					User = dynamoose.model("User", {"id": Number, "age": {"type": Number, "validate": async (val) => val > 5}}, {"create": false, "waitForActive": false});
					user = new User({"id": 1, "age": 6});
					await callType.func(user).bind(user)();
					expect(putParams).to.eql([{
						"Item": {"id": {"N": "1"}, "age": {"N": "6"}},
						"TableName": "User"
					}]);
				});

				it("Should throw error if invalid value for validation async function", () => {
					putItemFunction = () => Promise.resolve();
					User = dynamoose.model("User", {"id": Number, "age": {"type": Number, "validate": async (val) => val > 5}}, {"create": false, "waitForActive": false});
					user = new User({"id": 1, "age": 4});

					return expect(callType.func(user).bind(user)()).to.be.rejectedWith("age with a value of 4 had a validation error when trying to save the document");
				});

				it("Should save with correct object with validation RegExp", async () => {
					putItemFunction = () => Promise.resolve();
					User = dynamoose.model("User", {"id": Number, "name": {"type": String, "validate": /.../gu}}, {"create": false, "waitForActive": false});
					user = new User({"id": 1, "name": "Tom"});
					await callType.func(user).bind(user)();
					expect(putParams).to.eql([{
						"Item": {"id": {"N": "1"}, "name": {"S": "Tom"}},
						"TableName": "User"
					}]);
				});

				it("Should throw error if invalid value for validation RegExp", () => {
					putItemFunction = () => Promise.resolve();
					User = dynamoose.model("User", {"id": Number, "name": {"type": String, "validate": /.../gu}}, {"create": false, "waitForActive": false});
					user = new User({"id": 1, "name": "a"});

					return expect(callType.func(user).bind(user)()).to.be.rejectedWith("name with a value of a had a validation error when trying to save the document");
				});

				it("Should save with correct object with required property", async () => {
					putItemFunction = () => Promise.resolve();
					User = dynamoose.model("User", {"id": Number, "name": {"type": String, "required": true}}, {"create": false, "waitForActive": false});
					user = new User({"id": 1, "name": "Tom"});
					await callType.func(user).bind(user)();
					expect(putParams).to.eql([{
						"Item": {"id": {"N": "1"}, "name": {"S": "Tom"}},
						"TableName": "User"
					}]);
				});

				it("Should throw error if required property not passed in", () => {
					putItemFunction = () => Promise.resolve();
					User = dynamoose.model("User", {"id": Number, "name": {"type": String, "required": true}}, {"create": false, "waitForActive": false});
					user = new User({"id": 1});

					return expect(callType.func(user).bind(user)()).to.be.rejectedWith("name is a required property but has no value when trying to save document");
				});

				it("Should save with correct object with enum property", async () => {
					putItemFunction = () => Promise.resolve();
					User = dynamoose.model("User", {"id": Number, "name": {"type": String, "enum": ["Tim", "Tom"]}}, {"create": false, "waitForActive": false});
					user = new User({"id": 1, "name": "Tom"});
					await callType.func(user).bind(user)();
					expect(putParams).to.eql([{
						"Item": {"id": {"N": "1"}, "name": {"S": "Tom"}},
						"TableName": "User"
					}]);
				});

				it("Should throw error if value does not match value in enum property", () => {
					putItemFunction = () => Promise.resolve();
					User = dynamoose.model("User", {"id": Number, "name": {"type": String, "enum": ["Tim", "Tom"]}}, {"create": false, "waitForActive": false});
					user = new User({"id": 1, "name": "Bob"});

					return expect(callType.func(user).bind(user)()).to.be.rejectedWith("name must equal [\"Tim\",\"Tom\"], but is set to Bob");
				});

				it("Should save with correct object with forceDefault property", async () => {
					putItemFunction = () => Promise.resolve();
					User = dynamoose.model("User", {"id": Number, "name": {"type": String, "default": "Tim", "forceDefault": true}}, {"create": false, "waitForActive": false});
					user = new User({"id": 1, "name": "Tom"});
					await callType.func(user).bind(user)();
					expect(putParams).to.eql([{
						"Item": {"id": {"N": "1"}, "name": {"S": "Tim"}},
						"TableName": "User"
					}]);
				});

				it("Should save with correct object with saveUnknown set to true", async () => {
					putItemFunction = () => Promise.resolve();
					User = dynamoose.model("User", new Schema({"id": Number}, {"saveUnknown": true}), {"create": false, "waitForActive": false});
					user = new User({"id": 1, "name": "Tom"});
					await callType.func(user).bind(user)();
					expect(putParams).to.eql([{
						"Item": {"id": {"N": "1"}, "name": {"S": "Tom"}},
						"TableName": "User"
					}]);
				});

				it("Should save with correct object with saveUnknown set to an array with correct attribute", async () => {
					putItemFunction = () => Promise.resolve();
					User = dynamoose.model("User", new Schema({"id": Number}, {"saveUnknown": ["name"]}), {"create": false, "waitForActive": false});
					user = new User({"id": 1, "name": "Tom"});
					await callType.func(user).bind(user)();
					expect(putParams).to.eql([{
						"Item": {"id": {"N": "1"}, "name": {"S": "Tom"}},
						"TableName": "User"
					}]);
				});

				it("Should save with correct object with saveUnknown set to false", async () => {
					putItemFunction = () => Promise.resolve();
					User = dynamoose.model("User", new Schema({"id": Number}, {"saveUnknown": false}), {"create": false, "waitForActive": false});
					user = new User({"id": 1, "name": "Tom"});
					await callType.func(user).bind(user)();
					expect(putParams).to.eql([{
						"Item": {"id": {"N": "1"}},
						"TableName": "User"
					}]);
				});

				it("Should save with correct object with set function for attribute", async () => {
					putItemFunction = () => Promise.resolve();
					User = dynamoose.model("User", {"id": Number, "name": {"type": String, "set": (val) => `${val}-set`}});
					user = new User({"id": 1, "name": "Charlie"});
					await callType.func(user).bind(user)();
					expect(putParams).to.eql([{
						"Item": {"id": {"N": "1"}, "name": {"S": "Charlie-set"}},
						"TableName": "User"
					}]);
				});

				it("Should pass in correct original variable into set function", async () => {
					let newVal, oldVal;
					aws.ddb.set({
						"putItem": (params) => {
							putParams.push(params);
							return {"promise": putItemFunction};
						},
						"getItem": () => ({
							"promise": () => Promise.resolve({"Item": {"id": {"N": "1"}, "name": {"S": "Charlie-set"}}})
						})
					});

					putItemFunction = () => Promise.resolve();
					User = dynamoose.model("User", {"id": Number, "name": {"type": String, "set": (newValA, oldValA) => {
						newVal = newValA;
						oldVal = oldValA;
						return oldValA;
					}}});
					user = await User.get("1");
					user.name = "Charlie";
					await callType.func(user).bind(user)();
					expect(newVal).to.eql("Charlie");
					expect(oldVal).to.eql("Charlie-set");
					expect(putParams).to.eql([{
						"Item": {"id": {"N": "1"}, "name": {"S": "Charlie-set"}},
						"TableName": "User"
					}]);
				});

				it("Should save with correct object with async set function for attribute", async () => {
					putItemFunction = () => Promise.resolve();
					User = dynamoose.model("User", {"id": Number, "name": {"type": String, "set": async (val) => `${val}-set`}});
					user = new User({"id": 1, "name": "Charlie"});
					await callType.func(user).bind(user)();
					expect(putParams).to.eql([{
						"Item": {"id": {"N": "1"}, "name": {"S": "Charlie-set"}},
						"TableName": "User"
					}]);
				});

				it("Should work correctly if attributes added to document after initalization", async () => {
					putItemFunction = () => Promise.resolve();
					User = dynamoose.model("User", {"id": Number, "name": String}, {"create": false, "waitForActive": false});
					user = new User();
					user.id = 1;
					user.name = "Charlie";
					await callType.func(user).bind(user)();
					expect(putParams).to.eql([{
						"Item": {"id": {"N": "1"}, "name": {"S": "Charlie"}},
						"TableName": "User"
					}]);
				});

				describe("Populate", () => {
					let Game, game;
					beforeEach(() => {
						Game = dynamoose.model("Game", {"id": Number, "name": String, "user": User});
						game = new Game({"id": 2, "name": "Game 2", user});
					});
					afterEach(() => {
						Game = null;
						game = null;
					});

					it("Should save with correct object with document instance passed in", async () => {
						putItemFunction = () => Promise.resolve();
						await callType.func(game).bind(game)();
						expect(putParams).to.eql([{
							"Item": {"id": {"N": "2"}, "name": {"S": "Game 2"}, "user": {"N": "1"}},
							"TableName": "Game"
						}]);
					});

					it("Should save with correct object with id reference passed in", async () => {
						putItemFunction = () => Promise.resolve();
						game = new Game({"id": 2, "name": "Game 2", "user": user.id});
						await callType.func(game).bind(game)();
						expect(putParams).to.eql([{
							"Item": {"id": {"N": "2"}, "name": {"S": "Game 2"}, "user": {"N": "1"}},
							"TableName": "Game"
						}]);
					});

					describe("Set", () => {
						beforeEach(() => {
							Game = dynamoose.model("Game", {"id": Number, "name": String, "user": {"type": Set, "schema": [User]}});
							game = new Game({"id": 2, "name": "Game 2", "user": [user]});
						});

						it("Should save with correct object with document instance as set passed in", async () => {
							putItemFunction = () => Promise.resolve();
							await callType.func(game).bind(game)();
							expect(putParams).to.eql([{
								"Item": {"id": {"N": "2"}, "name": {"S": "Game 2"}, "user": {"NS": ["1"]}},
								"TableName": "Game"
							}]);
						});

						it("Should save with correct object with id reference as set passed in", async () => {
							putItemFunction = () => Promise.resolve();
							game = new Game({"id": 2, "name": "Game 2", "user": [user.id]});
							await callType.func(game).bind(game)();
							expect(putParams).to.eql([{
								"Item": {"id": {"N": "2"}, "name": {"S": "Game 2"}, "user": {"NS": ["1"]}},
								"TableName": "Game"
							}]);
						});
					});

					describe("rangeKey", () => {
						beforeEach(() => {
							User = dynamoose.model("User", {"pk": {"type": String, "hashKey": true}, "sk": {"type": String, "rangeKey": true}, "name": String});
							user = new User({"pk": "hello", "sk": "world", "name": "Charlie"});
							Game = dynamoose.model("Game", {"id": Number, "name": String, "user": User});
							game = new Game({"id": 2, "name": "Game 2", user});
						});

						it("Should save with correct object with document instance passed in", async () => {
							putItemFunction = () => Promise.resolve();
							await callType.func(game).bind(game)();
							expect(putParams).to.eql([{
								"Item": {"id": {"N": "2"}, "name": {"S": "Game 2"}, "user": {"M": {"pk": {"S": "hello"}, "sk": {"S": "world"}}}},
								"TableName": "Game"
							}]);
						});

						it("Should save with correct object with id reference passed in", async () => {
							putItemFunction = () => Promise.resolve();
							game = new Game({"id": 2, "name": "Game 2", "user": {"pk": user.pk, "sk": user.sk}});
							await callType.func(game).bind(game)();
							expect(putParams).to.eql([{
								"Item": {"id": {"N": "2"}, "name": {"S": "Game 2"}, "user": {"M": {"pk": {"S": "hello"}, "sk": {"S": "world"}}}},
								"TableName": "Game"
							}]);
						});

						it("Should throw error if passing object with one property in", () => {
							putItemFunction = () => Promise.resolve();
							game = new Game({"id": 2, "name": "Game 2", "user": {"pk": user.pk}});
							return expect(callType.func(game).bind(game)()).to.be.rejectedWith("Expected user to be of type User, instead found type object.");
						});

						it("Should throw error if passing object with one value passed in in", () => {
							putItemFunction = () => Promise.resolve();
							game = new Game({"id": 2, "name": "Game 2", "user": user.pk});
							return expect(callType.func(game).bind(game)()).to.be.rejectedWith("Expected user to be of type User, instead found type string.");
						});

						it("Should throw error if trying to create document with property type as set model", () => {
							const Game = dynamoose.model("Game", {"id": Number, "name": String, "user": {"type": Set, "schema": [User]}});
							return expect(Game.create({"id": 2, "name": "Game 2", "user": [1]})).to.be.rejectedWith("user with type: model is not allowed to be a set");
						});
					});

					it("Should throw error if passing random type in", () => {
						putItemFunction = () => Promise.resolve();
						game = new Game({"id": 2, "name": "Game 2", "user": "hello"});
						return expect(callType.func(game).bind(game)()).to.be.rejectedWith("Expected user to be of type User, instead found type string.");
					});
				});

				it("Should throw error if object contains properties that have type mismatch with schema", () => {
					putItemFunction = () => Promise.resolve();
					User = dynamoose.model("User", {"id": Number, "name": String, "age": Number}, {"create": false, "waitForActive": false});
					user = new User({"id": 1, "name": "Charlie", "age": "test"});

					return expect(callType.func(user).bind(user)()).to.be.rejectedWith("Expected age to be of type number, instead found type string.");
				});

				it("Should save with correct object with combine attribute", async () => {
					putItemFunction = () => Promise.resolve();
					User = dynamoose.model("User", {"id": Number, "data1": String, "data2": String, "combine": {"type": {"value": "Combine", "settings": {"attributes": ["data1", "data2"]}}}}, {"create": false, "waitForActive": false});
					user = new User({"id": 1, "data1": "hello", "data2": "world"});
					await callType.func(user).bind(user)();
					expect(putParams).to.eql([{
						"Item": {"id": {"N": "1"}, "data1": {"S": "hello"}, "data2": {"S": "world"}, "combine": {"S": "hello,world"}},
						"TableName": "User"
					}]);
				});

				it("Should throw error if DynamoDB API returns an error", async () => {
					putItemFunction = () => Promise.reject({"error": "Error"});
					let result, error;
					try {
						result = await callType.func(user).bind(user)();
					} catch (e) {
						error = e;
					}
					expect(putParams).to.eql([{
						"Item": {"id": {"N": "1"}, "name": {"S": "Charlie"}},
						"TableName": "User"
					}]);
					expect(result).to.not.exist;
					expect(error).to.eql({"error": "Error"});
				});

				it("Should wait for model to be ready prior to running DynamoDB API call", async () => {
					putItemFunction = () => Promise.resolve();
					let describeTableResponse = {
						"Table": {"TableStatus": "CREATING"}
					};
					aws.ddb.set({
						"describeTable": () => ({
							"promise": () => Promise.resolve(describeTableResponse)
						}),
						"putItem": (params) => {
							putParams.push(params);
							return {"promise": putItemFunction};
						}
					});
					const model = dynamoose.model("User2", {"id": Number, "name": String}, {"waitForActive": {"enabled": true, "check": {"frequency": 0, "timeout": 100}}});
					const document = new model({"id": 1, "name": "Charlie"});
					await utils.set_immediate_promise();

					let finishedSavingUser = false;
					callType.func(document).bind(document)().then(() => finishedSavingUser = true);

					await utils.set_immediate_promise();
					expect(putParams).to.eql([]);
					expect(finishedSavingUser).to.be.false;
					expect(model.Model.pendingTasks.length).to.eql(1);

					describeTableResponse = {
						"Table": {"TableStatus": "ACTIVE"}
					};
					await model.Model.pendingTaskPromise();
					await utils.set_immediate_promise();
					expect(putParams).to.eql([{
						"Item": {
							"id": {"N": "1"},
							"name": {"S": "Charlie"}
						},
						"TableName": "User2"
					}]);
					expect(finishedSavingUser).to.be.true;
				});
			});
		});
	});

	describe("document.original", () => {
		let model;
		beforeEach(() => {
			model = dynamoose.model("User", {"id": Number}, {"create": false, "waitForActive": false});
		});
		afterEach(() => {
			model = null;
		});

		it("Should be a function", () => {
			expect(new model({}).original).to.be.a("function");
		});

		it("Should return null if not retrieving from database", () => {
			expect(new model({}).original()).to.eql(null);
		});

		it("Should return original object if retrieving from database", () => {
			expect(new model({"id": 1}, {"type": "fromDynamo"}).original()).to.eql({"id": 1});
		});

		it("Should return original object if retrieving from database even after modifying document", () => {
			const document = new model({"id": 1}, {"type": "fromDynamo"});
			document.id = 2;
			expect(document.original()).to.eql({"id": 1});
			expect({...document}).to.eql({"id": 2});
		});

		it("Shouldn't return DynamoDB object if retrieving from database", () => {
			expect(new model({"id": {"N": "1"}}, {"type": "fromDynamo"}).original()).to.eql({"id": 1});
		});

		it("Shouldn't return DynamoDB object if retrieving from database even after modifying document", () => {
			const document = new model({"id": {"N": "1"}}, {"type": "fromDynamo"});
			document.id = 2;
			expect(document.original()).to.eql({"id": 1});
			expect({...document}).to.eql({"id": 2});
		});

		it("Shouldn't modify inner array after modifying document", () => {
			const document = new model({"id": {"N": "1"}, "array": {"L": [{"S": "1"}]}}, {"type": "fromDynamo"});
			document.array.push("2");
			expect(document.original()).to.eql({"id": 1, "array": ["1"]});
			expect({...document}).to.eql({"id": 1, "array": ["1", "2"]});
		});

		it("Shouldn't modify inner object after modifying document", () => {
			const document = new model({"id": {"N": "1"}, "object": {"M": {"hello": {"S": "world"}}}}, {"type": "fromDynamo"});
			document.object.test = "item";
			expect(document.original()).to.eql({"id": 1, "object": {"hello": "world"}});
			expect({...document}).to.eql({"id": 1, "object": {"hello": "world", "test": "item"}});
		});
	});

	describe("document.toJSON", () => {
		let model;
		beforeEach(() => {
			model = dynamoose.model("User", {"id": Number}, {"create": false, "waitForActive": false});
		});
		afterEach(() => {
			model = null;
		});

		it("Should be a function", () => {
			expect(new model({}).toJSON).to.be.a("function");
		});

		it("Should set result constructor to Object", () => {
			expect(new model({}).toJSON().constructor).to.eql(Object);
			expect(new model({}).constructor).to.not.eql(Object);
		});

		it("Should return empty object if no properties in document", () => {
			expect(new model({}).toJSON()).to.eql({});
		});

		it("Should return JSON object", () => {
			expect(new model({"id": 1}).toJSON()).to.eql({"id": 1});
		});

		it("Should not return object that equals document", () => {
			const document = new model({"id": 1});
			expect(document.toJSON()).to.not.eql(document);
		});

		it("Should return JSON object even after modifying", () => {
			const document = new model({"id": 1});
			document.id = 2;
			expect(document.toJSON()).to.eql({"id": 2});
		});
	});

	describe("document.delete", () => {
		let User, user, deleteParams, deleteItemFunction;
		beforeEach(() => {
			dynamoose.model.defaults.set({
				"create": false,
				"waitForActive": false
			});
			aws.ddb.set({
				"deleteItem": (params) => {
					deleteParams = params;
					return {"promise": deleteItemFunction};
				}
			});
			User = dynamoose.model("User", {"id": Number, "name": String});
			user = new User({"id": 1, "name": "Charlie"});
		});
		afterEach(() => {
			dynamoose.model.defaults.set({});
			aws.ddb.revert();
			User = null;
			user = null;
			deleteParams = null;
			deleteItemFunction = null;
		});

		it("Should be a function", () => {
			expect(user.delete).to.be.a("function");
		});

		const functionCallTypes = [
			{"name": "Promise", "func": (document) => document.delete},
			{"name": "Callback", "func": (document) => util.promisify(document.delete)}
		];
		functionCallTypes.forEach((callType) => {
			describe(callType.name, () => {
				it("Should deleteItem with correct parameters", async () => {
					deleteItemFunction = () => Promise.resolve();
					await callType.func(user).bind(user)();
					expect(deleteParams).to.eql({
						"Key": {"id": {"N": "1"}},
						"TableName": "User"
					});
				});

				it("Should throw error if DynamoDB API returns an error", () => {
					deleteItemFunction = () => Promise.reject({"error": "ERROR"});
					return expect(callType.func(user).bind(user)()).to.be.rejectedWith({"error": "ERROR"});
				});
			});
		});
	});

	describe("document.populate", () => {
		let User, user, Game, game, getItemParams = [], getItemFunction;
		beforeEach(() => {
			dynamoose.model.defaults.set({
				"create": false,
				"waitForActive": false
			});
			aws.ddb.set({
				"getItem": (params) => {
					getItemParams.push(params);
					return {"promise": getItemFunction};
				}
			});
			User = dynamoose.model("User", {"id": Number, "name": String});
			user = new User({"id": 1, "name": "Charlie"});
			Game = dynamoose.model("Game", {"id": Number, "name": String, "user": User});
			game = new Game({"id": 2, "name": "Game 2", "user": 1});
		});
		afterEach(() => {
			dynamoose.model.defaults.set({});
			aws.ddb.revert();
			User = null;
			user = null;
			Game = null;
			game = null;
			getItemParams = [];
			getItemFunction = null;
		});

		it("Should be a function", () => {
			expect(game.populate).to.be.a("function");
		});

		const functionCallTypes = [
			{"name": "Promise", "func": (document) => document.populate},
			{"name": "Callback", "func": (document) => util.promisify(document.populate)}
		];
		functionCallTypes.forEach((callType) => {
			describe(callType.name, () => {
				it("Should expand to correct object", async () => {
					getItemFunction = () => Promise.resolve({
						"Item": {...user}
					});
					const res = await callType.func(game).bind(game)();
					expect(getItemParams).to.eql([{
						"Key": {"id": {"N": "1"}},
						"TableName": "User"
					}]);
					expect(res.toJSON()).to.eql({
						"id": 2,
						"name": "Game 2",
						"user": {
							"id": 1,
							"name": "Charlie"
						}
					});
					expect(res).to.be.a.instanceOf(Document);
				});

				it("Should not call getItem if sub document already exists", async () => {
					getItemFunction = () => Promise.resolve({
						"Item": {...user}
					});
					game = new Game({"id": 2, "name": "Game 2", "user": user});
					const res = await callType.func(game).bind(game)();
					expect(getItemParams).to.eql([]);
					expect(res.toJSON()).to.eql({
						"id": 2,
						"name": "Game 2",
						"user": {
							"id": 1,
							"name": "Charlie"
						}
					});
				});

				describe("Own Model (this)", () => {
					let child, parent;
					beforeEach(() => {
						User = dynamoose.model("User", {"id": Number, "name": String, "parent": dynamoose.THIS});
						parent = new User({"id": 1, "name": "Tom"});
						child = new User({"id": 2, "name": "Tim", "parent": 1});
					});

					it("Should expand to correct object", async () => {
						getItemFunction = () => Promise.resolve({
							"Item": {...parent}
						});
						const res = await callType.func(child).bind(child)();
						expect(getItemParams).to.eql([{
							"Key": {
								"id": {
									"N": "1"
								}
							},
							"TableName": "User"
						}]);
						expect(res.toJSON()).to.eql({
							"id": 2,
							"name": "Tim",
							"parent": {
								"id": 1,
								"name": "Tom"
							}
						});
					});

					it("Should not call getItem if sub document already exists", async () => {
						getItemFunction = () => Promise.resolve({
							"Item": {...parent}
						});
						child = new User({"id": 2, "name": "Tim", "parent": parent});
						const res = await callType.func(child).bind(child)();
						expect(getItemParams).to.eql([]);
						expect(res.toJSON()).to.eql({
							"id": 2,
							"name": "Tim",
							"parent": {
								"id": 1,
								"name": "Tom"
							}
						});
					});
				});
			});
		});
	});

	describe("conformToSchema", () => {
		beforeEach(() => {
			dynamoose.model.defaults.set({
				"create": false,
				"waitForActive": false
			});
		});
		afterEach(() => {
			dynamoose.model.defaults.set({});
		});

		const tests = [
			{"schema": {"id": Number, "name": String}, "input": {"id": 1, "name": "Charlie", "hello": "world"}, "output": {"id": 1, "name": "Charlie"}},
			{"schema": {"id": Number, "name": String}, "input": {"id": 1}, "output": {"id": 1}},
			{"schema": {"id": Number, "name": String, "age": Number}, "input": {"id": 1, "name": "Charlie", "age": "test"}, "error": "test"},
			{"schema": {"id": Number, "name": String, "age": Number, "parents": {"type": Array, "schema": [{"type": Object, "schema": {"name": String, "age": Number}}]}}, "input": {"id": 1, "name": "Bob", "age": 2, "parents": [{"name": "Tim", "age": 3}, {"name": "Sara", "age": 4}]}, "output": {"id": 1, "name": "Bob", "age": 2, "parents": [{"name": "Tim", "age": 3}, {"name": "Sara", "age": 4}]}},
			{"schema": new dynamoose.Schema({"id": Number, "name": String, "age": Number, "parent": new dynamoose.Schema({"name": String, "age": Number})}), "input": {"id": 1, "name": "Bob", "age": 2, "parent": {"name": "Tim", "age": 3}}, "output": {"id": 1, "name": "Bob", "age": 2, "parent": {"name": "Tim", "age": 3}}},
			{"schema": new dynamoose.Schema({"id": Number, "name": String, "age": Number, "parent": {"type": Object, "schema": new dynamoose.Schema({"name": String, "age": Number})}}), "input": {"id": 1, "name": "Bob", "age": 2, "parent": {"name": "Tim", "age": 3}}, "output": {"id": 1, "name": "Bob", "age": 2, "parent": {"name": "Tim", "age": 3}}},
			{"schema": new dynamoose.Schema({"id": Number, "name": String, "age": Number, "parents": {"type": Array, "schema": [new dynamoose.Schema({"name": String, "age": Number})]}}), "input": {"id": 1, "name": "Bob", "age": 2, "parents": [{"name": "Tim", "age": 3}, {"name": "Sara", "age": 4}]}, "output": {"id": 1, "name": "Bob", "age": 2, "parents": [{"name": "Tim", "age": 3}, {"name": "Sara", "age": 4}]}},
			{"schema": new dynamoose.Schema({"id": Number, "name": String, "parent": new dynamoose.Schema({"name": String}, {"saveUnknown": ["age"]})}, {"saveUnknown": ["age"]}), "input": {"id": 1, "name": "Bob", "age": 2, "parent": {"name": "Tim", "age": 3}}, "output": {"id": 1, "name": "Bob", "age": 2, "parent": {"name": "Tim", "age": 3}}, "settings": {"saveUnknown": true}},
			{"schema": new dynamoose.Schema({"id": Number, "name": String, "parent": new dynamoose.Schema({"name": String}, {"saveUnknown": true})}, {"saveUnknown": ["age"]}), "input": {"id": 1, "name": "Bob", "age": 2, "favoriteColor": "gray", "parent": {"name": "Tim", "age": 3, "favoriteColor": "blue"}}, "output": {"id": 1, "name": "Bob", "age": 2, "parent": {"name": "Tim", "age": 3, "favoriteColor": "blue"}}, "settings": {"saveUnknown": true}},
			{"schema": new dynamoose.Schema({"id": Number, "name": String, "parent": new dynamoose.Schema({"name": String}, {})}, {"saveUnknown": ["age"]}), "input": {"id": 1, "name": "Bob", "age": 2, "favoriteColor": "gray", "parent": {"name": "Tim", "age": 3, "favoriteColor": "blue"}}, "output": {"id": 1, "name": "Bob", "age": 2, "parent": {"name": "Tim"}}, "settings": {"saveUnknown": true}},
			{"schema": {"id": Number, "name": String}, "input": {"id": 1}, "settings": {"type": "toDynamo"}, "output": {"id": 1}},
			{"schema": {"id": Number, "name": String, "age": Number}, "input": {"id": 1, "name": "Charlie", "age": "test"}, "error": "test"}
		];

		tests.forEach((test) => {
			if (test.error) {
				it(`Should throw error ${test.error} correctly for input ${JSON.stringify(test.input)} and schema ${JSON.stringify(test.schema)}`, () => {
					const User = dynamoose.model("User", test.schema);
					const user = new User(test.input);

					return expect(user.conformToSchema(test.settings || undefined)).to.be.rejectedWith("Expected age to be of type number, instead found type string.");
				});
			} else {
				it(`Should modify ${JSON.stringify(test.input)} correctly for schema ${JSON.stringify(test.schema)}`, async () => {
					const User = dynamoose.model("User", test.schema);
					const user = new User(test.input);

					const obj = await user.conformToSchema(test.settings || undefined);

					expect({...user}).to.eql(test.output);
					expect(obj).to.eql(user);
				});
			}
		});
	});

	describe("Document.isDynamoObject", () => {
		let User;
		beforeEach(() => {
			User = dynamoose.model("User", {"id": Number, "name": String}, {"create": false, "waitForActive": false});
		});
		afterEach(() => {
			User = null;
		});

		it("Should be a function", () => {
			expect(User.isDynamoObject).to.be.a("function");
		});

		const tests = [
			{
				"input": {},
				"output": null
			},
			{
				"input": {"N": "1"},
				"output": false
			},
			{
				"input": {"S": "Hello"},
				"output": false
			},
			{
				"input": {"id": {"N": "1"}, "name": {"S": "Charlie"}},
				"output": true
			},
			{
				"input": {"id": 1, "name": "Charlie"},
				"output": false
			},
			{
				"input": {"id": {"test": "1"}, "name": {"S": "Charlie"}},
				"output": false
			},
			{
				"input": {"id": {"N": "1"}, "map": {"M": {"test": {"N": "1"}}}},
				"output": true
			},
			{
				"input": {"id": {"N": "1"}, "map": {"M": {"test": {"other": "1"}}}},
				"output": false
			},
			{
				"input": {"id": {"N": "1"}, "map": {"L": [{"S": "hello"}, {"S": "world"}]}},
				"output": true
			},
			{
				"input": {"id": {"N": "1"}, "map": {"L": ["hello", "world"]}},
				"output": false
			},
			{
				"input": {"id": {"N": "1"}, "map": {"L": [{"hello": {"S": "world"}}, {"test": {"N": "1"}}]}},
				"output": false
			},
			{
				"input": {"id": {"N": "1"}, "map": {"L": [{"M": {"hello": {"S": "world"}}}, {"M": {"test": {"N": "1"}}}]}},
				"output": true
			},
			{
				"input": {"id": {"N": "1"}, "map": {"L": [{"hello": "world"}, {"test": 1}]}},
				"output": false
			},
			{
				"input": {"id": {"N": "1"}, "friends": {"SS": ["Charlie", "Bob"]}},
				"output": true
			},
			{
				"input": {"id": {"N": "1"}, "data": {"B": Buffer.from("testdata")}},
				"output": true
			},
			{
				"input": {"id": {"N": "1"}, "friends": [{"S": "Tim"}, {"S": "Bob"}]},
				"output": false
			},
			{
				"input": {"id": {"N": "1"}, "friends": {"L": [{"S": "Tim"}, {"S": "Bob"}]}},
				"output": true
			},
			{
				"input": {"data": {"M": {}}},
				"output": true
			},
			{
				"input": {"data": {"L": []}},
				"output": true
			},
			{
				"input": {"prop": undefined},
				"output": false
			},
			{
				"input": {"prop": null},
				"output": false
			}
		];

		tests.forEach((test) => {
			it(`Should return ${test.output} for ${JSON.stringify(test.input)}`, () => {
				expect(User.isDynamoObject(test.input)).to.eql(test.output);
			});
		});
	});

	describe("Document.attributesWithSchema", () => {
		it("Should be a function", () => {
			expect(dynamoose.model("User", {"id": Number}, {"create": false, "waitForActive": false}).attributesWithSchema).to.be.a("function");
		});

		const tests = [
			{
				"input": {"id": 1},
				"output": ["id"],
				"schema": {"id": Number}
			},
			{
				"input": {"id": 1, "friends": [{"name": "Bob", "id": 1}, {"name": "Tim"}]},
				"output": ["id", "friends", "friends.0", "friends.1", "friends.0.id", "friends.1.id", "friends.0.name", "friends.1.name"],
				"schema": {"id": Number, "friends": {"type": Array, "schema": [{"type": Object, "schema": {"id": {"type": Number, "required": true}, "name": String}}]}}
			},
			{
				"input": {"id": 1, "friends": [{"name": "Bob", "addresses": [{"country": "world"}]}, {"name": "Tim", "addresses": [{"country": "moon"}, {"zip": 12345}]}]},
				"output": ["id", "friends", "friends.0", "friends.1", "friends.0.name", "friends.1.name", "friends.0.addresses", "friends.1.addresses", "friends.0.addresses.0", "friends.1.addresses.0", "friends.1.addresses.1", "friends.0.addresses.0.country", "friends.1.addresses.0.country", "friends.1.addresses.1.country", "friends.0.addresses.0.zip", "friends.1.addresses.0.zip", "friends.1.addresses.1.zip"],
				"schema": {"id": Number, "friends": {"type": Array, "schema": [{"type": Object, "schema": {"name": String, "addresses": {"type": Array, "schema": [{"type": Object, "schema": {"country": {"type": String, "required": true}, "zip": Number}}]}}}]}}
			},
			{
				"input": {"id": 1},
				"output": ["id", "address", "address.street", "address.country"],
				"schema": {"id": Number, "address": {"type": Object, "schema": {"street": String, "country": {"type": String, "default": "world"}}}}
			},
			{
				"input": {"id": 1, "friends": [{"name": "Bob", "addresses": [{"country": "world"}]}, {"name": "Tim", "addresses": [{"country": "moon"}, {"zip": 12345}]}, {"name": "Billy"}]},
				"output": ["id", "friends", "friends.0", "friends.1", "friends.0.name", "friends.1.name", "friends.0.addresses", "friends.1.addresses", "friends.0.addresses.0", "friends.1.addresses.0", "friends.1.addresses.1", "friends.0.addresses.0.country", "friends.1.addresses.0.country", "friends.1.addresses.1.country", "friends.0.addresses.0.zip", "friends.1.addresses.0.zip", "friends.1.addresses.1.zip", "friends.2", "friends.2.name", "friends.2.addresses", "friends.2.addresses.0", "friends.2.addresses.0.zip", "friends.2.addresses.0.country"],
				"schema": {"id": Number, "friends": {"type": Array, "schema": [{"type": Object, "schema": {"name": String, "addresses": {"type": Array, "schema": [{"type": Object, "schema": {"country": {"type": String, "required": true}, "zip": Number}}]}}}]}}
			},
			{
				"input": {"id": 1, "friends": [{"name": "Bob", "addresses": [{"country": "world"}]}, {"name": "Tim", "addresses": [{"country": "moon"}, {"zip": 12345}]}, {"name": "Billy", "addresses": []}]},
				"output": ["id", "friends", "friends.0", "friends.1", "friends.0.name", "friends.1.name", "friends.0.addresses", "friends.1.addresses", "friends.0.addresses.0", "friends.1.addresses.0", "friends.1.addresses.1", "friends.0.addresses.0.country", "friends.1.addresses.0.country", "friends.1.addresses.1.country", "friends.0.addresses.0.zip", "friends.1.addresses.0.zip", "friends.1.addresses.1.zip", "friends.2", "friends.2.name", "friends.2.addresses", "friends.2.addresses.0", "friends.2.addresses.0.zip", "friends.2.addresses.0.country"],
				"schema": {"id": Number, "friends": {"type": Array, "schema": [{"type": Object, "schema": {"name": String, "addresses": {"type": Array, "schema": [{"type": Object, "schema": {"country": {"type": String, "required": true}, "zip": Number}}]}}}]}}
			}
		];

		tests.forEach((test) => {
			it(`Should return ${JSON.stringify(test.output)} for input of ${JSON.stringify(test.input)} with a schema of ${JSON.stringify(test.schema)}`, async () => {
				const model = dynamoose.model("User", test.schema, {"create": false, "waitForActive": false});
				expect((await model.attributesWithSchema(test.input, model.Model)).sort()).to.eql(test.output.sort());
			});
		});
	});

	describe("Document.objectFromSchema", () => {
		it("Should be a function", () => {
			expect(dynamoose.model("User", {"id": Number}, {"create": false, "waitForActive": false}).objectFromSchema).to.be.a("function");
		});

		const tests = [
			{
				"input": {"id": 1},
				"output": {"id": 1},
				"schema": {"id": Number}
			},
			{
				"input": {"id": 1, "name": "Charlie"},
				"output": {"id": 1},
				"schema": {"id": Number}
			},
			{
				"input": {"id": 1, "name": "Charlie"},
				"output": {"id": 1, "name": "Charlie"},
				"schema": {"id": Number, "name": String}
			},
			{
				"input": [{"id": 1, "name": undefined}, {"defaults": true}],
				"output": {"id": 1, "name": undefined},
				"schema": {"id": Number, "name": String}
			},
			{
				"input": [{"id": 1, "name": undefined}, {"defaults": true}],
				"output": {"id": 1, "name": "Charlie"},
				"schema": {"id": Number, "name": {"type": String, "default": "Charlie"}}
			},
			{
				"input": [{"id": 1, "name": dynamoose.UNDEFINED}, {"defaults": true}],
				"output": {"id": 1, "name": undefined},
				"schema": {"id": Number, "name": {"type": String, "default": "Charlie"}}
			},
			// TODO: uncomment these lines below
			// {
			// 	"input": {"id": "1"},
			// 	"output": {"id": 1},
			// 	"schema": {"id": Number}
			// },
			// {
			// 	"input": {"id": "1.5"},
			// 	"output": {"id": 1},
			// 	"schema": {"id": Number}
			// },
			{
				"input": {"id": "hello"},
				"error": new Error.TypeMismatch("Expected id to be of type number, instead found type string."),
				"schema": {"id": Number}
			},
			// Defaults
			{
				"input": {},
				"output": {},
				"schema": {"id": {"type": String, "default": "id"}}
			},
			{
				"input": [{}, {"defaults": true}],
				"output": {"id": "id"},
				"schema": {"id": {"type": String, "default": "id"}}
			},
			{
				"input": {},
				"output": {},
				"schema": {"id": {"type": String, "default": () => "id"}}
			},
			{
				"input": [{}, {"defaults": true}],
				"output": {"id": "id"},
				"schema": {"id": {"type": String, "default": () => "id"}}
			},
			{
				"input": {},
				"output": {},
				"schema": {"id": {"type": String, "default": async () => "id"}}
			},
			{
				"input": [{}, {"defaults": true}],
				"output": {"id": "id"},
				"schema": {"id": {"type": String, "default": async () => "id"}}
			},
			{
				"input": {},
				"output": {},
				"schema": {"id": {"type": String, "validate": async () => "id"}}
			},
			{
				"input": [{}, {"defaults": true}],
				"output": {"id": "id"},
				"schema": {"id": {"type": String, "default": async () => "id"}}
			},
			{
				"input": [{}, {"defaults": true}],
				"output": {"id": 0},
				"schema": {"id": {"type": Number, "default": 0}}
			},
			{
				"input": [{"id": 1}, {"type": "fromDynamo", "defaults": true}],
				"schema": () => {
					const Item = dynamoose.model("Item", {"id": Number, "data": String}, {"create": false, "waitForActive": false});
					return {"id": Number, "data": {"type": Item, "default": true}};
				},
				"error": new Error.ValidationError("Expected data to be of type Item, instead found type boolean.")
			},
			{
				"input": [{"id": "test"}, {"validate": true}],
				"error": new Error.ValidationError("id with a value of test had a validation error when trying to save the document"),
				"schema": {"id": {"type": String, "validate": (val) => val.length > 5}}
			},
			// Validations
			{
				"input": [{"id": "test"}, {"validate": true}],
				"output": {"id": "test"},
				"schema": {"id": {"type": String}, "age": {"type": Number, "validate": (val) => val > 0}}
			},
			{
				"input": {"id": "test"},
				"output": {"id": "test"},
				"schema": {"id": {"type": String, "validate": async (val) => val.length > 5}}
			},
			{
				"input": [{"id": "test"}, {"validate": true}],
				"error": new Error.ValidationError("id with a value of test had a validation error when trying to save the document"),
				"schema": {"id": {"type": String, "validate": async (val) => val.length > 5}}
			},
			{
				"input": [{"id": "hello world"}, {"validate": true}],
				"output": {"id": "hello world"},
				"schema": {"id": {"type": String, "validate": async (val) => val.length > 5}}
			},
			{
				"input": {"id": "test"},
				"output": {"id": "test"},
				"schema": {"id": {"type": String, "validate": (val) => val.length > 5}}
			},
			{
				"input": [{"id": "test"}, {"validate": true}],
				"error": new Error.ValidationError("id with a value of test had a validation error when trying to save the document"),
				"schema": {"id": {"type": String, "validate": (val) => val.length > 5}}
			},
			{
				"input": [{"id": "hello world"}, {"validate": true}],
				"output": {"id": "hello world"},
				"schema": {"id": {"type": String, "validate": (val) => val.length > 5}}
			},
			{
				"input": {"id": "test"},
				"output": {"id": "test"},
				"schema": {"id": {"type": String, "validate": /ID_.+/gu}}
			},
			{
				"input": [{"id": "test"}, {"validate": true}],
				"error": new Error.ValidationError("id with a value of test had a validation error when trying to save the document"),
				"schema": {"id": {"type": String, "validate": /ID_.+/gu}}
			},
			{
				"input": [{"id": "ID_test"}, {"validate": true}],
				"output": {"id": "ID_test"},
				"schema": {"id": {"type": String, "validate": /ID_.+/gu}}
			},
			{
				"input": {"id": "test"},
				"output": {"id": "test"},
				"schema": {"id": {"type": String, "validate": "ID_test"}}
			},
			{
				"input": [{"id": "test"}, {"validate": true}],
				"error": new Error.ValidationError("id with a value of test had a validation error when trying to save the document"),
				"schema": {"id": {"type": String, "validate": "ID_test"}}
			},
			{
				"input": [{"id": "ID_test"}, {"validate": true}],
				"output": {"id": "ID_test"},
				"schema": {"id": {"type": String, "validate": "ID_test"}}
			},
			{
				"input": [{"id": "test"}, {"enum": true}],
				"output": {"id": "test"},
				"schema": {"id": {"type": String}, "age": {"type": Number, "enum": [10, 20]}}
			},
			{
				"input": [{"id": "test"}, {"enum": true, "required": true}],
				"error": new Error.ValidationError("age is a required property but has no value when trying to save document"),
				"schema": {"id": {"type": String}, "age": {"type": Number, "enum": [10, 20], "required": true}}
			},
			{
				"input": [{"id": "test"}, {"required": true}],
				"output": {"id": "test"},
				"schema": {"id": {"type": String}, "data": {"type": Object, "schema": {"name": {"type": String, "required": true}}, "required": false}}
			},
			{
				"input": [{"id": "test"}, {"required": true}],
				"output": {"id": "test"},
				"schema": {"id": {"type": String}, "data": {"type": Object, "schema": {"name": {"type": String, "required": false}}, "required": false}}
			},
			{
				"input": [{"id": "test"}, {"required": true}],
				"error": new Error.ValidationError("data is a required property but has no value when trying to save document"),
				"schema": {"id": {"type": String}, "data": {"type": Object, "schema": {"name": {"type": String, "required": false}}, "required": true}}
			},
			{
				"input": [{"id": "test", "data": {}}, {"required": true}],
				"output": {"id": "test", "data": {}},
				"schema": {"id": {"type": String}, "data": {"type": Object, "schema": {"name": {"type": String, "required": false}}, "required": true}}
			},
			{
				"input": [{"id": "test", "data": {"email": "test@test.com"}}, {"required": true}],
				"error": new Error.ValidationError("data.name is a required property but has no value when trying to save document"),
				"schema": {"id": {"type": String}, "data": {"type": Object, "schema": {"email": String, "name": {"type": String, "required": true}}}}
			},
			{
				"input": [{"id": "test"}, {"required": true}],
				"error": new Error.ValidationError("data is a required property but has no value when trying to save document"),
				"schema": {"id": {"type": String}, "data": {"type": Object, "schema": {"name": {"type": String, "required": true}}, "required": true}}
			},
			{
				"input": [{"id": "test"}, {"required": true}],
				"output": {"id": "test"},
				"schema": {"id": {"type": String}, "data": {"type": Object, "schema": {"email": String, "name": {"type": String, "required": true}}}}
			},
			{
				"input": [{"id": "test"}, {"required": true}],
				"error": new Error.ValidationError("hash is a required property but has no value when trying to save document"),
				"schema": {"id": {"type": String}, "hash": {"type": String, "required": true}, "data": {"type": Object, "schema": {"email": String, "name": {"type": String, "required": true}}}}
			},
			{
				"input": [{"id": "test"}, {"required": "nested"}],
				"output": {"id": "test"},
				"schema": {"id": {"type": String}, "hash": {"type": String, "required": true}, "data": {"type": Object, "schema": {"email": String, "name": {"type": String, "required": true}}}}
			},
			{
				"input": [{"id": 1, "ttl": 1}, {"type": "fromDynamo", "checkExpiredItem": true, "customTypesDynamo": true}],
				"model": ["User", {"id": Number}, {"create": false, "waitForActive": false, "expires": 1000}],
				"output": {"id": 1, "ttl": new Date(1000)}
			},
			{
				"input": [{"id": 1, "birthday": new Date(0)}, {"type": "toDynamo", "customTypesDynamo": true}],
				"model": ["User", {"id": Number, "birthday": Date}, {"create": false, "waitForActive": false}],
				"output": {"id": 1, "birthday": 0}
			},
			{
				"input": [{"id": 1, "birthday": 0}, {"type": "toDynamo", "customTypesDynamo": true}],
				"model": ["User", {"id": Number, "birthday": Date}, {"create": false, "waitForActive": false}],
				"output": {"id": 1, "birthday": 0}
			},
			{
				"input": [{"id": 1, "birthday": 0}, {"type": "fromDynamo", "customTypesDynamo": true}],
				"model": ["User", {"id": Number, "birthday": Date}, {"create": false, "waitForActive": false}],
				"output": {"id": 1, "birthday": new Date(0)}
			},
			{
				"input": [{"id": 1, "ttl": 1}, {"type": "fromDynamo", "checkExpiredItem": true}],
				"model": ["User", {"id": Number}, {"create": false, "waitForActive": false, "expires": {"ttl": 1000, "attribute": "ttl", "items": {"returnExpired": false}}}],
				"output": undefined
			},
			{
				"input": [{"id": 1, "items": ["test"]}, {"type": "toDynamo", "saveUnknown": true}],
				"schema": new Schema({"id": Number, "items": Array}, {"saveUnknown": true}),
				"output": {"id": 1, "items": ["test"]}
			},
			{
				"input": [{"id": 1, "items": ["hello", "world"]}, {"type": "toDynamo", "saveUnknown": true}],
				"schema": new Schema({"id": Number, "items": Array}, {"saveUnknown": true}),
				"output": {"id": 1, "items": ["hello", "world"]}
			},
			{
				"input": [{"id": 1, "items": ["hello", "world"]}, {"type": "toDynamo", "saveUnknown": true}],
				"schema": new Schema({"id": Number}, {"saveUnknown": true}),
				"output": {"id": 1, "items": ["hello", "world"]}
			},
			{
				"input": [{"id": 1, "items": {"data": {"wrapperName": "Set", "type": "String", "values": ["hello", "world"]}}}, {"type": "fromDynamo"}],
				"schema": new Schema({"id": Number, "items": {"type": Object, "schema": {"data": {"type": Set, "schema": [String]}}}}),
				"output": {"id": 1, "items": {"data": new Set(["hello", "world"])}}
			},
			{
				"input": [{"id": 1, "items": {"data": {"wrapperName": "Set", "type": "String", "values": ["hello", "world"]}}}, {"type": "fromDynamo", "saveUnknown": true}],
				"schema": new Schema({"id": Number}, {"saveUnknown": true}),
				"output": {"id": 1, "items": {"data": new Set(["hello", "world"])}}
			},
			{
				"input": [{"id": 1, "items": {"data": ["hello", "world"]}}, {"type": "toDynamo"}],
				"schema": new Schema({"id": Number, "items": {"type": Object, "schema": {"data": {"type": Set, "schema": [String]}}}}),
				"output": {"id": 1, "items": {"data": {"wrapperName": "Set", "type": "String", "values": ["hello", "world"]}}}
			},
			{
				"input": [{"id": 1, "items": {"data": new Set(["hello", "world"])}}, {"type": "toDynamo"}],
				"schema": new Schema({"id": Number, "items": {"type": Object, "schema": {"data": {"type": Set, "schema": [String]}}}}),
				"output": {"id": 1, "items": {"data": {"wrapperName": "Set", "type": "String", "values": ["hello", "world"]}}}
			},
			{
				"input": [{"id": 1, "items": {"data": new Set(["hello", "world"])}}, {"type": "toDynamo", "saveUnknown": true}],
				"schema": new Schema({"id": Number}, {"saveUnknown": true}),
				"output": {"id": 1, "items": {"data": {"wrapperName": "Set", "type": "String", "values": ["hello", "world"]}}}
			},
			{
				"input": [{"id": 1, "data": ["hello", "world", "universe", "galaxy"]}, {"type": "toDynamo", "saveUnknown": true}],
				"schema": new Schema({"id": Number}, {"saveUnknown": ["data", "data.1", "data.3"]}),
				"output": {"id": 1, "data": ["world", "galaxy"]}
			},

			// TODO: uncomment these
			// {
			// 	"input": [{"id": 1, "items": {"data": {"wrapperName": "Set", "type": "String", "values": ["hello", 1]}}}, {"type": "fromDynamo"}],
			// 	"schema": new Schema({"id": Number, "items": {"type": Object, "schema": {"data": [String]}}}),
			// 	"error": new Error.ValidationError("data.1 should be a string")
			// },
			// {
			// 	"input": [{"id": 1, "items": {"data": {"wrapperName": "Set", "type": "String", "values": ["hello", 1]}}}, {"type": "fromDynamo", "saveUnknown": true}],
			// 	"schema": new Schema({"id": Number}, {"saveUnknown": true}),
			// 	"error": new Error.ValidationError("data.1 should be a string")
			// },
			// {
			// 	"input": [{"id": 1, "items": {"data": ["hello", 1]}}, {"type": "toDynamo"}],
			// 	"schema": new Schema({"id": Number, "items": {"type": Object, "schema": {"data": [String]}}}),
			// 	"error": new Error.ValidationError("data.1 should be a string")
			// },
			// {
			// 	"input": [{"id": 1, "items": {"data": new Set(["hello", 1])}}, {"type": "toDynamo"}],
			// 	"schema": new Schema({"id": Number, "items": {"type": Object, "schema": {"data": [String]}}}),
			// 	"error": new Error.ValidationError("data.1 should be a string")
			// },
			// {
			// 	"input": [{"id": 1, "items": {"data": new Set(["hello", 1])}}, {"type": "toDynamo", "saveUnknown": true}],
			// 	"schema": new Schema({"id": Number}, {"saveUnknown": true}),
			// 	"error": new Error.ValidationError("data.1 should be a string")
			// },

			{
				"input": [{"id": 1, "items": [{"name": "Charlie"}, {"name": "Bob"}]}, {"type": "toDynamo", "saveUnknown": true}],
				"schema": new Schema({"id": Number}, {"saveUnknown": true}),
				"output": {"id": 1, "items": [{"name": "Charlie"}, {"name": "Bob"}]}
			},
			{
				"input": [{"id": 1, "items": [new Date(1), new Date(10000)]}, {"type": "toDynamo", "customTypesDynamo": true}],
				"schema": new Schema({"id": Number, "items": {"type": Array, "schema": [Date]}}),
				"output": {"id": 1, "items": [1, 10000]}
			},
			{
				"input": [{"id": 1, "items": [1, 10000]}, {"type": "fromDynamo", "customTypesDynamo": true}],
				"schema": new Schema({"id": Number, "items": {"type": Array, "schema": [Date]}}),
				"output": {"id": 1, "items": [new Date(1), new Date(10000)]}
			},
			{
				"input": [{"id": 1, "items": [1, 10000, "test"]}, {"type": "fromDynamo", "customTypesDynamo": true}],
				"schema": new Schema({"id": Number, "items": {"type": Array, "schema": [Date]}}),
				"error": new Error.ValidationError("Expected items.2 to be of type date, instead found type string.")
			},
			{
				"input": [{"id": 1, "items": [{"birthday": 1}, {"birthday": 10000}, {"birthday": "test"}]}, {"type": "fromDynamo", "customTypesDynamo": true}],
				"schema": new Schema({"id": Number, "items": {"type": Array, "schema": [{"type": Object, "schema": {"birthday": Date}}]}}),
				"error": new Error.ValidationError("Expected items.2.birthday to be of type date, instead found type string.")
			},
			{
				"schema": {"id": Number, "name": {"type": String, "set": (val) => val === "" ? undefined : val}},
				"input": [{"id": 1, "name": ""}, {"type": "toDynamo", "modifiers": ["set"]}],
				"output": {"id": 1, "name": undefined}
			},
			{
				"schema": {"id": Number, "name": {"type": String, "required": true, "set": (val) => val === "" ? undefined : val}},
				"input": [{"id": 1, "name": ""}, {"type": "toDynamo", "modifiers": ["set"], "required": true}],
				"error": new Error.ValidationError("name is a required property but has no value when trying to save document")
			},

<<<<<<< HEAD
			// Multiple Schemas
			{
				"schema": [{"id": Number, "name": String}, {"id": Number, "name": Number}],
				"input": [{"id": 1, "name": "Test"}, {"type": "toDynamo"}],
				"output": {"id": 1, "name": "Test"}
			},
			{
				"schema": [{"id": Number, "name": String}, {"id": Number, "name": Number}],
				"input": [{"id": 1, "name": 2}, {"type": "toDynamo"}],
				"output": {"id": 1, "name": 2}
			},
			{
				"schema": [{"id": Number, "name": String}, {"id": Number, "data": String}],
				"input": [{"id": 1, "name": "Test"}, {"type": "toDynamo"}],
				"output": {"id": 1, "name": "Test"}
			},
			{
				"schema": [{"id": Number, "name": String}, {"id": Number, "data": String}],
				"input": [{"id": 1, "data": "Test"}, {"type": "toDynamo"}],
				"output": {"id": 1, "data": "Test"}
=======
			// Combine Type
			{
				"schema": {"id": Number, "data1": String, "data2": String, "combine": {"type": {"value": "Combine", "settings": {"attributes": ["data1", "data2"], "seperator": "-"}}}},
				"input": [{"id": 1, "data1": "hello", "data2": "world"}, {"type": "toDynamo", "combine": true}],
				"output": {"id": 1, "data1": "hello", "data2": "world", "combine": "hello-world"}
			},
			{
				"schema": {"id": Number, "data1": String, "data2": String, "combine": {"type": {"value": "Combine", "settings": {"attributes": ["data1", "data2"], "seperator": "-"}}}},
				"input": [{"id": 1, "data1": "hello", "data2": "world", "combine": "random"}, {"type": "toDynamo", "combine": true}],
				"output": {"id": 1, "data1": "hello", "data2": "world", "combine": "hello-world"}
			},
			{
				"schema": {"id": Number, "data1": {"type": Array, "schema": [String]}, "data2": {"type": Array, "schema": [String]}, "combine": {"type": {"value": "Combine", "settings": {"attributes": ["data1", "data2"], "seperator": "-"}}}},
				"input": [{"id": 1, "data1": ["hello", "hola"], "data2": ["world", "universe"]}, {"type": "toDynamo", "combine": true}],
				"output": {"id": 1, "data1": ["hello", "hola"], "data2": ["world", "universe"], "combine": "hello,hola-world,universe"}
			},
			{
				"schema": {"id": Number, "data1": String, "data2": String, "combine": {"type": {"value": "Combine", "settings": {"attributes": ["data1", "data2"], "seperator": "!"}}}},
				"input": [{"id": 1, "data1": "hello", "data2": "world"}, {"type": "toDynamo", "combine": true}],
				"output": {"id": 1, "data1": "hello", "data2": "world", "combine": "hello!world"}
			},
			{
				"schema": {"id": Number, "data1": String, "data2": String, "combine": {"type": {"value": "Combine", "settings": {"attributes": ["data1", "data2"], "seperator": "!"}}}},
				"input": [{"id": 1, "data1": "hello"}, {"type": "toDynamo", "combine": true}],
				"output": {"id": 1, "data1": "hello", "combine": "hello"}
			},
			{
				"schema": {"id": Number, "data1": String, "data2": String, "combine": {"type": {"value": "Combine", "settings": {"attributes": ["data1", "data2"], "seperator": "-"}}}},
				"input": [{"id": 1, "data1": "hello", "data2": "world"}, {"type": "fromDynamo", "combine": true}],
				"output": {"id": 1, "data1": "hello", "data2": "world", "combine": "hello-world"}
			},
			{
				"schema": {"id": Number, "data1": {"type": Array, "schema": [String]}, "data2": {"type": Array, "schema": [String]}, "combine": {"type": {"value": "Combine", "settings": {"attributes": ["data1", "data2"], "seperator": "-"}}}},
				"input": [{"id": 1, "data1": ["hello", "hola"], "data2": ["world", "universe"]}, {"type": "fromDynamo", "combine": true}],
				"output": {"id": 1, "data1": ["hello", "hola"], "data2": ["world", "universe"], "combine": "hello,hola-world,universe"}
			},
			{
				"schema": {"id": Number, "data1": String, "data2": String, "combine": {"type": {"value": "Combine", "settings": {"attributes": ["data1", "data2"], "seperator": "!"}}}},
				"input": [{"id": 1, "data1": "hello", "data2": "world"}, {"type": "fromDynamo", "combine": true}],
				"output": {"id": 1, "data1": "hello", "data2": "world", "combine": "hello!world"}
			},
			{
				"schema": {"id": Number, "data1": String, "data2": String, "combine": {"type": {"value": "Combine", "settings": {"attributes": ["data1", "data2"], "seperator": "!"}}}},
				"input": [{"id": 1, "data1": "hello"}, {"type": "fromDynamo", "combine": true}],
				"output": {"id": 1, "data1": "hello", "combine": "hello"}
			},
			{
				"schema": {"id": Number, "data1": String, "data2": String, "combine": {"type": {"value": "Combine", "settings": {"attributes": ["data1", "data2"], "seperator": "-"}}}},
				"input": [{"id": 1, "data1": "hello", "data2": "world"}, {"type": "toDynamo"}],
				"output": {"id": 1, "data1": "hello", "data2": "world"}
			},
			{
				"schema": {"id": Number, "data1": {"type": Array, "schema": [String]}, "data2": {"type": Array, "schema": [String]}, "combine": {"type": {"value": "Combine", "settings": {"attributes": ["data1", "data2"], "seperator": "-"}}}},
				"input": [{"id": 1, "data1": ["hello", "hola"], "data2": ["world", "universe"]}, {"type": "toDynamo"}],
				"output": {"id": 1, "data1": ["hello", "hola"], "data2": ["world", "universe"]}
			},
			{
				"schema": {"id": Number, "data1": String, "data2": String, "combine": {"type": {"value": "Combine", "settings": {"attributes": ["data1", "data2"], "seperator": "!"}}}},
				"input": [{"id": 1, "data1": "hello", "data2": "world"}, {"type": "toDynamo"}],
				"output": {"id": 1, "data1": "hello", "data2": "world"}
			},
			{
				"schema": {"id": Number, "data1": String, "data2": String, "combine": {"type": {"value": "Combine", "settings": {"attributes": ["data1", "data2"], "seperator": "!"}}}},
				"input": [{"id": 1, "data1": "hello"}, {"type": "toDynamo"}],
				"output": {"id": 1, "data1": "hello"}
			},
			{
				"schema": {"id": Number, "other": [{"type": "Combine"}, String]},
				"input": [{"id": 1}, {"type": "toDynamo", "combine": true}],
				"error": new Error.InvalidParameter("Combine type is not allowed to be used with multiple types")
			},
			// Multiple Types
			{
				"input": [{"id": 1, "data": 2}, {"type": "fromDynamo"}],
				"schema": {"id": Number, "data": [String, Number]},
				"output": {"id": 1, "data": 2}
			},
			{
				"input": [{"id": 1, "data": "hello"}, {"type": "fromDynamo"}],
				"schema": {"id": Number, "data": [String, Number]},
				"output": {"id": 1, "data": "hello"}
			},
			{
				"input": [{"id": 1, "data": 2}, {"type": "fromDynamo"}],
				"schema": {"id": Number, "data": ["String", "Number"]},
				"output": {"id": 1, "data": 2}
			},
			{
				"input": [{"id": 1, "data": "hello"}, {"type": "fromDynamo"}],
				"schema": {"id": Number, "data": ["String", "Number"]},
				"output": {"id": 1, "data": "hello"}
			},
			{
				"input": [{"id": 1, "data": 2}, {"type": "fromDynamo"}],
				"schema": {"id": Number, "data": {"type": [String, Number]}},
				"output": {"id": 1, "data": 2}
			},
			{
				"input": [{"id": 1, "data": "hello"}, {"type": "fromDynamo"}],
				"schema": {"id": Number, "data": {"type": [String, Number]}},
				"output": {"id": 1, "data": "hello"}
			},
			{
				"input": [{"id": 1, "data": 2}, {"type": "fromDynamo"}],
				"schema": {"id": Number, "data": [{"type": Array, "schema": [String]}, Number]},
				"output": {"id": 1, "data": 2}
			},
			{
				"input": [{"id": 1, "data": ["hello", "world"]}, {"type": "fromDynamo"}],
				"schema": {"id": Number, "data": [{"type": Array, "schema": [String]}, Number]},
				"output": {"id": 1, "data": ["hello", "world"]}
			},
			{
				"input": [{"id": 1, "data": new Set(["hello", "world"])}, {"type": "toDynamo"}],
				"schema": {"id": Number, "data": [{"type": Set, "schema": [String]}, Number]},
				"output": {"id": 1, "data": {"wrapperName": "Set", "type": "String", "values": ["hello", "world"]}}
			},
			{
				"input": [{"id": 1, "data": ["hello", "world"]}, {"type": "toDynamo"}],
				"schema": {"id": Number, "data": [{"type": Set, "schema": [String]}, Number]},
				"output": {"id": 1, "data": {"wrapperName": "Set", "type": "String", "values": ["hello", "world"]}}
			},
			{
				"input": [{"id": 1, "data": {"wrapperName": "Set", "type": "String", "values": ["hello", "world"]}}, {"type": "fromDynamo"}],
				"schema": {"id": Number, "data": [{"type": Set, "schema": [String]}, Number]},
				"output": {"id": 1, "data": new Set(["hello", "world"])}
			},
			{
				"input": [{"id": 1, "data": 1}, {"type": "toDynamo"}],
				"schema": {"id": Number, "data": [{"type": Set, "schema": [String]}, Number]},
				"output": {"id": 1, "data": 1}
			},
			{
				"input": [{"id": 1, "data": ["hello", "world"]}, {"type": "toDynamo"}],
				"schema": {"id": Number, "data": [{"type": Set, "schema": [String]}, {"type": Array, "schema": [String]}]},
				"output": {"id": 1, "data": {"wrapperName": "Set", "type": "String", "values": ["hello", "world"]}}
			},
			{
				"input": [{"id": 1, "data": ["hello", "world"]}, {"type": "toDynamo"}],
				"schema": {"id": Number, "data": [{"type": Array, "schema": [String]}, {"type": Set, "schema": [String]}]},
				"output": {"id": 1, "data": ["hello", "world"]}
			},
			{
				"input": [{"id": 1, "data": new Set(["hello", "world"])}, {"type": "toDynamo"}],
				"schema": {"id": Number, "data": [{"type": Array, "schema": [String]}, {"type": Set, "schema": [String]}]},
				"output": {"id": 1, "data": {"wrapperName": "Set", "type": "String", "values": ["hello", "world"]}}
			},
			{
				"input": [{"id": 1, "data": {"wrapperName": "Set", "type": "String", "values": ["hello", "world"]}}, {"type": "fromDynamo"}],
				"schema": {"id": Number, "data": [{"type": Set, "schema": [String]}, {"type": Array, "schema": [String]}]},
				"output": {"id": 1, "data": new Set(["hello", "world"])}
			},
			{
				"input": [{"id": 1, "data": {"wrapperName": "Set", "type": "String", "values": ["hello", "world"]}}, {"type": "fromDynamo"}],
				"schema": {"id": Number, "data": [{"type": Array, "schema": [String]}, {"type": Set, "schema": [String]}]},
				"output": {"id": 1, "data": new Set(["hello", "world"])}
			},
			{
				"input": [{"id": 1, "data": ["hello", "world"]}, {"type": "fromDynamo"}],
				"schema": {"id": Number, "data": [{"type": Array, "schema": [String]}, {"type": Set, "schema": [String]}]},
				"output": {"id": 1, "data": ["hello", "world"]}
			},
			{
				"input": [{"id": 1, "data": ["hello", "world"]}, {"type": "fromDynamo"}],
				"schema": {"id": Number, "data": [{"type": Array, "schema": [String]}, {"type": Object, "schema": {"name": String}}]},
				"output": {"id": 1, "data": ["hello", "world"]}
			},
			{
				"input": [{"id": 1, "data": {"name": "hello world"}}, {"type": "fromDynamo"}],
				"schema": {"id": Number, "data": [{"type": Array, "schema": [String]}, {"type": Object, "schema": {"name": String}}]},
				"output": {"id": 1, "data": {"name": "hello world"}}
			},
			{
				"input": [{"id": 1, "data": [{"name": "hello world"}]}, {"type": "fromDynamo"}],
				"schema": {"id": Number, "data": [{"type": Array, "schema": [{"type": Object, "schema": {"name": String}}]}, {"type": Object, "schema": {"name": String}}]},
				"output": {"id": 1, "data": [{"name": "hello world"}]}
			},
			{
				"input": [{"id": 1, "data": {"name": "hello world"}}, {"type": "fromDynamo"}],
				"schema": {"id": Number, "data": [{"type": Array, "schema": [{"type": Object, "schema": {"name": String}}]}, {"type": Object, "schema": {"name": String}}]},
				"output": {"id": 1, "data": {"name": "hello world"}}
			},
			{
				"input": [{"id": 1, "data": {"name": "hello world", "id1": "1"}}, {"type": "fromDynamo"}],
				"schema": {"id": Number, "data": [{"type": Object, "schema": {"name": String, "id1": String}}, {"type": Object, "schema": {"name": String, "id2": String}}]},
				"output": {"id": 1, "data": {"name": "hello world", "id1": "1"}}
			},
			{
				"input": [{"id": 1, "data": {"name": "hello world", "id2": "1"}}, {"type": "fromDynamo"}],
				"schema": {"id": Number, "data": [{"type": Object, "schema": {"name": String, "id1": String}}, {"type": Object, "schema": {"name": String, "id2": String}}]},
				"output": {"id": 1, "data": {"name": "hello world", "id2": "1"}}
			},
			{
				"input": [{"id": 1, "data": {"name": "hello world", "id1": "1", "id2": "1"}}, {"type": "fromDynamo"}],
				"schema": {"id": Number, "data": [{"type": Object, "schema": {"name": String, "id1": String}}, {"type": Object, "schema": {"name": String, "id2": String}}]},
				"output": {"id": 1, "data": {"name": "hello world", "id1": "1"}}
			},
			{
				"input": [{"id": 1, "data": {"name": "hello world", "id2": "1", "id1": "1"}}, {"type": "fromDynamo"}],
				"schema": {"id": Number, "data": [{"type": Object, "schema": {"name": String, "id1": String}}, {"type": Object, "schema": {"name": String, "id2": String}}]},
				"output": {"id": 1, "data": {"name": "hello world", "id1": "1"}}
			},
			{
				"input": [{"id": 1, "data": {"name": 1, "id1": "1", "id2": "1"}}, {"type": "fromDynamo"}],
				"schema": {"id": Number, "data": [{"type": Object, "schema": {"name": String, "id1": String}}, {"type": Object, "schema": {"name": Number, "id2": String}}]},
				"output": {"id": 1, "data": {"name": 1, "id2": "1"}}
			},
			{
				"input": [{"id": 1, "data": {"name": "hello world", "id2": "1", "id1": "1"}}, {"type": "fromDynamo"}],
				"schema": {"id": Number, "data": [{"type": Object, "schema": {"name": String, "id1": String}}, {"type": Object, "schema": {"name": Number, "id2": String}}]},
				"output": {"id": 1, "data": {"name": "hello world", "id1": "1"}}
			},
			{
				"input": [{"id": 1, "data": {"name": 1, "id2": "1", "id1": "1"}}, {"type": "fromDynamo"}],
				"schema": {"id": Number, "data": [{"type": Object, "schema": {"name": String, "id1": String}}, {"type": Object, "schema": {"name": Number, "id2": String}}]},
				"output": {"id": 1, "data": {"name": 1, "id2": "1"}}
			},
			{
				"input": [{"id": 1, "data": {"name": "hello world", "id1": "1", "id2": "1"}}, {"type": "fromDynamo"}],
				"schema": {"id": Number, "data": [{"type": Object, "schema": {"name": String, "id1": String}}, {"type": Object, "schema": {"name": Number, "id2": String}}]},
				"output": {"id": 1, "data": {"name": "hello world", "id1": "1"}}
			},
			{
				"input": [{"id": 1, "data": {"name": "hello world", "id1": "1"}}, {"type": "fromDynamo"}],
				"schema": {"id": Number, "data": [{"type": Object, "schema": {"name": String, "id1": Number}}, {"type": Object, "schema": {"name": Number, "id2": String}}]},
				"error": new Error.ValidationError("Expected data.id1 to be of type number, instead found type string.")
			},
			{
				"input": [{"id": 1, "data": {"name": 1, "id2": 2}}, {"type": "fromDynamo"}],
				"schema": {"id": Number, "data": [{"type": Object, "schema": {"name": String, "id1": Number}}, {"type": Object, "schema": {"name": Number, "id2": String}}]},
				"error": new Error.ValidationError("Expected data.id2 to be of type string, instead found type number.")
			},
			{
				"input": [{"id": 1, "data": 1}, {"type": "fromDynamo", "customTypesDynamo": true}],
				"schema": {"id": Number, "data": [String, {"value": Date, "settings": {"storage": "seconds"}}]},
				"output": {"id": 1, "data": new Date(1000)}
			},
			{
				"input": [{"id": 1, "data": 1}, {"type": "fromDynamo", "customTypesDynamo": true}],
				"schema": {"id": Number, "data": [String, {"value": Date}]},
				"output": {"id": 1, "data": new Date(1)}
			},
			{
				"input": [{"id": 1, "data": 1}, {"type": "fromDynamo", "customTypesDynamo": true}],
				"schema": {"id": Number, "data": [String, {"value": Date, "settings": {"storage": "miliseconds"}}]},
				"output": {"id": 1, "data": new Date(1)}
			},
			{
				"input": [{"id": 1, "data": "hello world"}, {"type": "fromDynamo", "customTypesDynamo": true}],
				"schema": {"id": Number, "data": [String, {"value": Date, "settings": {"storage": "seconds"}}]},
				"output": {"id": 1, "data": "hello world"}
			},
			{
				"input": [{"id": 1, "data": "hello world"}, {"type": "fromDynamo", "customTypesDynamo": true}],
				"schema": {"id": Number, "data": [String, {"value": Date, "settings": {"storage": "miliseconds"}}]},
				"output": {"id": 1, "data": "hello world"}
			},
			{
				"input": [{"id": 1, "data": "hello world"}, {"type": "fromDynamo", "customTypesDynamo": true}],
				"schema": {"id": Number, "data": [String, {"value": Date}]},
				"output": {"id": 1, "data": "hello world"}
			},
			{
				"input": [{"id": 1, "data": true}, {"type": "fromDynamo"}],
				"schema": () => {
					const Item = dynamoose.model("Item", {"id": Number, "data": String}, {"create": false, "waitForActive": false});
					return {"id": Number, "data": [Item, String]};
				},
				"error": new Error.ValidationError("Expected data to be of type Item, string, instead found type boolean.")
			},
			{
				"input": [{"id": 1, "data": true}, {"type": "fromDynamo"}],
				"schema": () => {
					const Item = dynamoose.model("Item", {"id": Number, "data": String}, {"create": false, "waitForActive": false});
					return {"id": Number, "data": [{"type": Set, "schema": [Item]}, String]};
				},
				"error": new Error.ValidationError("Expected data to be of type Item Set, string, instead found type boolean.")
>>>>>>> 016d49ed
			}
		];

		tests.forEach((test) => {
			let input, model;
			const func = () => {
				if (!(input && model)) {
					if (test.model) {
						model = dynamoose.model(...test.model);
					} else {
						model = dynamoose.model("User", typeof test.schema === "function" ? test.schema() : test.schema, {"create": false, "waitForActive": false});
					}

					input = !Array.isArray(test.input) ? [test.input] : test.input;
					input.splice(1, 0, model.Model);
				}

				return {input, model};
			};

			const testFunc = test.test || it;
			if (test.error) {
				testFunc(`Should throw error ${JSON.stringify(test.error)} for input of ${JSON.stringify(test.input)}`, () => {
					return expect(func().model.objectFromSchema(...func().input)).to.be.rejectedWith(test.error.message);
				});
			} else {
				testFunc(`Should return ${JSON.stringify(test.output)} for input of ${JSON.stringify(test.input)} with a schema of ${JSON.stringify(test.schema)}`, async () => {
					expect(await func().model.objectFromSchema(...func().input)).to.eql(test.output);
				});
			}
		});
	});

	describe("Document.prepareForObjectFromSchema", () => {
		it("Should be a function", () => {
			expect(dynamoose.model("User", {"id": Number}, {"create": false, "waitForActive": false}).prepareForObjectFromSchema).to.be.a("function");
		});

		const internalProperties = require("../dist/Internal").General.internalProperties;
		const tests = [
			{
				"input": [{}, {}],
				"output": {},
				"model": ["User", new dynamoose.Schema({"id": String}, {"timestamps": true}), {"create": false, "waitForActive": false}]
			},
			{
				"input": [{}, {"updateTimestamps": true}],
				"output": {},
				"model": ["User", new dynamoose.Schema({"id": String}, {"timestamps": true}), {"create": false, "waitForActive": false}]
			},
			{
				"input": [{}, {"updateTimestamps": false, "type": "toDynamo"}],
				"output": {},
				"model": ["User", new dynamoose.Schema({"id": String}, {"timestamps": true}), {"create": false, "waitForActive": false}]
			},
			{
				"input": [{}, {"updateTimestamps": true, "type": "toDynamo"}],
				"output": (result) => ({
					"updatedAt": result.updatedAt || new Date()
				}),
				"model": ["User", new dynamoose.Schema({"id": String}, {"timestamps": true}), {"create": false, "waitForActive": false}]
			},
			{
				"input": [Object.assign({}, {[internalProperties]: {"storedInDynamo": true}}), {"updateTimestamps": true, "type": "toDynamo"}],
				"output": (result) => ({
					"updatedAt": result.updatedAt || new Date()
				}),
				"model": ["User", new dynamoose.Schema({"id": String}, {"timestamps": true}), {"create": false, "waitForActive": false}]
			},
			{
				"input": [Object.assign({}, {[internalProperties]: {"storedInDynamo": false}}), {"updateTimestamps": true, "type": "toDynamo"}],
				"output": (result) => ({
					"updatedAt": result.updatedAt || new Date(),
					"createdAt": result.createdAt || new Date()
				}),
				"model": ["User", new dynamoose.Schema({"id": String}, {"timestamps": true}), {"create": false, "waitForActive": false}]
			},
			{
				"input": [Object.assign({}, {[internalProperties]: {"storedInDynamo": false}}), {"updateTimestamps": {"createdAt": true, "updatedAt": true}, "type": "toDynamo"}],
				"output": (result) => ({
					"updatedAt": result.updatedAt || new Date(),
					"createdAt": result.createdAt || new Date()
				}),
				"model": ["User", new dynamoose.Schema({"id": String}, {"timestamps": true}), {"create": false, "waitForActive": false}]
			},
			{
				"input": [Object.assign({}, {[internalProperties]: {"storedInDynamo": false}}), {"updateTimestamps": {"createdAt": true, "updatedAt": false}, "type": "toDynamo"}],
				"output": (result) => ({
					"createdAt": result.createdAt || new Date()
				}),
				"model": ["User", new dynamoose.Schema({"id": String}, {"timestamps": true}), {"create": false, "waitForActive": false}]
			},
			{
				"input": [Object.assign({}, {[internalProperties]: {"storedInDynamo": false}}), {"updateTimestamps": {"createdAt": false, "updatedAt": true}, "type": "toDynamo"}],
				"output": (result) => ({
					"updatedAt": result.updatedAt || new Date()
				}),
				"model": ["User", new dynamoose.Schema({"id": String}, {"timestamps": true}), {"create": false, "waitForActive": false}]
			},
			{
				"input": [Object.assign({}, {[internalProperties]: {"storedInDynamo": false}}), {"updateTimestamps": true, "type": "toDynamo"}],
				"output": (result) => ({
					"updated": result.updated || new Date(),
					"created": result.created || new Date()
				}),
				"model": ["User", new dynamoose.Schema({"id": String}, {"timestamps": {"createdAt": "created", "updatedAt": "updated"}}), {"create": false, "waitForActive": false}]
			},
			{
				"input": [Object.assign({}, {[internalProperties]: {"storedInDynamo": false}}), {"updateTimestamps": true, "type": "toDynamo"}],
				"output": (result) => ({
					"a": result.a || new Date(),
					"b": result.b || new Date(),
					"c": result.c || new Date(),
					"d": result.d || new Date()
				}),
				"model": ["User", new dynamoose.Schema({"id": String}, {"timestamps": {"createdAt": ["a", "b"], "updatedAt": ["c", "d"]}}), {"create": false, "waitForActive": false}]
			}
		];

		tests.forEach((test) => {
			let input, model;
			const func = () => {
				if (!(input && model)) {
					if (test.model) {
						model = dynamoose.model(...test.model);
					} else {
						model = dynamoose.model("User", test.schema, {"create": false, "waitForActive": false});
					}

					input = !Array.isArray(test.input) ? [test.input] : test.input;
					input.splice(1, 0, model.Model);
				}

				return {input, model};
			};

			it(`Should return ${JSON.stringify(test.output)} for input of ${JSON.stringify(test.input)} with a schema of ${JSON.stringify(test.schema)}`, async () => {
				const res = func();
				const result = await res.model.prepareForObjectFromSchema(...res.input);
				expect(result).to.eql(typeof test.output === "function" ? test.output(result) : test.output);
			});
		});
	});
});<|MERGE_RESOLUTION|>--- conflicted
+++ resolved
@@ -2264,7 +2264,6 @@
 				"error": new Error.ValidationError("name is a required property but has no value when trying to save document")
 			},
 
-<<<<<<< HEAD
 			// Multiple Schemas
 			{
 				"schema": [{"id": Number, "name": String}, {"id": Number, "name": Number}],
@@ -2284,8 +2283,9 @@
 			{
 				"schema": [{"id": Number, "name": String}, {"id": Number, "data": String}],
 				"input": [{"id": 1, "data": "Test"}, {"type": "toDynamo"}],
-				"output": {"id": 1, "data": "Test"}
-=======
+				"output": {"id": 1, "data": "Test"},
+				"test": it.skip
+			},
 			// Combine Type
 			{
 				"schema": {"id": Number, "data1": String, "data2": String, "combine": {"type": {"value": "Combine", "settings": {"attributes": ["data1", "data2"], "seperator": "-"}}}},
@@ -2563,7 +2563,6 @@
 					return {"id": Number, "data": [{"type": Set, "schema": [Item]}, String]};
 				},
 				"error": new Error.ValidationError("Expected data to be of type Item Set, string, instead found type boolean.")
->>>>>>> 016d49ed
 			}
 		];
 
