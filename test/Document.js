const chaiAsPromised = require("chai-as-promised");
const chai = require("chai");
chai.use(chaiAsPromised);
const {expect} = chai;
const dynamoose = require("../lib");
const {Model, Schema, aws} = dynamoose;
const Document = require("../lib/Document");
const util = require("util");
const Error = require("../lib/Error");
const utils = require("../lib/utils");

describe("Document", () => {
	it("Should be a function", () => {
		expect(Document).to.be.an("function");
	});

	describe("DynamoDB Conversation Methods", () => {
		let User;
		beforeEach(() => {
			User = new Model("User", {"id": Number, "name": String}, {"create": false, "waitForActive": false});
		});
		afterEach(() => {
			User = null;
		});

		describe("toDynamo", () => {
			const tests = [
				{
					"input": {},
					"output": {}
				},
				{
					"input": {"id": 1, "name": "Charlie"},
					"output": {"id": {"N": "1"}, "name": {"S": "Charlie"}}
				}
			];

			tests.forEach((test) => {
				it(`Should return ${JSON.stringify(test.output)} for ${JSON.stringify(test.input)}`, () => {
					expect(User.toDynamo(test.input)).to.eql(test.output);
				});
			});
		});

		describe("fromDynamo", () => {
			const tests = [
				{
					"input": {},
					"output": {}
				},
				{
					"input": {"id": {"N": "1"}, "name": {"S": "Charlie"}},
					"output": {"id": 1, "name": "Charlie"}
				}
			];

			tests.forEach((test) => {
				it(`Should return ${JSON.stringify(test.output)} for ${JSON.stringify(test.input)}`, () => {
					expect(User.fromDynamo(test.input)).to.eql(test.output);
				});
			});
		});

		describe("Document.prototype.toDynamo", () => {
			const tests = [
				{
					"input": {},
					"output": {}
				},
				{
					"input": {"id": 1, "name": "Charlie"},
					"output": {"id": {"N": "1"}, "name": {"S": "Charlie"}}
				}
			];

			tests.forEach((test) => {
				it(`Should return ${JSON.stringify(test.output)} for ${JSON.stringify(test.input)} with settings ${JSON.stringify(test.settings)}`, async () => {
					expect(await (new User(test.input).toDynamo(test.settings))).to.eql(test.output);
				});
			});
		});
	});

	describe("document.save", () => {
		let User, user, putParams = [], putItemFunction;
		beforeEach(() => {
			Model.defaults = {
				"create": false,
				"waitForActive": false
			};
			aws.ddb.set({
				"putItem": (params) => {
					putParams.push(params);
					return {"promise": putItemFunction};
				}
			});
			User = new Model("User", {"id": Number, "name": String});
			user = new User({"id": 1, "name": "Charlie"});
		});
		afterEach(() => {
			Model.defaults = {};
			aws.ddb.revert();
			User = null;
			user = null;
			putItemFunction = null;
			putParams = [];
		});

		it("Should be a function", () => {
			expect(user.save).to.be.a("function");
		});

		const functionCallTypes = [
			{"name": "Promise", "func": (document) => document.save},
			{"name": "Callback", "func": (document) => util.promisify(document.save)}
		];
		functionCallTypes.forEach((callType) => {
			describe(callType.name, () => {
				it("Should save with correct parameters", async () => {
					putItemFunction = () => Promise.resolve();
					await callType.func(user).bind(user)();
					expect(putParams).to.eql([{
						"Item": {"id": {"N": "1"}, "name": {"S": "Charlie"}},
						"TableName": "User"
					}]);
				});

				it("Should save to correct table with multiple models", async () => {
					const date = Date.now();
					const Robot = new Model("Robot", {"id": Number, "built": Number});
					const robot = new Robot({"id": 2, "built": date});

					putItemFunction = () => Promise.resolve();
					const resultA = await callType.func(user).bind(user)();
					const resultB = await callType.func(robot).bind(robot)();
					expect(resultA).to.eql(user);
					expect(resultB).to.eql(robot);
					expect(putParams).to.eql([{
						"Item": {"id": {"N": "1"}, "name": {"S": "Charlie"}},
						"TableName": "User"
					}, {
						"Item": {"id": {"N": "2"}, "built": {"N": `${date}`}},
						"TableName": "Robot"
					}]);
				});

				it("Should not use default if dynamoose.undefined used as value for that property", async () => {
					const Robot = new Model("Robot", {"id": Number, "age": {"type": Number, "default": 1}});
					const robot = new Robot({"id": 2, "age": dynamoose.undefined});

					putItemFunction = () => Promise.resolve();
					await callType.func(robot).bind(robot)();
					expect(putParams).to.eql([{
						"Item": {"id": {"N": "2"}},
						"TableName": "Robot"
					}]);
				});

				it("Should return correct result after saving", async () => {
					putItemFunction = () => Promise.resolve();
					const result = await callType.func(user).bind(user)();
					expect(result).to.eql(user);
				});

				it("Should return request if return request is set as setting", async () => {
					const result = await callType.func(user).bind(user)({"return": "request"});
					expect(putParams).to.eql([]);
					expect(result).to.eql({
						"Item": {
							"id": {"N": "1"},
							"name": {"S": "Charlie"}
						},
						"TableName": "User"
					});
				});

				it("Should save with correct object with string set", async () => {
					putItemFunction = () => Promise.resolve();
					User = new Model("User", {"id": Number, "friends": [String]});
					user = new User({"id": 1, "friends": ["Charlie", "Tim", "Bob"]});
					await callType.func(user).bind(user)();
					expect(putParams).to.eql([{
						"Item": {"id": {"N": "1"}, "friends": {"SS": ["Charlie", "Tim", "Bob"]}},
						"TableName": "User"
					}]);
				});

				it("Should save with correct object with string set and saveUnknown", async () => {
					putItemFunction = () => Promise.resolve();
					User = new Model("User", new Schema({"id": Number}, {"saveUnknown": true}));
					user = new User({"id": 1, "friends": new Set(["Charlie", "Tim", "Bob"])});
					await callType.func(user).bind(user)();
					expect(putParams).to.eql([{
						"Item": {"id": {"N": "1"}, "friends": {"SS": ["Charlie", "Tim", "Bob"]}},
						"TableName": "User"
					}]);
				});

				it("Should save with correct object with number set", async () => {
					putItemFunction = () => Promise.resolve();
					User = new Model("User", {"id": Number, "numbers": [Number]});
					user = new User({"id": 1, "numbers": [5, 7]});
					await callType.func(user).bind(user)();
					expect(putParams).to.eql([{
						"Item": {"id": {"N": "1"}, "numbers": {"NS": ["5", "7"]}},
						"TableName": "User"
					}]);
				});

				it("Should save with correct object with number set using saveUnknown", async () => {
					putItemFunction = () => Promise.resolve();
					User = new Model("User", new Schema({"id": Number}, {"saveUnknown": true}));
					user = new User({"id": 1, "numbers": new Set([5, 7])});
					await callType.func(user).bind(user)();
					expect(putParams).to.eql([{
						"Item": {"id": {"N": "1"}, "numbers": {"NS": ["5", "7"]}},
						"TableName": "User"
					}]);
				});

				it("Should save with correct object with date set", async () => {
					putItemFunction = () => Promise.resolve();
					User = new Model("User", {"id": Number, "times": [Date]});
					const time = new Date();
					user = new User({"id": 1, "times": [time, new Date(0)]});
					await callType.func(user).bind(user)();
					expect(putParams).to.eql([{
						"Item": {"id": {"N": "1"}, "times": {"NS": [`${time.getTime()}`, "0"]}},
						"TableName": "User"
					}]);
				});

				it("Should save with correct object with buffer", async () => {
					putItemFunction = () => Promise.resolve();
					User = new Model("User", {"id": Number, "data": Buffer});
					user = new User({"id": 1, "data": Buffer.from("testdata")});
					await callType.func(user).bind(user)();
					expect(putParams).to.eql([{
						"Item": {"id": {"N": "1"}, "data": {"B": Buffer.from("testdata")}},
						"TableName": "User"
					}]);
				});

				it("Should save with correct object with buffer set", async () => {
					putItemFunction = () => Promise.resolve();
					User = new Model("User", {"id": Number, "data": [Buffer]});
					user = new User({"id": 1, "data": [Buffer.from("testdata"), Buffer.from("testdata2")]});
					await callType.func(user).bind(user)();
					expect(putParams).to.eql([{
						"Item": {"id": {"N": "1"}, "data": {"BS": [Buffer.from("testdata"), Buffer.from("testdata2")]}},
						"TableName": "User"
					}]);
				});

				it("Should save with correct object with buffer set using saveUnknown", async () => {
					putItemFunction = () => Promise.resolve();
					User = new Model("User", new Schema({"id": Number}, {"saveUnknown": true}));
					user = new User({"id": 1, "data": new Set([Buffer.from("testdata"), Buffer.from("testdata2")])});
					await callType.func(user).bind(user)();
					expect(putParams).to.eql([{
						"Item": {"id": {"N": "1"}, "data": {"BS": [Buffer.from("testdata"), Buffer.from("testdata2")]}},
						"TableName": "User"
					}]);
				});

				it("Should save with correct object with overwrite set to false", async () => {
					putItemFunction = () => Promise.resolve();
					user = new User({"id": 1, "name": "Charlie"});
					await callType.func(user).bind(user)({"overwrite": false});
					expect(putParams).to.eql([{
						"Item": {"id": {"N": "1"}, "name": {"S": "Charlie"}},
						"TableName": "User",
						"ConditionExpression": "attribute_not_exists(#__hash_key)",
						"ExpressionAttributeNames": {
							"#__hash_key": "id"
						}
					}]);
				});

				it("Should save with correct object with custom type", async () => {
					putItemFunction = () => Promise.resolve();
					User = new Model("User", {"id": Number, "name": String, "birthday": Date}, {"create": false, "waitForActive": false});
					const birthday = new Date();
					user = new User({"id": 1, "name": "Charlie", birthday});
					await callType.func(user).bind(user)();
					expect(putParams).to.eql([{
						"Item": {"id": {"N": "1"}, "name": {"S": "Charlie"}, "birthday": {"N": `${birthday.getTime()}`}},
						"TableName": "User"
					}]);
				});

				it("Should save with correct object with object type in schema", async () => {
					putItemFunction = () => Promise.resolve();
					User = new Model("User", {"id": Number, "address": {"type": Object, "schema": {"street": String, "country": {"type": String, "required": true}}}}, {"create": false, "waitForActive": false});
					user = new User({"id": 1, "address": {"street": "hello", "country": "world"}});
					await callType.func(user).bind(user)();
					expect(putParams).to.eql([{
						"Item": {"id": {"N": "1"}, "address": {"M": {"street": {"S": "hello"}, "country": {"S": "world"}}}},
						"TableName": "User"
					}]);
				});

				it("Should save with correct object with object type in schema with properties that don't exist in schema", async () => {
					putItemFunction = () => Promise.resolve();
					User = new Model("User", {"id": Number, "address": {"type": Object, "schema": {"street": String, "country": {"type": String, "required": true}}}}, {"create": false, "waitForActive": false});
					user = new User({"id": 1, "address": {"street": "hello", "country": "world", "random": "test"}});
					await callType.func(user).bind(user)();
					expect(putParams).to.eql([{
						"Item": {"id": {"N": "1"}, "address": {"M": {"street": {"S": "hello"}, "country": {"S": "world"}}}},
						"TableName": "User"
					}]);
				});

				it("Should handle nested attributes inside object correctly for default value", async () => {
					putItemFunction = () => Promise.resolve();
					User = new Model("User", {"id": Number, "address": {"type": Object, "schema": {"street": String, "country": {"type": String, "default": "world"}}}}, {"create": false, "waitForActive": false});
					user = new User({"id": 1, "address": {"street": "hello"}});
					await callType.func(user).bind(user)();
					expect(putParams).to.eql([{
						"Item": {"id": {"N": "1"}, "address": {"M": {"street": {"S": "hello"}, "country": {"S": "world"}}}},
						"TableName": "User"
					}]);
				});

				it("Should handle nested attributes inside object correctly for default value with object not passed in", async () => {
					putItemFunction = () => Promise.resolve();
					User = new Model("User", {"id": Number, "address": {"type": Object, "schema": {"street": String, "country": {"type": String, "default": "world"}}}}, {"create": false, "waitForActive": false});
					user = new User({"id": 1});
					await callType.func(user).bind(user)();
					expect(putParams).to.eql([{
						"Item": {"id": {"N": "1"}, "address": {"M": {"country": {"S": "world"}}}},
						"TableName": "User"
					}]);
				});

				it("Should throw error if required property inside object doesn't exist", () => {
					putItemFunction = () => Promise.resolve();
					User = new Model("User", {"id": Number, "address": {"type": Object, "schema": {"street": String, "country": {"type": String, "required": true}}}}, {"create": false, "waitForActive": false});
					user = new User({"id": 1, "address": {"street": "hello"}});

					return expect(callType.func(user).bind(user)()).to.be.rejectedWith("address.country is a required property but has no value when trying to save document");
				});

				it("Should throw type mismatch error if passing in wrong type with custom type for object", () => {
					putItemFunction = () => Promise.resolve();
					User = new Model("User", {"id": Number, "address": {"type": Object, "schema": {"street": String, "country": {"type": String, "required": true}}}}, {"create": false, "waitForActive": false});
					user = new User({"id": 1, "address": "test"});

					return expect(callType.func(user).bind(user)()).to.be.rejectedWith("Expected address to be of type object, instead found type string.");
				});

				it("Should throw type mismatch error if passing in wrong type for nested object attribute", () => {
					putItemFunction = () => Promise.resolve();
					User = new Model("User", {"id": Number, "address": {"type": Object, "schema": {"street": String, "country": {"type": String, "required": true}}}}, {"create": false, "waitForActive": false});
					user = new User({"id": 1, "address": {"country": true}});

					return expect(callType.func(user).bind(user)()).to.be.rejectedWith("Expected address.country to be of type string, instead found type boolean.");
				});

				it("Should save correct object with nested objects and saveUnknown set to true", async () => {
					putItemFunction = () => Promise.resolve();
					User = new Model("User", new Schema({"id": Number, "address": Object}, {"saveUnknown": true}), {"create": false, "waitForActive": false});
					user = new User({"id": 1, "address": {"data": {"country": "world"}, "name": "Home"}});
					await callType.func(user).bind(user)();
					expect(putParams).to.eql([{
						"Item": {"id": {"N": "1"}, "address": {"M": {"data": {"M": {"country": {"S": "world"}}}, "name": {"S": "Home"}}}},
						"TableName": "User"
					}]);
				});

				it("Should save correct object with nested objects", async () => {
					putItemFunction = () => Promise.resolve();
					User = new Model("User", {"id": Number, "address": {"type": Object, "schema": {"data": {"type": Object, "schema": {"country": String}}, "name": String}}}, {"create": false, "waitForActive": false});
					user = new User({"id": 1, "address": {"data": {"country": "world"}, "name": "Home"}});
					await callType.func(user).bind(user)();
					expect(putParams).to.eql([{
						"Item": {"id": {"N": "1"}, "address": {"M": {"data": {"M": {"country": {"S": "world"}}}, "name": {"S": "Home"}}}},
						"TableName": "User"
					}]);
				});

				it("Should save correct object with object property and saveUnknown set to true", async () => {
					putItemFunction = () => Promise.resolve();
					User = new Model("User", new Schema({"id": Number, "address": Object}, {"saveUnknown": true}), {"create": false, "waitForActive": false});
					user = new User({"id": 1, "address": {"country": "world", "zip": 12345}});
					await callType.func(user).bind(user)();
					expect(putParams).to.eql([{
						"Item": {"id": {"N": "1"}, "address": {"M": {"country": {"S": "world"}, "zip": {"N": "12345"}}}},
						"TableName": "User"
					}]);
				});

				it("Should save correct object with object property and saveUnknown set to one level nested", async () => {
					putItemFunction = () => Promise.resolve();
					User = new Model("User", new Schema({"id": Number, "address": Object}, {"saveUnknown": ["address.*"]}), {"create": false, "waitForActive": false});
					user = new User({"id": 1, "address": {"country": "world", "zip": 12345, "metadata": {"name": "Home"}}});
					await callType.func(user).bind(user)();
					expect(putParams).to.eql([{
						"Item": {"id": {"N": "1"}, "address": {"M": {"country": {"S": "world"}, "zip": {"N": "12345"}, "metadata": {"M": {}}}}},
						"TableName": "User"
					}]);
				});

				it("Should save correct object with object property and saveUnknown set to all level nested", async () => {
					putItemFunction = () => Promise.resolve();
					User = new Model("User", new Schema({"id": Number, "address": Object}, {"saveUnknown": ["address.**"]}), {"create": false, "waitForActive": false});
					user = new User({"id": 1, "address": {"country": "world", "zip": 12345, "metadata": {"name": "Home"}}});
					await callType.func(user).bind(user)();
					expect(putParams).to.eql([{
						"Item": {"id": {"N": "1"}, "address": {"M": {"country": {"S": "world"}, "zip": {"N": "12345"}, "metadata": {"M": {"name": {"S": "Home"}}}}}},
						"TableName": "User"
					}]);
				});

				it("Should save correct object with object property and saveUnknown set to one level nested with parent as array", async () => {
					putItemFunction = () => Promise.resolve();
					User = new Model("User", new Schema({"id": Number, "address": Object}, {"saveUnknown": ["addresses.*"]}), {"create": false, "waitForActive": false});
					user = new User({"id": 1, "addresses": [{"country": "world", "zip": 12345, "metadata": [{"name": "Home"}]}]});
					await callType.func(user).bind(user)();
					expect(putParams).to.eql([{
						"Item": {"id": {"N": "1"}, "addresses": {"L": [{"M": {"country": {"S": "world"}, "zip": {"N": "12345"}, "metadata": {"L": [{"M": {}}]}}}]}},
						"TableName": "User"
					}]);
				});

				it("Should save correct object with object property and saveUnknown set to all level nested with parent as array", async () => {
					putItemFunction = () => Promise.resolve();
					User = new Model("User", new Schema({"id": Number, "address": Object}, {"saveUnknown": ["addresses.**"]}), {"create": false, "waitForActive": false});
					user = new User({"id": 1, "addresses": [{"country": "world", "zip": 12345, "metadata": [{"name": "Home"}]}]});
					await callType.func(user).bind(user)();
					expect(putParams).to.eql([{
						"Item": {"id": {"N": "1"}, "addresses": {"L": [{"M": {"country": {"S": "world"}, "zip": {"N": "12345"}, "metadata": {"L": [{"M": {"name": {"S": "Home"}}}]}}}]}},
						"TableName": "User"
					}]);
				});

				it("Should save correct object with array", async () => {
					putItemFunction = () => Promise.resolve();
					User = new Model("User", {"id": Number, "friends": {"type": Array, "schema": [String]}}, {"create": false, "waitForActive": false});
					user = new User({"id": 1, "friends": ["Tim", "Bob"]});
					await callType.func(user).bind(user)();
					expect(putParams).to.eql([{
						"Item": {"id": {"N": "1"}, "friends": {"L": [{"S": "Tim"}, {"S": "Bob"}]}},
						"TableName": "User"
					}]);
				});

				it("Should save correct object with array as object schema", async () => {
					putItemFunction = () => Promise.resolve();
					User = new Model("User", {"id": Number, "friends": {"type": Array, "schema": [{"type": String}]}}, {"create": false, "waitForActive": false});
					user = new User({"id": 1, "friends": ["Tim", "Bob"]});
					await callType.func(user).bind(user)();
					expect(putParams).to.eql([{
						"Item": {"id": {"N": "1"}, "friends": {"L": [{"S": "Tim"}, {"S": "Bob"}]}},
						"TableName": "User"
					}]);
				});

				it("Should save correct object with array and objects within array", async () => {
					putItemFunction = () => Promise.resolve();
					User = new Model("User", {"id": Number, "friends": {"type": Array, "schema": [{"type": Object, "schema": {"id": Number, "name": String}}]}}, {"create": false, "waitForActive": false});
					user = new User({"id": 1, "friends": [{"name": "Tim", "id": 1}, {"name": "Bob", "id": 2}]});
					await callType.func(user).bind(user)();
					expect(putParams).to.eql([{
						"Item": {"id": {"N": "1"}, "friends": {"L": [{"M": {"name": {"S": "Tim"}, "id": {"N": "1"}}}, {"M": {"name": {"S": "Bob"}, "id": {"N": "2"}}}]}},
						"TableName": "User"
					}]);
				});

				it("Should save correct object with nested array's", async () => {
					putItemFunction = () => Promise.resolve();
					User = new Model("User", {"id": Number, "friends": {"type": Array, "schema": [{"type": Object, "schema": {"name": String, "data": {"type": Array, "schema": [String]}}}]}}, {"create": false, "waitForActive": false});
					user = new User({"id": 1, "friends": [{"name": "Tim", "data": ["hello", "world"]}, {"name": "Bob", "data": ["random", "data"]}]});
					await callType.func(user).bind(user)();
					expect(putParams).to.eql([{
						"Item": {"id": {"N": "1"}, "friends": {"L": [{"M": {"name": {"S": "Tim"}, "data": {"L": [{"S": "hello"}, {"S": "world"}]}}}, {"M": {"name": {"S": "Bob"}, "data": {"L": [{"S": "random"}, {"S": "data"}]}}}]}},
						"TableName": "User"
					}]);
				});

				it("Should throw type mismatch error if passing in wrong type for nested array object", () => {
					putItemFunction = () => Promise.resolve();
					User = new Model("User", {"id": Number, "friends": {"type": Array, "schema": [{"type": Object, "schema": {"id": Number, "name": String}}]}}, {"create": false, "waitForActive": false});
					user = new User({"id": 1, "friends": [true]});

					return expect(callType.func(user).bind(user)()).to.be.rejectedWith("Expected friends.0 to be of type object, instead found type boolean.");
				});

				it("Should throw error if not passing in required property in array", () => {
					putItemFunction = () => Promise.resolve();
					User = new Model("User", {"id": Number, "friends": {"type": Array, "schema": [{"type": Object, "schema": {"id": {"type": Number, "required": true}, "name": String}}]}}, {"create": false, "waitForActive": false});
					user = new User({"id": 1, "friends": [{"name": "Bob"}]});

					return expect(callType.func(user).bind(user)()).to.be.rejectedWith("friends.0.id is a required property but has no value when trying to save document");
				});

				it("Should throw error if not passing in required property in array for second item", () => {
					putItemFunction = () => Promise.resolve();
					User = new Model("User", {"id": Number, "friends": {"type": Array, "schema": [{"type": Object, "schema": {"id": {"type": Number, "required": true}, "name": String}}]}}, {"create": false, "waitForActive": false});
					user = new User({"id": 1, "friends": [{"name": "Bob", "id": 1}, {"name": "Tim"}]});

					return expect(callType.func(user).bind(user)()).to.be.rejectedWith("friends.1.id is a required property but has no value when trying to save document");
				});

				it("Should throw error if not passing in required property in array for second item with multi nested objects", () => {
					putItemFunction = () => Promise.resolve();
					User = new Model("User", {"id": Number, "friends": {"type": Array, "schema": [{"type": Object, "schema": {"name": String, "addresses": {"type": Array, "schema": [{"type": Object, "schema": {"country": {"type": String, "required": true}}}]}}}]}}, {"create": false, "waitForActive": false});
					user = new User({"id": 1, "friends": [{"name": "Bob", "addresses": [{"country": "world"}]}, {"name": "Tim", "addresses": [{"country": "moon"}, {"zip": 12345}]}]});

					return expect(callType.func(user).bind(user)()).to.be.rejectedWith("friends.1.addresses.1.country is a required property but has no value when trying to save document");
				});

				it("Should save with correct object with expires set to a number", async () => {
					putItemFunction = () => Promise.resolve();
					User = new Model("User", new Schema({"id": Number, "name": String}), {"create": false, "waitForActive": false, "expires": 10000});
					user = new User({"id": 1, "name": "Charlie"});
					await callType.func(user).bind(user)();
					expect(putParams[0].TableName).to.eql("User");
					expect(putParams[0].Item).to.be.a("object");
					expect(putParams[0].Item.id).to.eql({"N": "1"});
					expect(putParams[0].Item.name).to.eql({"S": "Charlie"});
					const expectedTTL = (Date.now() + 10000) / 1000;
					expect(parseInt(putParams[0].Item.ttl.N)).to.be.within(expectedTTL - 1000, expectedTTL + 1000);
				});

				it("Should save with correct object with expires set to object", async () => {
					putItemFunction = () => Promise.resolve();
					User = new Model("User", new Schema({"id": Number, "name": String}), {"create": false, "waitForActive": false, "expires": {"attribute": "expires", "ttl": 10000}});
					user = new User({"id": 1, "name": "Charlie"});
					await callType.func(user).bind(user)();
					expect(putParams[0].TableName).to.eql("User");
					expect(putParams[0].Item).to.be.a("object");
					expect(putParams[0].Item.id).to.eql({"N": "1"});
					expect(putParams[0].Item.name).to.eql({"S": "Charlie"});
					const expectedTTL = (Date.now() + 10000) / 1000;
					expect(parseInt(putParams[0].Item.expires.N)).to.be.within(expectedTTL - 1000, expectedTTL + 1000);
				});

				it("Should save with correct object with expires set to object with no attribute", async () => {
					putItemFunction = () => Promise.resolve();
					User = new Model("User", new Schema({"id": Number, "name": String}), {"create": false, "waitForActive": false, "expires": {"ttl": 10000}});
					user = new User({"id": 1, "name": "Charlie"});
					await callType.func(user).bind(user)();
					expect(putParams[0].TableName).to.eql("User");
					expect(putParams[0].Item).to.be.a("object");
					expect(putParams[0].Item.id).to.eql({"N": "1"});
					expect(putParams[0].Item.name).to.eql({"S": "Charlie"});
					const expectedTTL = (Date.now() + 10000) / 1000;
					expect(parseInt(putParams[0].Item.ttl.N)).to.be.within(expectedTTL - 1000, expectedTTL + 1000);
				});

				it("Should save with correct object with timestamps set to true", async () => {
					putItemFunction = () => Promise.resolve();
					User = new Model("User", new Schema({"id": Number, "name": String}, {"timestamps": true}), {"create": false, "waitForActive": false});
					user = new User({"id": 1, "name": "Charlie"});
					await callType.func(user).bind(user)();
					expect(putParams[0].TableName).to.eql("User");
					expect(putParams[0].Item).to.be.a("object");
					expect(putParams[0].Item.id).to.eql({"N": "1"});
					expect(putParams[0].Item.name).to.eql({"S": "Charlie"});
					expect(putParams[0].Item.createdAt).to.be.a("object");
					expect(putParams[0].Item.updatedAt).to.be.a("object");
					expect(putParams[0].Item.updatedAt.N).to.eql(putParams[0].Item.createdAt.N);

					await utils.timeout(5);

					user.name = "Bob"; // eslint-disable-line require-atomic-updates
					await callType.func(user).bind(user)();

					expect(putParams[1].TableName).to.eql("User");
					expect(putParams[1].Item).to.be.a("object");
					expect(putParams[1].Item.id).to.eql({"N": "1"});
					expect(putParams[1].Item.name).to.eql({"S": "Bob"});
					expect(putParams[1].Item.createdAt).to.be.a("object");
					expect(putParams[1].Item.updatedAt).to.be.a("object");

					expect(putParams[1].Item.createdAt.N).to.eql(putParams[0].Item.createdAt.N);
					expect(parseInt(putParams[1].Item.updatedAt.N)).to.be.above(parseInt(putParams[0].Item.updatedAt.N));
				});

				it("Should save with correct object with custom timestamps attribute names", async () => {
					putItemFunction = () => Promise.resolve();
					User = new Model("User", new Schema({"id": Number, "name": String}, {"timestamps": {"createdAt": "created", "updatedAt": "updated"}}), {"create": false, "waitForActive": false});
					user = new User({"id": 1, "name": "Charlie"});
					await callType.func(user).bind(user)();
					expect(putParams[0].TableName).to.eql("User");
					expect(putParams[0].Item).to.be.a("object");
					expect(putParams[0].Item.id).to.eql({"N": "1"});
					expect(putParams[0].Item.name).to.eql({"S": "Charlie"});
					expect(putParams[0].Item.created).to.be.a("object");
					expect(putParams[0].Item.updated).to.be.a("object");
					expect(putParams[0].Item.updated.N).to.eql(putParams[0].Item.created.N);

					await utils.timeout(5);

					user.name = "Bob"; // eslint-disable-line require-atomic-updates
					await callType.func(user).bind(user)();

					expect(putParams[1].TableName).to.eql("User");
					expect(putParams[1].Item).to.be.a("object");
					expect(putParams[1].Item.id).to.eql({"N": "1"});
					expect(putParams[1].Item.name).to.eql({"S": "Bob"});
					expect(putParams[1].Item.created).to.be.a("object");
					expect(putParams[1].Item.updated).to.be.a("object");

					expect(putParams[1].Item.created.N).to.eql(putParams[0].Item.created.N);
					expect(parseInt(putParams[1].Item.updated.N)).to.be.above(parseInt(putParams[0].Item.updated.N));
				});

				it("Should save with correct object with timestamps but no createdAt timestamp", async () => {
					putItemFunction = () => Promise.resolve();
					User = new Model("User", new Schema({"id": Number, "name": String}, {"timestamps": {"createdAt": null, "updatedAt": "updatedAt"}}), {"create": false, "waitForActive": false});
					user = new User({"id": 1, "name": "Charlie"});
					await callType.func(user).bind(user)();
					expect(putParams[0].TableName).to.eql("User");
					expect(putParams[0].Item).to.be.a("object");
					expect(putParams[0].Item.id).to.eql({"N": "1"});
					expect(putParams[0].Item.name).to.eql({"S": "Charlie"});
					expect(putParams[0].Item.createdAt).to.not.exist;
					expect(putParams[0].Item.updatedAt).to.be.a("object");

					await utils.timeout(5);

					user.name = "Bob"; // eslint-disable-line require-atomic-updates
					await callType.func(user).bind(user)();

					expect(putParams[1].TableName).to.eql("User");
					expect(putParams[1].Item).to.be.a("object");
					expect(putParams[1].Item.id).to.eql({"N": "1"});
					expect(putParams[1].Item.name).to.eql({"S": "Bob"});
					expect(putParams[1].Item.createdAt).to.not.exist;
					expect(putParams[1].Item.updatedAt).to.be.a("object");
					expect(parseInt(putParams[1].Item.updatedAt.N)).to.be.above(parseInt(putParams[0].Item.updatedAt.N));
				});

				it("Should save with correct object with timestamps but no updatedAt timestamp", async () => {
					putItemFunction = () => Promise.resolve();
					User = new Model("User", new Schema({"id": Number, "name": String}, {"timestamps": {"createdAt": "createdAt", "updatedAt": false}}), {"create": false, "waitForActive": false});
					user = new User({"id": 1, "name": "Charlie"});
					await callType.func(user).bind(user)();
					expect(putParams[0].TableName).to.eql("User");
					expect(putParams[0].Item).to.be.a("object");
					expect(putParams[0].Item.id).to.eql({"N": "1"});
					expect(putParams[0].Item.name).to.eql({"S": "Charlie"});
					expect(putParams[0].Item.createdAt).to.be.a("object");
					expect(putParams[0].Item.updatedAt).to.not.exist;

					await utils.timeout(5);

					user.name = "Bob"; // eslint-disable-line require-atomic-updates
					await callType.func(user).bind(user)();

					expect(putParams[1].TableName).to.eql("User");
					expect(putParams[1].Item).to.be.a("object");
					expect(putParams[1].Item.id).to.eql({"N": "1"});
					expect(putParams[1].Item.name).to.eql({"S": "Bob"});
					expect(putParams[1].Item.createdAt).to.be.a("object");
					expect(putParams[1].Item.updatedAt).to.not.exist;

					expect(putParams[1].Item.createdAt.N).to.eql(putParams[0].Item.createdAt.N);
				});

				it("Should throw type mismatch error if passing in wrong type with custom type", () => {
					putItemFunction = () => Promise.resolve();
					User = new Model("User", {"id": Number, "name": String, "birthday": Date}, {"create": false, "waitForActive": false});
					user = new User({"id": 1, "name": "Charlie", "birthday": "test"});

					return expect(callType.func(user).bind(user)()).to.be.rejectedWith("Expected birthday to be of type number, instead found type string.");
				});

				it("Should save with correct object with more properties than in schema", async () => {
					putItemFunction = () => Promise.resolve();
					user = new User({"id": 1, "name": "Charlie", "hello": "world"});
					await callType.func(user).bind(user)();
					expect(putParams).to.eql([{
						"Item": {"id": {"N": "1"}, "name": {"S": "Charlie"}},
						"TableName": "User"
					}]);
				});

				it("Should save with correct object with undefined attributes in schema", async () => {
					putItemFunction = () => Promise.resolve();
					User = new Model("User", {"id": Number, "age": Number}, {"create": false, "waitForActive": false});
					user = new User({"id": 1});
					await callType.func(user).bind(user)();
					expect(putParams).to.eql([{
						"Item": {"id": {"N": "1"}},
						"TableName": "User"
					}]);
				});

				it("Should save with correct object with default values", async () => {
					putItemFunction = () => Promise.resolve();
					User = new Model("User", {"id": Number, "age": {"type": Number, "default": 5}}, {"create": false, "waitForActive": false});
					user = new User({"id": 1});
					await callType.func(user).bind(user)();
					expect(putParams).to.eql([{
						"Item": {"id": {"N": "1"}, "age": {"N": "5"}},
						"TableName": "User"
					}]);
				});

				it("Should save with correct object with default value as function", async () => {
					putItemFunction = () => Promise.resolve();
					User = new Model("User", {"id": Number, "age": {"type": Number, "default": () => 5}}, {"create": false, "waitForActive": false});
					user = new User({"id": 1});
					await callType.func(user).bind(user)();
					expect(putParams).to.eql([{
						"Item": {"id": {"N": "1"}, "age": {"N": "5"}},
						"TableName": "User"
					}]);
				});

				it("Should save with correct object with default value as async function", async () => {
					putItemFunction = () => Promise.resolve();
					User = new Model("User", {"id": Number, "age": {"type": Number, "default": async () => 5}}, {"create": false, "waitForActive": false});
					user = new User({"id": 1});
					await callType.func(user).bind(user)();
					expect(putParams).to.eql([{
						"Item": {"id": {"N": "1"}, "age": {"N": "5"}},
						"TableName": "User"
					}]);
				});

				it("Should throw type mismatch error if passing in wrong type for default value", () => {
					putItemFunction = () => Promise.resolve();
					User = new Model("User", {"id": Number, "age": {"type": Number, "default": () => true}}, {"create": false, "waitForActive": false});
					user = new User({"id": 1});

					return expect(callType.func(user).bind(user)()).to.be.rejectedWith("Expected age to be of type number, instead found type boolean.");
				});

				it("Should save with correct object with default value as custom type", async () => {
					putItemFunction = () => Promise.resolve();
					const date = new Date();
					User = new Model("User", {"id": Number, "timestamp": {"type": Date, "default": () => date}}, {"create": false, "waitForActive": false});
					user = new User({"id": 1});
					await callType.func(user).bind(user)();
					expect(putParams).to.eql([{
						"Item": {"id": {"N": "1"}, "timestamp": {"N": `${date.getTime()}`}},
						"TableName": "User"
					}]);
				});

				it("Should save with correct object with validation value", async () => {
					putItemFunction = () => Promise.resolve();
					User = new Model("User", {"id": Number, "age": {"type": Number, "validate": 5}}, {"create": false, "waitForActive": false});
					user = new User({"id": 1, "age": 5});
					await callType.func(user).bind(user)();
					expect(putParams).to.eql([{
						"Item": {"id": {"N": "1"}, "age": {"N": "5"}},
						"TableName": "User"
					}]);
				});

				it("Should throw error if invalid value for validation value", () => {
					putItemFunction = () => Promise.resolve();
					User = new Model("User", {"id": Number, "age": {"type": Number, "validate": 5}}, {"create": false, "waitForActive": false});
					user = new User({"id": 1, "age": 4});

					return expect(callType.func(user).bind(user)()).to.be.rejectedWith("age with a value of 4 had a validation error when trying to save the document");
				});

				it("Should save with correct object with validation function", async () => {
					putItemFunction = () => Promise.resolve();
					User = new Model("User", {"id": Number, "age": {"type": Number, "validate": (val) => val > 5}}, {"create": false, "waitForActive": false});
					user = new User({"id": 1, "age": 6});
					await callType.func(user).bind(user)();
					expect(putParams).to.eql([{
						"Item": {"id": {"N": "1"}, "age": {"N": "6"}},
						"TableName": "User"
					}]);
				});

				it("Should throw error if invalid value for validation function", () => {
					putItemFunction = () => Promise.resolve();
					User = new Model("User", {"id": Number, "age": {"type": Number, "validate": (val) => val > 5}}, {"create": false, "waitForActive": false});
					user = new User({"id": 1, "age": 4});

					return expect(callType.func(user).bind(user)()).to.be.rejectedWith("age with a value of 4 had a validation error when trying to save the document");
				});

				it("Should save with correct object with validation async function", async () => {
					putItemFunction = () => Promise.resolve();
					User = new Model("User", {"id": Number, "age": {"type": Number, "validate": async (val) => val > 5}}, {"create": false, "waitForActive": false});
					user = new User({"id": 1, "age": 6});
					await callType.func(user).bind(user)();
					expect(putParams).to.eql([{
						"Item": {"id": {"N": "1"}, "age": {"N": "6"}},
						"TableName": "User"
					}]);
				});

				it("Should throw error if invalid value for validation async function", () => {
					putItemFunction = () => Promise.resolve();
					User = new Model("User", {"id": Number, "age": {"type": Number, "validate": async (val) => val > 5}}, {"create": false, "waitForActive": false});
					user = new User({"id": 1, "age": 4});

					return expect(callType.func(user).bind(user)()).to.be.rejectedWith("age with a value of 4 had a validation error when trying to save the document");
				});

				it("Should save with correct object with validation RegExp", async () => {
					putItemFunction = () => Promise.resolve();
					User = new Model("User", {"id": Number, "name": {"type": String, "validate": /.../gu}}, {"create": false, "waitForActive": false});
					user = new User({"id": 1, "name": "Tom"});
					await callType.func(user).bind(user)();
					expect(putParams).to.eql([{
						"Item": {"id": {"N": "1"}, "name": {"S": "Tom"}},
						"TableName": "User"
					}]);
				});

				it("Should throw error if invalid value for validation RegExp", () => {
					putItemFunction = () => Promise.resolve();
					User = new Model("User", {"id": Number, "name": {"type": String, "validate": /.../gu}}, {"create": false, "waitForActive": false});
					user = new User({"id": 1, "name": "a"});

					return expect(callType.func(user).bind(user)()).to.be.rejectedWith("name with a value of a had a validation error when trying to save the document");
				});

				it("Should save with correct object with required property", async () => {
					putItemFunction = () => Promise.resolve();
					User = new Model("User", {"id": Number, "name": {"type": String, "required": true}}, {"create": false, "waitForActive": false});
					user = new User({"id": 1, "name": "Tom"});
					await callType.func(user).bind(user)();
					expect(putParams).to.eql([{
						"Item": {"id": {"N": "1"}, "name": {"S": "Tom"}},
						"TableName": "User"
					}]);
				});

				it("Should throw error if required property not passed in", () => {
					putItemFunction = () => Promise.resolve();
					User = new Model("User", {"id": Number, "name": {"type": String, "required": true}}, {"create": false, "waitForActive": false});
					user = new User({"id": 1});

					return expect(callType.func(user).bind(user)()).to.be.rejectedWith("name is a required property but has no value when trying to save document");
				});

				it("Should save with correct object with enum property", async () => {
					putItemFunction = () => Promise.resolve();
					User = new Model("User", {"id": Number, "name": {"type": String, "enum": ["Tim", "Tom"]}}, {"create": false, "waitForActive": false});
					user = new User({"id": 1, "name": "Tom"});
					await callType.func(user).bind(user)();
					expect(putParams).to.eql([{
						"Item": {"id": {"N": "1"}, "name": {"S": "Tom"}},
						"TableName": "User"
					}]);
				});

				it("Should throw error if value does not match value in enum property", () => {
					putItemFunction = () => Promise.resolve();
					User = new Model("User", {"id": Number, "name": {"type": String, "enum": ["Tim", "Tom"]}}, {"create": false, "waitForActive": false});
					user = new User({"id": 1, "name": "Bob"});

					return expect(callType.func(user).bind(user)()).to.be.rejectedWith("name must equal [\"Tim\",\"Tom\"], but is set to Bob");
				});

				it("Should save with correct object with forceDefault property", async () => {
					putItemFunction = () => Promise.resolve();
					User = new Model("User", {"id": Number, "name": {"type": String, "default": "Tim", "forceDefault": true}}, {"create": false, "waitForActive": false});
					user = new User({"id": 1, "name": "Tom"});
					await callType.func(user).bind(user)();
					expect(putParams).to.eql([{
						"Item": {"id": {"N": "1"}, "name": {"S": "Tim"}},
						"TableName": "User"
					}]);
				});

				it("Should save with correct object with saveUnknown set to true", async () => {
					putItemFunction = () => Promise.resolve();
					User = new Model("User", new Schema({"id": Number}, {"saveUnknown": true}), {"create": false, "waitForActive": false});
					user = new User({"id": 1, "name": "Tom"});
					await callType.func(user).bind(user)();
					expect(putParams).to.eql([{
						"Item": {"id": {"N": "1"}, "name": {"S": "Tom"}},
						"TableName": "User"
					}]);
				});

				it("Should save with correct object with saveUnknown set to an array with correct attribute", async () => {
					putItemFunction = () => Promise.resolve();
					User = new Model("User", new Schema({"id": Number}, {"saveUnknown": ["name"]}), {"create": false, "waitForActive": false});
					user = new User({"id": 1, "name": "Tom"});
					await callType.func(user).bind(user)();
					expect(putParams).to.eql([{
						"Item": {"id": {"N": "1"}, "name": {"S": "Tom"}},
						"TableName": "User"
					}]);
				});

				it("Should save with correct object with saveUnknown set to false", async () => {
					putItemFunction = () => Promise.resolve();
					User = new Model("User", new Schema({"id": Number}, {"saveUnknown": false}), {"create": false, "waitForActive": false});
					user = new User({"id": 1, "name": "Tom"});
					await callType.func(user).bind(user)();
					expect(putParams).to.eql([{
						"Item": {"id": {"N": "1"}},
						"TableName": "User"
					}]);
				});

<<<<<<< HEAD
				it("Should work correctly if attributes added to document after initalization", async () => {
					putItemFunction = () => Promise.resolve();
					User = new Model("User", {"id": Number, "name": String}, {"create": false, "waitForActive": false});
					user = new User();
					user.id = 1;
					user.name = "Charlie";
					await callType.func(user).bind(user)();
					expect(putParams).to.eql([{
						"Item": {"id": {"N": "1"}, "name": {"S": "Charlie"}},
=======
				it("Should save with correct object with set function for attribute", async () => {
					putItemFunction = () => Promise.resolve();
					User = new Model("User", {"id": Number, "name": {"type": String, "set": (val) => `${val}-set`}});
					user = new User({"id": 1, "name": "Charlie"});
					await callType.func(user).bind(user)();
					expect(putParams).to.eql([{
						"Item": {"id": {"N": "1"}, "name": {"S": "Charlie-set"}},
						"TableName": "User"
					}]);
				});

				it("Should save with correct object with async set function for attribute", async () => {
					putItemFunction = () => Promise.resolve();
					User = new Model("User", {"id": Number, "name": {"type": String, "set": async (val) => `${val}-set`}});
					user = new User({"id": 1, "name": "Charlie"});
					await callType.func(user).bind(user)();
					expect(putParams).to.eql([{
						"Item": {"id": {"N": "1"}, "name": {"S": "Charlie-set"}},
>>>>>>> d183fd81
						"TableName": "User"
					}]);
				});

				it("Should throw error if object contains properties that have type mismatch with schema", () => {
					putItemFunction = () => Promise.resolve();
					User = new Model("User", {"id": Number, "name": String, "age": Number}, {"create": false, "waitForActive": false});
					user = new User({"id": 1, "name": "Charlie", "age": "test"});

					return expect(callType.func(user).bind(user)()).to.be.rejectedWith("Expected age to be of type number, instead found type string.");
				});

				it("Should throw error if DynamoDB API returns an error", async () => {
					putItemFunction = () => Promise.reject({"error": "Error"});
					let result, error;
					try {
						result = await callType.func(user).bind(user)();
					} catch (e) {
						error = e;
					}
					expect(putParams).to.eql([{
						"Item": {"id": {"N": "1"}, "name": {"S": "Charlie"}},
						"TableName": "User"
					}]);
					expect(result).to.not.exist;
					expect(error).to.eql({"error": "Error"});
				});

				it("Should wait for model to be ready prior to running DynamoDB API call", async () => {
					putItemFunction = () => Promise.resolve();
					let describeTableResponse = {
						"Table": {"TableStatus": "CREATING"}
					};
					aws.ddb.set({
						"describeTable": () => ({
							"promise": () => Promise.resolve(describeTableResponse)
						}),
						"putItem": (params) => {
							putParams.push(params);
							return {"promise": putItemFunction};
						}
					});
					const model = new Model("User2", {"id": Number, "name": String}, {"waitForActive": {"enabled": true, "check": {"frequency": 0, "timeout": 100}}});
					const document = new model({"id": 1, "name": "Charlie"});
					await utils.set_immediate_promise();

					let finishedSavingUser = false;
					callType.func(document).bind(document)().then(() => finishedSavingUser = true);

					await utils.set_immediate_promise();
					expect(putParams).to.eql([]);
					expect(finishedSavingUser).to.be.false;
					expect(model.Model.pendingTasks.length).to.eql(1);

					describeTableResponse = {
						"Table": {"TableStatus": "ACTIVE"}
					};
					await utils.set_immediate_promise();
					expect(putParams).to.eql([{
						"Item": {
							"id": {"N": "1"},
							"name": {"S": "Charlie"}
						},
						"TableName": "User2"
					}]);
					expect(finishedSavingUser).to.be.true;
				});
			});
		});
	});

	describe("document.original", () => {
		let model;
		beforeEach(() => {
			model = new Model("User", {"id": Number}, {"create": false, "waitForActive": false});
		});
		afterEach(() => {
			model = null;
		});

		it("Should be a function", () => {
			expect(new model({}).original).to.be.a("function");
		});

		it("Should return null if not retrieving from database", () => {
			expect(new model({}).original()).to.eql(null);
		});

		it("Should return original object if retrieving from database", () => {
			expect(new model({"id": 1}, {"type": "fromDynamo"}).original()).to.eql({"id": 1});
		});

		it("Should return original object if retrieving from database even after modifying document", () => {
			const document = new model({"id": 1}, {"type": "fromDynamo"});
			document.id = 2;
			expect(document.original()).to.eql({"id": 1});
			expect({...document}).to.eql({"id": 2});
		});
	});

	describe("document.delete", () => {
		let User, user, deleteParams, deleteItemFunction;
		beforeEach(() => {
			Model.defaults = {
				"create": false,
				"waitForActive": false
			};
			aws.ddb.set({
				"deleteItem": (params) => {
					deleteParams = params;
					return {"promise": deleteItemFunction};
				}
			});
			User = new Model("User", {"id": Number, "name": String});
			user = new User({"id": 1, "name": "Charlie"});
		});
		afterEach(() => {
			Model.defaults = {};
			aws.ddb.revert();
			User = null;
			user = null;
			deleteParams = null;
			deleteItemFunction = null;
		});

		it("Should be a function", () => {
			expect(user.delete).to.be.a("function");
		});

		const functionCallTypes = [
			{"name": "Promise", "func": (document) => document.delete},
			{"name": "Callback", "func": (document) => util.promisify(document.delete)}
		];
		functionCallTypes.forEach((callType) => {
			describe(callType.name, () => {
				it("Should deleteItem with correct parameters", async () => {
					deleteItemFunction = () => Promise.resolve();
					await callType.func(user).bind(user)();
					expect(deleteParams).to.eql({
						"Key": {"id": {"N": "1"}},
						"TableName": "User"
					});
				});

				it("Should throw error if DynamoDB API returns an error", () => {
					deleteItemFunction = () => Promise.reject({"error": "ERROR"});
					return expect(callType.func(user).bind(user)()).to.be.rejectedWith({"error": "ERROR"});
				});
			});
		});
	});

	describe("conformToSchema", () => {
		beforeEach(() => {
			Model.defaults = {
				"create": false,
				"waitForActive": false
			};
		});
		afterEach(() => {
			Model.defaults = {};
		});

		const tests = [
			{"schema": {"id": Number, "name": String}, "input": {"id": 1, "name": "Charlie", "hello": "world"}, "output": {"id": 1, "name": "Charlie"}},
			{"schema": {"id": Number, "name": String}, "input": {"id": 1}, "output": {"id": 1}},
			{"schema": {"id": Number, "name": String, "age": Number}, "input": {"id": 1, "name": "Charlie", "age": "test"}, "error": "test"}
		];

		tests.forEach((test) => {
			if (test.error) {
				it(`Should throw error ${test.error} correctly for input ${JSON.stringify(test.input)} and schema ${JSON.stringify(test.schema)}`, () => {
					const User = new Model("User", test.schema);
					const user = new User(test.input);

					return expect(user.conformToSchema()).to.be.rejectedWith("Expected age to be of type number, instead found type string.");
				});
			} else {
				it(`Should modify ${JSON.stringify(test.input)} correctly for schema ${JSON.stringify(test.schema)}`, async () => {
					const User = new Model("User", test.schema);
					const user = new User(test.input);

					const obj = await user.conformToSchema();

					expect({...user}).to.eql(test.output);
					expect(obj).to.eql(user);
				});
			}
		});
	});

	describe("Document.isDynamoObject", () => {
		let User;
		beforeEach(() => {
			User = new Model("User", {"id": Number, "name": String}, {"create": false, "waitForActive": false});
		});
		afterEach(() => {
			User = null;
		});

		it("Should be a function", () => {
			expect(User.isDynamoObject).to.be.a("function");
		});

		const tests = [
			{
				"input": {},
				"output": null
			},
			{
				"input": {"N": "1"},
				"output": false
			},
			{
				"input": {"S": "Hello"},
				"output": false
			},
			{
				"input": {"id": {"N": "1"}, "name": {"S": "Charlie"}},
				"output": true
			},
			{
				"input": {"id": 1, "name": "Charlie"},
				"output": false
			},
			{
				"input": {"id": {"test": "1"}, "name": {"S": "Charlie"}},
				"output": false
			},
			{
				"input": {"id": {"N": "1"}, "map": {"M": {"test": {"N": "1"}}}},
				"output": true
			},
			{
				"input": {"id": {"N": "1"}, "map": {"M": {"test": {"other": "1"}}}},
				"output": false
			},
			{
				"input": {"id": {"N": "1"}, "map": {"L": [{"S": "hello"},{"S": "world"}]}},
				"output": true
			},
			{
				"input": {"id": {"N": "1"}, "map": {"L": ["hello", "world"]}},
				"output": false
			},
			{
				"input": {"id": {"N": "1"}, "map": {"L": [{"hello": {"S": "world"}}, {"test": {"N": "1"}}]}},
				"output": false
			},
			{
				"input": {"id": {"N": "1"}, "map": {"L": [{"M": {"hello": {"S": "world"}}}, {"M": {"test": {"N": "1"}}}]}},
				"output": true
			},
			{
				"input": {"id": {"N": "1"}, "map": {"L": [{"hello": "world"}, {"test": 1}]}},
				"output": false
			},
			{
				"input": {"id": {"N": "1"}, "friends": {"SS": ["Charlie", "Bob"]}},
				"output": true
			},
			{
				"input": {"id": {"N": "1"}, "data": {"B": Buffer.from("testdata")}},
				"output": true
			},
			{
				"input": {"id": {"N": "1"}, "friends": [{"S": "Tim"}, {"S": "Bob"}]},
				"output": false
			},
			{
				"input": {"id": {"N": "1"}, "friends": {"L": [{"S": "Tim"}, {"S": "Bob"}]}},
				"output": true
			},
			{
				"input": {"data": {"M": {}}},
				"output": true
			},
			{
				"input": {"data": {"L": []}},
				"output": true
			}
		];

		tests.forEach((test) => {
			it(`Should return ${test.output} for ${JSON.stringify(test.input)}`, () => {
				expect(User.isDynamoObject(test.input)).to.eql(test.output);
			});
		});
	});

	describe("Document.attributesWithSchema", () => {
		it("Should be a function", () => {
			expect(new Model("User", {"id": Number}, {"create": false, "waitForActive": false}).attributesWithSchema).to.be.a("function");
		});

		const tests = [
			{
				"input": {"id": 1},
				"output": ["id"],
				"schema": {"id": Number}
			},
			{
				"input": {"id": 1, "friends": [{"name": "Bob", "id": 1}, {"name": "Tim"}]},
				"output": ["id", "friends", "friends.0", "friends.1", "friends.0.id", "friends.1.id", "friends.0.name", "friends.1.name"],
				"schema": {"id": Number, "friends": {"type": Array, "schema": [{"type": Object, "schema": {"id": {"type": Number, "required": true}, "name": String}}]}}
			},
			{
				"input": {"id": 1, "friends": [{"name": "Bob", "addresses": [{"country": "world"}]}, {"name": "Tim", "addresses": [{"country": "moon"}, {"zip": 12345}]}]},
				"output": ["id", "friends", "friends.0", "friends.1", "friends.0.name", "friends.1.name", "friends.0.addresses", "friends.1.addresses", "friends.0.addresses.0", "friends.1.addresses.0", "friends.1.addresses.1", "friends.0.addresses.0.country", "friends.1.addresses.0.country", "friends.1.addresses.1.country", "friends.0.addresses.0.zip", "friends.1.addresses.0.zip", "friends.1.addresses.1.zip"],
				"schema": {"id": Number, "friends": {"type": Array, "schema": [{"type": Object, "schema": {"name": String, "addresses": {"type": Array, "schema": [{"type": Object, "schema": {"country": {"type": String, "required": true}, "zip": Number}}]}}}]}}
			},
			{
				"input": {"id": 1},
				"output": ["id", "address", "address.street", "address.country"],
				"schema": {"id": Number, "address": {"type": Object, "schema": {"street": String, "country": {"type": String, "default": "world"}}}}
			},
			{
				"input": {"id": 1, "friends": [{"name": "Bob", "addresses": [{"country": "world"}]}, {"name": "Tim", "addresses": [{"country": "moon"}, {"zip": 12345}]}, {"name": "Billy"}]},
				"output": ["id", "friends", "friends.0", "friends.1", "friends.0.name", "friends.1.name", "friends.0.addresses", "friends.1.addresses", "friends.0.addresses.0", "friends.1.addresses.0", "friends.1.addresses.1", "friends.0.addresses.0.country", "friends.1.addresses.0.country", "friends.1.addresses.1.country", "friends.0.addresses.0.zip", "friends.1.addresses.0.zip", "friends.1.addresses.1.zip", "friends.2", "friends.2.name", "friends.2.addresses", "friends.2.addresses.0", "friends.2.addresses.0.zip", "friends.2.addresses.0.country"],
				"schema": {"id": Number, "friends": {"type": Array, "schema": [{"type": Object, "schema": {"name": String, "addresses": {"type": Array, "schema": [{"type": Object, "schema": {"country": {"type": String, "required": true}, "zip": Number}}]}}}]}}
			},
			{
				"input": {"id": 1, "friends": [{"name": "Bob", "addresses": [{"country": "world"}]}, {"name": "Tim", "addresses": [{"country": "moon"}, {"zip": 12345}]}, {"name": "Billy", "addresses": []}]},
				"output": ["id", "friends", "friends.0", "friends.1", "friends.0.name", "friends.1.name", "friends.0.addresses", "friends.1.addresses", "friends.0.addresses.0", "friends.1.addresses.0", "friends.1.addresses.1", "friends.0.addresses.0.country", "friends.1.addresses.0.country", "friends.1.addresses.1.country", "friends.0.addresses.0.zip", "friends.1.addresses.0.zip", "friends.1.addresses.1.zip", "friends.2", "friends.2.name", "friends.2.addresses", "friends.2.addresses.0", "friends.2.addresses.0.zip", "friends.2.addresses.0.country"],
				"schema": {"id": Number, "friends": {"type": Array, "schema": [{"type": Object, "schema": {"name": String, "addresses": {"type": Array, "schema": [{"type": Object, "schema": {"country": {"type": String, "required": true}, "zip": Number}}]}}}]}}
			}
		];

		tests.forEach((test) => {
			it(`Should return ${JSON.stringify(test.output)} for input of ${JSON.stringify(test.input)} with a schema of ${JSON.stringify(test.schema)}`, () => {
				expect((new Model("User", test.schema, {"create": false, "waitForActive": false})).attributesWithSchema(test.input).sort()).to.eql(test.output.sort());
			});
		});
	});

	describe("Document.objectFromSchema", () => {
		it("Should be a function", () => {
			expect(new Model("User", {"id": Number}, {"create": false, "waitForActive": false}).objectFromSchema).to.be.a("function");
		});

		const tests = [
			{
				"input": {"id": 1},
				"output": {"id": 1},
				"schema": {"id": Number}
			},
			{
				"input": {"id": 1, "name": "Charlie"},
				"output": {"id": 1},
				"schema": {"id": Number}
			},
			{
				"input": {"id": 1, "name": "Charlie"},
				"output": {"id": 1, "name": "Charlie"},
				"schema": {"id": Number, "name": String}
			},
			// TODO: uncomment these lines below
			// {
			// 	"input": {"id": "1"},
			// 	"output": {"id": 1},
			// 	"schema": {"id": Number}
			// },
			// {
			// 	"input": {"id": "1.5"},
			// 	"output": {"id": 1},
			// 	"schema": {"id": Number}
			// },
			{
				"input": {"id": "hello"},
				"error": new Error.TypeMismatch("Expected id to be of type number, instead found type string."),
				"schema": {"id": Number}
			},
			// Defaults
			{
				"input": {},
				"output": {},
				"schema": {"id": {"type": String, "default": "id"}}
			},
			{
				"input": [{}, {"defaults": true}],
				"output": {"id": "id"},
				"schema": {"id": {"type": String, "default": "id"}}
			},
			{
				"input": {},
				"output": {},
				"schema": {"id": {"type": String, "default": () => "id"}}
			},
			{
				"input": [{}, {"defaults": true}],
				"output": {"id": "id"},
				"schema": {"id": {"type": String, "default": () => "id"}}
			},
			{
				"input": {},
				"output": {},
				"schema": {"id": {"type": String, "default": async () => "id"}}
			},
			{
				"input": [{}, {"defaults": true}],
				"output": {"id": "id"},
				"schema": {"id": {"type": String, "default": async () => "id"}}
			},
			{
				"input": {},
				"output": {},
				"schema": {"id": {"type": String, "validate": async () => "id"}}
			},
			{
				"input": [{}, {"defaults": true}],
				"output": {"id": "id"},
				"schema": {"id": {"type": String, "default": async () => "id"}}
			},
			{
				"input": [{"id": "test"}, {"validate": true}],
				"error": new Error.ValidationError("id with a value of test had a validation error when trying to save the document"),
				"schema": {"id": {"type": String, "validate": (val) => val.length > 5}}
			},
			// Validations
			{
				"input": [{"id": "test"}, {"validate": true}],
				"output": {"id": "test"},
				"schema": {"id": {"type": String}, "age": {"type": Number, "validate": (val) => val > 0}}
			},
			{
				"input": {"id": "test"},
				"output": {"id": "test"},
				"schema": {"id": {"type": String, "validate": async (val) => val.length > 5}}
			},
			{
				"input": [{"id": "test"}, {"validate": true}],
				"error": new Error.ValidationError("id with a value of test had a validation error when trying to save the document"),
				"schema": {"id": {"type": String, "validate": async (val) => val.length > 5}}
			},
			{
				"input": [{"id": "hello world"}, {"validate": true}],
				"output": {"id": "hello world"},
				"schema": {"id": {"type": String, "validate": async (val) => val.length > 5}}
			},
			{
				"input": {"id": "test"},
				"output": {"id": "test"},
				"schema": {"id": {"type": String, "validate": (val) => val.length > 5}}
			},
			{
				"input": [{"id": "test"}, {"validate": true}],
				"error": new Error.ValidationError("id with a value of test had a validation error when trying to save the document"),
				"schema": {"id": {"type": String, "validate": (val) => val.length > 5}}
			},
			{
				"input": [{"id": "hello world"}, {"validate": true}],
				"output": {"id": "hello world"},
				"schema": {"id": {"type": String, "validate": (val) => val.length > 5}}
			},
			{
				"input": {"id": "test"},
				"output": {"id": "test"},
				"schema": {"id": {"type": String, "validate": /ID_.+/gu}}
			},
			{
				"input": [{"id": "test"}, {"validate": true}],
				"error": new Error.ValidationError("id with a value of test had a validation error when trying to save the document"),
				"schema": {"id": {"type": String, "validate": /ID_.+/gu}}
			},
			{
				"input": [{"id": "ID_test"}, {"validate": true}],
				"output": {"id": "ID_test"},
				"schema": {"id": {"type": String, "validate": /ID_.+/gu}}
			},
			{
				"input": {"id": "test"},
				"output": {"id": "test"},
				"schema": {"id": {"type": String, "validate": "ID_test"}}
			},
			{
				"input": [{"id": "test"}, {"validate": true}],
				"error": new Error.ValidationError("id with a value of test had a validation error when trying to save the document"),
				"schema": {"id": {"type": String, "validate": "ID_test"}}
			},
			{
				"input": [{"id": "ID_test"}, {"validate": true}],
				"output": {"id": "ID_test"},
				"schema": {"id": {"type": String, "validate": "ID_test"}}
			},
			{
				"input": [{"id": 1, "ttl": 1}, {"type": "fromDynamo", "checkExpiredItem": true}],
				"model": ["User", {"id": Number}, {"create": false, "waitForActive": false, "expires": 1000}],
				"output": {"id": 1, "ttl": new Date(1000)}
			},
			{
				"input": [{"id": 1, "ttl": 1}, {"type": "fromDynamo", "checkExpiredItem": true}],
				"model": ["User", {"id": Number}, {"create": false, "waitForActive": false, "expires": {"ttl": 1000, "attribute": "ttl", "items": {"returnExpired": false}}}],
				"output": null
			},
			{
				"input": [{"id": 1, "items": ["test"]}, {"type": "toDynamo", "saveUnknown": true}],
				"schema": new Schema({"id": Number, "items": Array}, {"saveUnknown": true}),
				"output": {"id": 1, "items": ["test"]}
			}
		];

		tests.forEach((test) => {
			let model;
			if (test.model) {
				model = new Model(...test.model);
			} else {
				model = new Model("User", test.schema, {"create": false, "waitForActive": false});
			}

			if (test.error) {
				it(`Should throw error ${JSON.stringify(test.error)} for input of ${JSON.stringify(test.input)}`, () => {
					return expect(model.objectFromSchema(...(!Array.isArray(test.input) ? [test.input] : test.input))).to.be.rejectedWith(test.error.message);
				});
			} else {
				it(`Should return ${JSON.stringify(test.output)} for input of ${JSON.stringify(test.input)} with a schema of ${JSON.stringify(test.schema)}`, async () => {
					expect(await model.objectFromSchema(...(!Array.isArray(test.input) ? [test.input] : test.input))).to.eql(test.output);
				});
			}
		});
	});
});<|MERGE_RESOLUTION|>--- conflicted
+++ resolved
@@ -900,7 +900,28 @@
 					}]);
 				});
 
-<<<<<<< HEAD
+				it("Should save with correct object with set function for attribute", async () => {
+					putItemFunction = () => Promise.resolve();
+					User = new Model("User", {"id": Number, "name": {"type": String, "set": (val) => `${val}-set`}});
+					user = new User({"id": 1, "name": "Charlie"});
+					await callType.func(user).bind(user)();
+					expect(putParams).to.eql([{
+						"Item": {"id": {"N": "1"}, "name": {"S": "Charlie-set"}},
+						"TableName": "User"
+					}]);
+				});
+
+				it("Should save with correct object with async set function for attribute", async () => {
+					putItemFunction = () => Promise.resolve();
+					User = new Model("User", {"id": Number, "name": {"type": String, "set": async (val) => `${val}-set`}});
+					user = new User({"id": 1, "name": "Charlie"});
+					await callType.func(user).bind(user)();
+					expect(putParams).to.eql([{
+						"Item": {"id": {"N": "1"}, "name": {"S": "Charlie-set"}},
+						"TableName": "User"
+					}]);
+				});
+
 				it("Should work correctly if attributes added to document after initalization", async () => {
 					putItemFunction = () => Promise.resolve();
 					User = new Model("User", {"id": Number, "name": String}, {"create": false, "waitForActive": false});
@@ -910,26 +931,6 @@
 					await callType.func(user).bind(user)();
 					expect(putParams).to.eql([{
 						"Item": {"id": {"N": "1"}, "name": {"S": "Charlie"}},
-=======
-				it("Should save with correct object with set function for attribute", async () => {
-					putItemFunction = () => Promise.resolve();
-					User = new Model("User", {"id": Number, "name": {"type": String, "set": (val) => `${val}-set`}});
-					user = new User({"id": 1, "name": "Charlie"});
-					await callType.func(user).bind(user)();
-					expect(putParams).to.eql([{
-						"Item": {"id": {"N": "1"}, "name": {"S": "Charlie-set"}},
-						"TableName": "User"
-					}]);
-				});
-
-				it("Should save with correct object with async set function for attribute", async () => {
-					putItemFunction = () => Promise.resolve();
-					User = new Model("User", {"id": Number, "name": {"type": String, "set": async (val) => `${val}-set`}});
-					user = new User({"id": 1, "name": "Charlie"});
-					await callType.func(user).bind(user)();
-					expect(putParams).to.eql([{
-						"Item": {"id": {"N": "1"}, "name": {"S": "Charlie-set"}},
->>>>>>> d183fd81
 						"TableName": "User"
 					}]);
 				});
