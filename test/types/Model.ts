/* eslint @typescript-eslint/no-unused-vars: 0 */

import * as dynamoose from "../../dist";
import {Document} from "../../dist/Document";

// @ts-expect-error
const shouldFailWithNumberAsName = dynamoose.model(1);

// @ts-expect-error
const shouldFailWithBooleanAsName = dynamoose.model(true);

const shouldSucceedWithOnlyPassingInName = dynamoose.model("User");

<<<<<<< HEAD
const model = dynamoose.model("User");

// @ts-expect-error
const shouldFailWithInvalidTransaction = model.transaction.notValid();

const shouldPassWithGetTransaction = model.transaction.get("key");
const shouldPassWithCreateTransaction = model.transaction.create({});
const shouldPassWithDeleteTransaction = model.transaction.delete("key");
const shouldPassWithUpdateTransaction = model.transaction.update({});
const shouldPassWithConditionTransaction = model.transaction.condition("key", new dynamoose.Condition());

// @ts-expect-error
const shouldFailWithInvalidGetTransaction = model.transaction.get(0);
// @ts-expect-error
const shouldFailWithInvalidCreateTransaction = model.transaction.create(0);
// @ts-expect-error
const shouldFailWithInvalidDeleteTransaction = model.transaction.delete();
// @ts-expect-error
const shouldFailWithInvalidUpdateTransaction = model.transaction.update(0);
// @ts-expect-error
const shouldFailWithInvalidConditionTransaction = model.transaction.condition(0, []);
=======
// Typed Models
export class User extends Document {
	id: string;
	name: string;
	age: number;
}
const userSchema = new dynamoose.Schema({
	"id": String,
	"name": {
		"type": String,
		"index": {
			"global": true
		}
	},
	"age": Number
});

export const UserTypedModel = dynamoose.model<User>(
	"User",
	userSchema
);

export const UserModel = dynamoose.model(
	"User",
	userSchema
);
>>>>>>> c30da468
<|MERGE_RESOLUTION|>--- conflicted
+++ resolved
@@ -11,7 +11,6 @@
 
 const shouldSucceedWithOnlyPassingInName = dynamoose.model("User");
 
-<<<<<<< HEAD
 const model = dynamoose.model("User");
 
 // @ts-expect-error
@@ -33,7 +32,7 @@
 const shouldFailWithInvalidUpdateTransaction = model.transaction.update(0);
 // @ts-expect-error
 const shouldFailWithInvalidConditionTransaction = model.transaction.condition(0, []);
-=======
+
 // Typed Models
 export class User extends Document {
 	id: string;
@@ -59,5 +58,4 @@
 export const UserModel = dynamoose.model(
 	"User",
 	userSchema
-);
->>>>>>> c30da468
+);