'use strict';


var dynamoose = require('../');
dynamoose.AWS.config.update({
  accessKeyId: 'AKID',
  secretAccessKey: 'SECRET',
  region: 'us-east-1'
});

dynamoose.local();

var should = require('should');
var CatsFixture = require('./fixtures/Cats');

var Cats = {};

var ONE_YEAR = 365*24*60*60; // 1 years in seconds
var NINE_YEARS = 9*ONE_YEAR; // 9 years in seconds

describe('Model', function (){
  this.timeout(15000);
  before(function(done) {
    this.timeout(12000);
    dynamoose.setDefaults({ prefix: 'test-', suffix: '-db' });
    Cats = CatsFixture(dynamoose);
    done();
  });

  after(function (done) {

    delete dynamoose.models['test-Cat-db'];
    done();
  });

  it('Create simple model', function (done) {
    this.timeout(12000);


    Cats.Cat.should.have.property('$__');

    Cats.Cat.should.have.property('name');
    // Older node doesn't support Function.name changes
    if (Object.getOwnPropertyDescriptor(Function, 'name').configurable) {
      Cats.Cat.name.should.eql('Model-test-Cat-db');
    }

    Cats.Cat.$__.name.should.eql('test-Cat-db');
    Cats.Cat.$__.options.should.have.property('create', true);

    var schema = Cats.Cat.$__.schema;

    should.exist(schema);

    schema.attributes.id.type.name.should.eql('number');
    should(schema.attributes.id.isSet).not.be.ok;
    should.not.exist(schema.attributes.id.default);
    should.exist(schema.attributes.id.validator);
    should(schema.attributes.id.required).not.be.ok;

    schema.attributes.name.type.name.should.eql('string');
    schema.attributes.name.isSet.should.not.be.ok;
    should.not.exist(schema.attributes.name.default);
    should.not.exist(schema.attributes.name.validator);
    should(schema.attributes.name.required).not.be.ok;

    schema.hashKey.should.equal(schema.attributes.id); // should be same object
    should.not.exist(schema.rangeKey);

    var kitten = new Cats.Cat(
      {
        id: 1,
        name: 'Fluffy',
        vet:{name:'theVet', address:'12 somewhere'},
        ears:[{name:'left'}, {name:'right'}],
        legs: ['front right', 'front left', 'back right', 'back left'],
        more: {fovorites: {food: 'fish'}},
        array: [{one: '1'}],
        validated: 'valid'
      }
    );

    kitten.id.should.eql(1);
    kitten.name.should.eql('Fluffy');

    var dynamoObj = schema.toDynamo(kitten);

    dynamoObj.should.eql(
      {
        ears: {
          L: [
            { M: { name: { S: 'left' } } },
            { M: { name: { S: 'right' } } }
          ]
        },
        id: { N: '1' },
        name: { S: 'Fluffy' },
        vet: { M: { address: { S: '12 somewhere' }, name: { S: 'theVet' } } },
        legs: { SS: ['front right', 'front left', 'back right', 'back left']},
        more: { S: '{"fovorites":{"food":"fish"}}' },
        array: { S: '[{"one":"1"}]' },
        validated: { S: 'valid' }
      });

    kitten.save(done);


  });

  it('Create simple model with range key', function () {

    Cats.Cat2.should.have.property('name');
    // Older node doesn't support Function.name changes
    if (Object.getOwnPropertyDescriptor(Function, 'name').configurable) {
      Cats.Cat2.name.should.eql('Model-test-Cat2-db');
    }

    Cats.Cat2.should.have.property('$__');

    Cats.Cat2.$__.name.should.eql('test-Cat2-db');
    Cats.Cat2.$__.options.should.have.property('create', true);

    var schema = Cats.Cat2.$__.schema;

    should.exist(schema);

    schema.attributes.ownerId.type.name.should.eql('number');
    should(schema.attributes.ownerId.isSet).not.be.ok;
    should.not.exist(schema.attributes.ownerId.default);
    should.not.exist(schema.attributes.ownerId.validator);
    should(schema.attributes.ownerId.required).not.be.ok;

    schema.attributes.name.type.name.should.eql('string');
    schema.attributes.name.isSet.should.not.be.ok;
    should.not.exist(schema.attributes.name.default);
    should.not.exist(schema.attributes.name.validator);
    should(schema.attributes.name.required).not.be.ok;

    schema.hashKey.should.equal(schema.attributes.ownerId); // should be same object
    schema.rangeKey.should.equal(schema.attributes.name);

  });

  it('Create simple model with unnamed attributes', function (done) {


    this.timeout(12000);

    Cats.Cat5.should.have.property('name');
    // Older node doesn't support Function.name changes
    if (Object.getOwnPropertyDescriptor(Function, 'name').configurable) {
      Cats.Cat5.name.should.eql('Model-test-Cat5-db');
    }

    Cats.Cat5.should.have.property('$__');

    Cats.Cat5.$__.name.should.eql('test-Cat5-db');
    Cats.Cat5.$__.options.should.have.property('saveUnknown', true);

    var schema = Cats.Cat5.$__.schema;

    should.exist(schema);

    schema.attributes.id.type.name.should.eql('number');
    should(schema.attributes.id.isSet).not.be.ok;
    should.exist(schema.attributes.id.default);
    should.exist(schema.attributes.id.validator);
    should(schema.attributes.id.required).not.be.ok;

    schema.attributes.name.type.name.should.eql('string');
    schema.attributes.name.isSet.should.not.be.ok;
    should.exist(schema.attributes.name.default);
    should.not.exist(schema.attributes.name.validator);
    should(schema.attributes.name.required).be.ok;

    schema.hashKey.should.equal(schema.attributes.id); // should be same object
    should.not.exist(schema.rangeKey);

    var kitten = new Cats.Cat5(
      {
        id: 2,
        name: 'Fluffy',
        owner: 'Someone',
        unnamedInt: 1,
        unnamedInt0: 0,
        unnamedBooleanFalse: false,
        unnamedBooleanTrue: true,
        unnamedString: 'unnamed',

        // Attributes with empty values. DynamoDB won't store empty values
        // so the return value of toDynamo() should exclude these attributes.
        unnamedUndefined: undefined,
        unnamedNull: null,
        unnamedEmptyString: '',
        unnamedNumberNaN: NaN,
      }
    );

    kitten.id.should.eql(2);
    kitten.name.should.eql('Fluffy');

    var dynamoObj = schema.toDynamo(kitten);

    dynamoObj.should.eql(
      {
        id: { N: '2' },
        name: { S: 'Fluffy' },
        owner: { S: 'Someone' },
        unnamedInt: { N: '1' },
        unnamedInt0: { N: '0' },
        unnamedBooleanFalse: { S: 'false' },
        unnamedBooleanTrue: { S: 'true' },
        unnamedString: { S: 'unnamed' },
      });

    kitten.save(done);

  });

  it('Create complex model with unnamed attributes', function (done) {


    this.timeout(12000);

    Cats.Cat1.should.have.property('name');
    // Older node doesn't support Function.name changes
    if (Object.getOwnPropertyDescriptor(Function, 'name').configurable) {
      Cats.Cat1.name.should.eql('Model-test-Cat1-db');
    }

    Cats.Cat1.should.have.property('$__');

    Cats.Cat1.$__.name.should.eql('test-Cat1-db');
    Cats.Cat1.$__.options.should.have.property('saveUnknown', true);

    var schema = Cats.Cat1.$__.schema;

    should.exist(schema);

    schema.attributes.id.type.name.should.eql('number');
    should(schema.attributes.id.isSet).not.be.ok;
    should.exist(schema.attributes.id.default);
    should.exist(schema.attributes.id.validator);
    should(schema.attributes.id.required).not.be.ok;

    schema.attributes.name.type.name.should.eql('string');
    schema.attributes.name.isSet.should.not.be.ok;
    should.exist(schema.attributes.name.default);
    should.not.exist(schema.attributes.name.validator);
    should(schema.attributes.name.required).be.ok;

    schema.hashKey.should.equal(schema.attributes.id); // should be same object
    should.not.exist(schema.rangeKey);

    var kitten = new Cats.Cat1(
      {
        id: 2,
        name: 'Fluffy',
        owner: 'Someone',
        children: {
          "mittens" : {
            name : "mittens",
            age: 1
          },
          "puddles" : {
            name : "puddles",
            age: 2
          }
        },
        characteristics: ['cute', 'fuzzy']
      }
    );

    kitten.id.should.eql(2);
    kitten.name.should.eql('Fluffy');

    var dynamoObj = schema.toDynamo(kitten);

    dynamoObj.should.eql(
      {
        id: {N: '2'},
        name: {S: 'Fluffy'},
        owner: {S: 'Someone'},
        children: {
          M: {
            "mittens": {M: {"name": {S: "mittens"}, "age": {N: '1'}}},
            "puddles": {M: {"name": {S: "puddles"}, "age": {N: '2'}}}
          }
        },
        characteristics: {L: [{S: 'cute'}, {S: 'fuzzy'}]}
      });

    kitten.save(done);

  });

  it('Get item for model with unnamed attributes', function (done) {

    Cats.Cat5.get(2, function(err, model) {
      should.not.exist(err);
      should.exist(model);

      model.should.have.property('id', 2);
      model.should.have.property('name', 'Fluffy');
      model.should.have.property('owner', 'Someone');
      model.should.have.property('unnamedInt', 1);
      model.should.have.property('unnamedString', 'unnamed');
      model.should.have.property('$__');
      done();
    });
  });

  it('Get item for model', function (done) {

    Cats.Cat.get(1, function(err, model) {
      should.not.exist(err);
      should.exist(model);

      model.should.have.property('id', 1);
      model.should.have.property('name', 'Fluffy');
      model.should.have.property('vet', { address: '12 somewhere', name: 'theVet' });
      model.should.have.property('$__');
      done();
    });
  });

  it('Get item for model with falsy keys', function (done) {
    Cats.Cat8.create({id: 0, age: 0})
      .then(function () {
        return Cats.Cat8.get({id: 0, age: 0});
      })
      .then(function (falsyCat) {
        falsyCat.should.have.property('id', 0);
        falsyCat.should.have.property('age', 0);
        done();
      })
      .catch(done);
  });

  it('Get item with invalid key', function (done) {

    Cats.Cat.get(0, function(err, model) {
      should.exist(err);
      err.name.should.equal('ValidationError');
      should.not.exist(model);
      done();
    });
  });
  
  it('Get and Update corrupted item', function (done) {
    
    // create corrupted item
    var req = dynamoose.ddb().putItem({
      Item: {
       "id": {
         N: "7"
        }, 
       "isHappy": {
         // this is the data corruption
         S: "tue"
        }
      }, 
      ReturnConsumedCapacity: "TOTAL", 
      TableName: Cats.Cat7.$__.table.name
    });
    
    req.promise().then(function(){
      return Cats.Cat7.get(7);
    }).catch(function(err){
      should.exist(err.message);
    }).then(function(){
      return Cats.Cat7.update(7, { name : 'my favorite cat'});
    }).catch(function(err){
      should.exist(err.message);
      done();
    });
  });
  
  it('Save existing item', function (done) {

    Cats.Cat.get(1, function(err, model) {
      should.not.exist(err);
      should.exist(model);

      model.name.should.eql('Fluffy');

      model.name = 'Bad Cat';
      model.vet.name = 'Tough Vet';
      model.ears[0].name = 'right';

      model.save(function (err) {
        should.not.exist(err);

        Cats.Cat.get({id: 1}, {consistent: true}, function(err, badCat) {
          should.not.exist(err);
          badCat.name.should.eql('Bad Cat');
          badCat.vet.name.should.eql('Tough Vet');
          badCat.ears[0].name.should.eql('right');
          badCat.ears[1].name.should.eql('right');
          done();
        });
      });
    });
  });
  
  it('Save existing item without defining updating timestamps', function (done) {
    var myCat = new Cats.Cat9({
      id: 1,
      name: 'Fluffy',
      vet:{name:'theVet', address:'12 somewhere'},
      ears:[{name:'left'}, {name:'right'}],
      legs: ['front right', 'front left', 'back right', 'back left'],
      more: {fovorites: {food: 'fish'}},
      array: [{one: '1'}],
      validated: 'valid'
    });
    
    myCat.save(function(err, theSavedCat1) {
      var expectedCreatedAt = theSavedCat1.createdAt;
      var expectedUpdatedAt = theSavedCat1.updatedAt;
      
      theSavedCat1.name = "FluffyB";
      setTimeout(function() {
        theSavedCat1.save(function () {
          Cats.Cat9.get(1, function(err, realCat) {
            realCat.name.should.eql("FluffyB");
            realCat.createdAt.should.eql(expectedCreatedAt); // createdAt should be the same as before
            realCat.updatedAt.should.not.eql(expectedUpdatedAt); // updatedAt should be different than before
            done();
          });
        });
      }, 1000);
    });
  });
  
  it('Save existing item with updating timestamps', function (done) {
    var myCat = new Cats.Cat9({
      id: 1,
      name: 'Fluffy',
      vet:{name:'theVet', address:'12 somewhere'},
      ears:[{name:'left'}, {name:'right'}],
      legs: ['front right', 'front left', 'back right', 'back left'],
      more: {fovorites: {food: 'fish'}},
      array: [{one: '1'}],
      validated: 'valid'
    });
    
    myCat.save(function(err, theSavedCat1) {
      var expectedCreatedAt = theSavedCat1.createdAt;
      var expectedUpdatedAt = theSavedCat1.updatedAt;
      
      myCat.name = "FluffyB";
      setTimeout(function() {
        myCat.save({updateTimestamps: true}, function () {
          Cats.Cat9.get(1, function(err, realCat) {
            realCat.name.should.eql("FluffyB");
            realCat.createdAt.should.eql(expectedCreatedAt); // createdAt should be the same as before
            realCat.updatedAt.should.not.eql(expectedUpdatedAt); // updatedAt should be different than before
            done();
          });
        });
      }, 1000);
    });
  });
  
  it('Save existing item without updating timestamps', function (done) {
    var myCat = new Cats.Cat9({
      id: 1,
      name: 'Fluffy',
      vet:{name:'theVet', address:'12 somewhere'},
      ears:[{name:'left'}, {name:'right'}],
      legs: ['front right', 'front left', 'back right', 'back left'],
      more: {fovorites: {food: 'fish'}},
      array: [{one: '1'}],
      validated: 'valid'
    });
    
    myCat.save(function(err, theSavedCat1) {
      var expectedCreatedAt = theSavedCat1.createdAt;
      var expectedUpdatedAt = theSavedCat1.updatedAt;
      
      myCat.name = "FluffyB";
      setTimeout(function() {
        myCat.save({updateTimestamps: false}, function () {
          Cats.Cat9.get(1, function(err, realCat) {
            realCat.name.should.eql("FluffyB");
            realCat.createdAt.should.eql(expectedCreatedAt); // createdAt should be the same as before
            realCat.updatedAt.should.eql(expectedUpdatedAt); // updatedAt should be the same as before
            done();
          });
        });
      }, 1000);
    });
  }); 

  it('Save existing item with a false condition', function (done) {
    Cats.Cat.get(1, function(err, model) {
      should.not.exist(err);
      should.exist(model);

      model.name.should.eql('Bad Cat');

      model.name = 'Whiskers';
      model.save({
        condition: '#name = :name',
        conditionNames: { name: 'name' },
        conditionValues: { name: 'Muffin' }
      }, function (err) {
        should.exist(err);
        err.code.should.eql('ConditionalCheckFailedException');

        Cats.Cat.get({id: 1}, {consistent: true}, function(err, badCat) {
          should.not.exist(err);
          badCat.name.should.eql('Bad Cat');
          done();
        });
      });
    });
  });

  it('Save existing item with a true condition', function (done) {
    Cats.Cat.get(1, function(err, model) {
      should.not.exist(err);
      should.exist(model);

      model.name.should.eql('Bad Cat');

      model.name = 'Whiskers';
      model.save({
        condition: '#name = :name',
        conditionNames: { name: 'name' },
        conditionValues: { name: 'Bad Cat' }
      }, function (err) {
        should.not.exist(err);

        Cats.Cat.get({id: 1}, {consistent: true}, function(err, whiskers) {
          should.not.exist(err);
          whiskers.name.should.eql('Whiskers');
          done();
        });
      });
    });
  });

  it('Save with a pre hook', function (done) {
    var flag = false;
    Cats.Cat.pre('save', function (next) {
      flag = true;
      next();
    });

    Cats.Cat.get(1, function(err, model) {
      should.not.exist(err);
      should.exist(model);

      model.name.should.eql('Whiskers');

      model.name = 'Fluffy';
      model.vet.name = 'Nice Guy';
      model.save(function (err) {
        should.not.exist(err);

        Cats.Cat.get({id: 1}, {consistent: true}, function(err, badCat) {
          should.not.exist(err);
          badCat.name.should.eql('Fluffy');
          badCat.vet.name.should.eql('Nice Guy');
          flag.should.be.true;

          Cats.Cat.removePre('save');
          done();
        });
      });
    });
  });

  it('Save existing item with an invalid attribute', function (done) {
    Cats.Cat.get(1, function(err, model) {
      should.not.exist(err);
      should.exist(model);

      model.validated = 'bad';
      model.save().catch(function(err) {
        should.exist(err);
        err.name.should.equal('ValidationError');
        Cats.Cat.get({id: 1}, {consistent: true}, function(err, badCat) {
          should.not.exist(err);
          badCat.name.should.eql('Fluffy');
          badCat.vet.name.should.eql('Nice Guy');
          badCat.ears[0].name.should.eql('right');
          badCat.ears[1].name.should.eql('right');
          done();
        });
      });
    });
  });

  it('Deletes item', function (done) {

    var cat = new Cats.Cat({id: 1});

    cat.delete(done);
  });

  it('Deletes item with invalid key', function (done) {

    var cat = new Cats.Cat({id: 0});

    cat.delete(function(err) {
      should.exist(err);
      err.name.should.equal('ValidationError');
      done();
    });
  });

  it('Get missing item', function (done) {


    Cats.Cat.get(1, function(err, model) {
      should.not.exist(err);
      should.not.exist(model);
      done();
    });
  });

  it('Static Creates new item', function (done) {
    Cats.Cat.create({id: 666, name: 'Garfield'}, function (err, garfield) {
      should.not.exist(err);
      should.exist(garfield);
      garfield.id.should.eql(666);
      done();
    });
  });

  it('Static Creates new item with range key', function (done) {
    Cats.Cat2.create({ownerId: 666, name: 'Garfield'}, function (err, garfield) {
      should.not.exist(err);
      should.exist(garfield);
      garfield.ownerId.should.eql(666);
      done();
    });
  });

  it('Prevent duplicate create', function (done) {
    Cats.Cat.create({id: 666, name: 'Garfield'}, function (err, garfield) {
      should.exist(err);
      should.not.exist(garfield);
      done();
    });
  });

  it('Prevent duplicate create with range key', function (done) {
    Cats.Cat2.create({ownerId: 666, name: 'Garfield'}, function (err, garfield) {
      should.exist(err);
      should.not.exist(garfield);
      done();
    });
  });

  it('Static Creates second item', function (done) {
    Cats.Cat.create({id: 777, name: 'Catbert'}, function (err, catbert) {
      should.not.exist(err);
      should.exist(catbert);
      catbert.id.should.eql(777);
      done();
    });
  });

  it('BatchGet items', function (done) {
    Cats.Cat.batchGet([{id: 666}, {id: 777}], function (err, cats) {
      cats.length.should.eql(2);
      done();
    });
  });

  it('Static Delete', function (done) {
    Cats.Cat.delete(666, function (err) {
      should.not.exist(err);
      Cats.Cat.get(666, function (err, delCat) {
        should.not.exist(err);
        should.not.exist(delCat);

        Cats.Cat.delete(777, done);
      });
    });
  });

  it('Should support deletions with validators', function (done) {
    var cat = new Cats.CatWithGeneratedID({
        owner: {
          name: 'Joe',
          address: 'Somewhere'
        },
        name: 'Garfield',
        id: 'Joe_Garfield'
      });
    cat.delete(function (err) {
      should.not.exist(err);
      Cats.CatWithGeneratedID.get(cat, function (err, delCat) {
        should.not.exist(err);
        should.not.exist(delCat);
        done();
      });
    });
  });

  it('Static Delete with range key', function (done) {
    Cats.Cat2.delete({ ownerId: 666, name: 'Garfield' }, function (err) {
      should.not.exist(err);
      Cats.Cat2.get({ ownerId: 666, name: 'Garfield' }, function (err, delCat) {
        should.not.exist(err);
        should.not.exist(delCat);
        done();
      });
    });
  });

  it('Static Creates new item', function (done) {
    Cats.Cat.create({id: 666, name: 'Garfield'}, function (err, garfield) {
      should.not.exist(err);
      should.exist(garfield);
      garfield.id.should.eql(666);
      done();
    });
  });

  it('Static Delete with update', function (done) {
    Cats.Cat.delete(666, { update: true }, function (err, data) {
      should.not.exist(err);
      should.exist(data);
      data.id.should.eql(666);
      data.name.should.eql('Garfield');
      Cats.Cat.get(666, function (err, delCat) {
        should.not.exist(err);
        should.not.exist(delCat);
        done();
      });
    });
  });

  it('Static Delete with update failure', function (done) {
    Cats.Cat.delete(666, { update: true }, function (err) {
      should.exist(err);
      err.statusCode.should.eql(400);
      err.code.should.eql('ConditionalCheckFailedException');
      done();
    });
  });


  // See comments on PR #306 for details on why the test below is commented out
  
  it('Should enable server side encryption', function() {
    var Model = dynamoose.model('TestTable', { id: Number, name: String }, { serverSideEncryption: true });
    Model.getTableReq().SSESpecification.Enabled.should.be.true;
  });
  
  it('Server side encryption shouldn\'t be enabled unless specified', function(done) {
    var Model = dynamoose.model('TestTableB', { id: Number, name: String });
    setTimeout(function () {
      Model.$__.table.describe(function(err, data) {
        var works = !data.Table.SSEDescription || data.Table.SSEDescription.Status === "DISABLED";
        works.should.be.true;
        done();
      });
    }, 2000);
  });

  describe('Model.update', function (){
    before(function (done) {
      var stray = new Cats.Cat({id: 999, name: 'Tom'});
      stray.save(done);
    });

    it('False condition', function (done) {
      Cats.Cat.update({id: 999}, {name: 'Oliver'}, {
        condition: '#name = :name',
        conditionNames: { name: 'name' },
        conditionValues: { name: 'Muffin' }
      }, function (err) {
        should.exist(err);
        Cats.Cat.get(999, function (err, tomcat) {
          should.not.exist(err);
          should.exist(tomcat);
          tomcat.id.should.eql(999);
          tomcat.name.should.eql('Tom');
          should.not.exist(tomcat.owner);
          should.not.exist(tomcat.age);
          done();
        });
      });
    });

    it('True condition', function (done) {
      Cats.Cat.update({id: 999}, {name: 'Oliver'}, {
        condition: '#name = :name',
        conditionNames: { name: 'name' },
        conditionValues: { name: 'Tom' }
      }, function (err, data) {
        should.not.exist(err);
        should.exist(data);
        data.id.should.eql(999);
        data.name.should.equal('Oliver');
        Cats.Cat.get(999, function (err, oliver) {
          should.not.exist(err);
          should.exist(oliver);
          oliver.id.should.eql(999);
          oliver.name.should.eql('Oliver');
          should.not.exist(oliver.owner);
          should.not.exist(oliver.age);
          done();
        });
      });
    });

    it("If key is null or undefined, will use defaults", function (done) {
      Cats.Cat3.update(null, {age: 3, name: 'Furrgie'}, function (err, data) {
        should.not.exist(err);
        should.exist(data);
        data.id.should.eql(888);
        data.name.should.equal('Furrgie');
        data.age.should.equal(3);

        Cats.Cat3.get(888, function (err, furrgie) {
          should.not.exist(err);
          should.exist(furrgie);
          furrgie.id.should.eql(888);
          furrgie.name.should.eql('Furrgie');
          data.age.should.equal(3);

          Cats.Cat3.update(undefined, {age: 4}, function (err, data) {
            should.not.exist(err);
            should.exist(data);
            data.id.should.eql(888);
            data.name.should.equal('Furrgie');
            data.age.should.equal(4);

            Cats.Cat3.get(888, function (err, furrgie) {
              should.not.exist(err);
              should.exist(furrgie);
              furrgie.id.should.eql(888);
              furrgie.name.should.eql('Furrgie');
              should.not.exist(furrgie.owner);
              data.age.should.equal(4);
              done();
            });
          });
        });
      });
    });

    it("If key is null or undefined and default isn't provided, will throw an error", function (done) {
      Cats.Cat.update(null, {name: 'Oliver'}, function (err, data) {
        should.not.exist(data);
        should.exist(err);
        done();
      });
    });

    it("If key is a value, will search by that value", function (done) {
      Cats.Cat3.update(888, {age: 5}, function (err, data) {
        should.not.exist(err);
        should.exist(data);
        data.id.should.eql(888);
        data.name.should.equal('Furrgie');
        data.age.should.equal(5);

        Cats.Cat3.get(888, function (err, furrgie) {
          should.not.exist(err);
          should.exist(furrgie);
          furrgie.id.should.eql(888);
          furrgie.name.should.eql('Furrgie');
          data.age.should.equal(5);
          done();
        });
      });
    });

    it("Creates an item with required attributes' defaults if createRequired is true", function (done) {
      Cats.Cat3.update({id: 25}, {age: 3}, {createRequired: true}, function (err, data) {
        should.not.exist(err);
        should.exist(data);
        data.id.should.eql(25);
        data.name.should.equal('Mittens');
        data.age.should.equal(3);
        Cats.Cat3.get(25, function (err, mittens) {
          should.not.exist(err);
          should.exist(mittens);
          mittens.id.should.eql(25);
          mittens.name.should.eql('Mittens');
          should.not.exist(mittens.owner);
          data.age.should.equal(3);
          done();
        });
      });
    });

    it("Throws an error when a required attribute has no default and has not been specified in the update if createRequired is true", function (done) {
      Cats.Cat3.update({id: 25}, {name: 'Rufflestiltskins'}, {createRequired: true}, function (err, data) {
        should.not.exist(data);
        should.exist(err);
        Cats.Cat3.get(25, function (err, mittens) {
          should.not.exist(err);
          should.exist(mittens);
          mittens.id.should.eql(25);
          mittens.name.should.eql('Mittens');
          done();
        });
      });
    });

    it('Adds required attributes, even when not specified, if createRequired is true', function (done) {
      Cats.Cat3.update({id: 45}, {age: 4}, {createRequired: true}, function (err, data) {
        should.not.exist(err);
        should.exist(data);
        data.id.should.eql(45);
        data.name.should.equal('Mittens');
        data.age.should.equal(4);
        Cats.Cat3.get(45, function (err, mittens) {
          should.not.exist(err);
          should.exist(mittens);
          mittens.id.should.eql(45);
          mittens.name.should.eql('Mittens');
          should.not.exist(mittens.owner);
          data.age.should.equal(4);
          done();
        });
      });
    });

    it('Does not add required attributes if createRequired is false', function (done) {
      Cats.Cat3.update({id: 24}, {name: 'Cat-rina'}, {createRequired: false}, function (err, data) {
        should.not.exist(err);
        should.exist(data);
        data.id.should.eql(24);
        data.name.should.equal('Cat-rina');
        should.not.exist(data.age);
        Cats.Cat3.get(24, function (err, mittens) {
          should.not.exist(err);
          should.exist(mittens);
          mittens.id.should.eql(24);
          data.name.should.equal('Cat-rina');
          should.not.exist(data.age);
          should.not.exist(mittens.owner);
          done();
        });
      });
    });

    it('If item did not exist and timestamps are desired, createdAt and updatedAt will both be filled in', function (done) {
      // try a delete beforehand in case the test is run more than once
      Cats.Cat4.delete({id: 22}, function () {
        Cats.Cat4.update({id: 22}, {name: 'Twinkles'}, function (err, data) {
          should.not.exist(err);
          should.exist(data);
          should.exist(data.myLittleCreatedAt);
          should.exist(data.myLittleUpdatedAt);
          data.id.should.eql(22);
          data.name.should.equal('Twinkles');

          Cats.Cat4.get(22, function (err, twinkles) {
            should.not.exist(err);
            should.exist(twinkles);
            twinkles.id.should.eql(22);
            twinkles.name.should.equal('Twinkles');
            should.exist(twinkles.myLittleCreatedAt);
            should.exist(twinkles.myLittleUpdatedAt);
            done();
          });
        });
      });
    });

    it('UpdatedAt will be updated ', function (done) {
      // try a delete beforehand in case the test is run more than once
      Cats.Cat4.delete({id: 22}, function () {
        Cats.Cat4.update({id: 22}, {name: 'Twinkles'}, function (err, data) {
          should.not.exist(err);
          should.exist(data);
          data.id.should.eql(22);
          data.name.should.equal('Twinkles');
          should.exist(data.myLittleCreatedAt);
          should.exist(data.myLittleUpdatedAt);

          // now do another update
          Cats.Cat4.update({id: 22}, {name: 'Furr-nando'}, function (err, data) {
            should.not.exist(err);
            should.exist(data);
            data.id.should.eql(22);
            data.name.should.equal('Furr-nando');
            data.myLittleUpdatedAt.getTime().should.be.above(data.myLittleCreatedAt.getTime());
            Cats.Cat4.get(22, function (err, furrnando) {
              should.not.exist(err);
              should.exist(furrnando);
              furrnando.id.should.eql(22);
              furrnando.name.should.equal('Furr-nando');
              furrnando.myLittleUpdatedAt.getTime().should.be.above(furrnando.myLittleCreatedAt.getTime());
              done();
            });
          });
        });
      });
    });

    it('Set expires attribute on save', function (done) {
      Cats.ExpiringCat.create({name: 'Fluffy'})
      .then(function (fluffy) {
        var max = Math.floor(Date.now() / 1000) + NINE_YEARS;
        var min = max - 1;
        should.exist(fluffy);
        should.exist(fluffy.expires);
        should.exist(fluffy.expires.getTime);

        var expiresInSec = Math.floor(fluffy.expires.getTime() / 1000);
        expiresInSec.should.be.within(min, max);
        done();
      })
      .catch(done);

    });

    it('Does not set expires attribute on save if exists', function (done) {
      Cats.ExpiringCat.create({
        name: 'Tigger',
        expires: new Date(Date.now() + (ONE_YEAR*1000))
      })
      .then(function (tigger) {
        var max = Math.floor(Date.now() / 1000) + ONE_YEAR;
        var min = max - 1;
        should.exist(tigger);
        should.exist(tigger.expires);
        should.exist(tigger.expires.getTime);

        var expiresInSec = Math.floor(tigger.expires.getTime() / 1000);
        expiresInSec.should.be.within(min, max);
        done();
      })
      .catch(done);

    });

    it('Update expires attribute on save', function (done) {
      Cats.ExpiringCat.create({
        name: 'Leo'
      })
      .then(function (leo) {
        var max = Math.floor(Date.now() / 1000) + NINE_YEARS;
        var min = max - 1;
        var expiresInSec = Math.floor(leo.expires.getTime() / 1000);
        expiresInSec.should.be.within(min, max);

        leo.expires = new Date(Date.now() + (ONE_YEAR* 1000));
        return leo.save();
      })
      .then(function (leo) {
        var max = Math.floor(Date.now() / 1000) + ONE_YEAR;
        var min = max - 1;
        var expiresInSec = Math.floor(leo.expires.getTime() / 1000);
        expiresInSec.should.be.within(min, max);
        done();
      })
      .catch(done);

    });

    // it('Add expires attribute on update if missing', function (done) {
    //
    // });
    //
    // it('Does not add expires attribute on update if exists', function (done) {
    //
    // });




    it('Updated key and update together ', function (done) {
      Cats.Cat.update({id: 999, name: 'Felix'}, function (err, data) {
        should.not.exist(err);
        should.exist(data);
        data.id.should.eql(999);
        data.name.should.equal('Felix');
        Cats.Cat.get(999, function (err, felix){
          should.not.exist(err);
          should.exist(felix);
          felix.id.should.eql(999);
          felix.name.should.eql('Felix');
          should.not.exist(felix.owner);
          should.not.exist(felix.age);
          done();
        });
      });
    });

    it('Updated key with range and update together ', function (done) {
      Cats.Owner.create({name: 'OwnerToUpdate', address: '123 A Street', phoneNumber: '2345551212'})
      .then(function (owner) {
        owner.name.should.eql('OwnerToUpdate');
        owner.phoneNumber.should.eql('2345551212');
        return Cats.Owner.update({name: 'OwnerToUpdate', address: '123 A Street', phoneNumber: 'newnumber'});
      })
      .then(function (updatedOwner) {
        updatedOwner.name.should.eql('OwnerToUpdate');
        updatedOwner.phoneNumber.should.eql('newnumber');
        return Cats.Owner.get({name: 'OwnerToUpdate', address: '123 A Street'});
      })
      .then(function (updatedOwner) {
        updatedOwner.name.should.eql('OwnerToUpdate');
        updatedOwner.phoneNumber.should.eql('newnumber');
        done();
      })
      .catch(done);
    });

    it('Default puts attribute', function (done) {
      Cats.Cat.update({id: 999}, {name: 'Tom'}, function (err, data) {
        should.not.exist(err);
        should.exist(data);
        data.id.should.eql(999);
        data.name.should.equal('Tom');
        Cats.Cat.get(999, function (err, tomcat){
          should.not.exist(err);
          should.exist(tomcat);
          tomcat.id.should.eql(999);
          tomcat.name.should.eql('Tom');
          should.not.exist(tomcat.owner);
          should.not.exist(tomcat.age);
          done();
        });
      });
    });

    it('Manual puts attribute with removal', function (done) {
      Cats.Cat.update({id: 999}, {$PUT: {name: null}}, function (err, data) {
        should.not.exist(err);
        should.exist(data);
        data.id.should.eql(999);
        should.not.exist(data.name);
        Cats.Cat.get(999, function (err, tomcat){
          should.not.exist(err);
          should.exist(tomcat);
          tomcat.id.should.eql(999);
          should.not.exist(tomcat.name);
          done();
        });
      });
    });

    it('Manual puts attribute', function (done) {
      Cats.Cat.update({id: 999}, {$PUT: {name: 'Tom', owner: 'Jerry', age: 3}}, function (err, data) {
        should.not.exist(err);
        should.exist(data);
        data.id.should.eql(999);
        data.owner.should.equal('Jerry');
        Cats.Cat.get(999, function (err, tomcat){
          should.not.exist(err);
          should.exist(tomcat);
          tomcat.id.should.eql(999);
          tomcat.name.should.eql('Tom');
          tomcat.owner.should.eql('Jerry');
          tomcat.age.should.eql(3);
          done();
        });
      });
    });

    it('Add attribute', function (done) {
      Cats.Cat.update({id: 999}, {$ADD: {age: 1}}, function (err, data) {
        should.not.exist(err);
        should.exist(data);
        data.id.should.eql(999);
        data.age.should.equal(4);
        Cats.Cat.get(999, function (err, tomcat){
          should.not.exist(err);
          should.exist(tomcat);
          tomcat.id.should.eql(999);
          tomcat.name.should.eql('Tom');
          tomcat.owner.should.eql('Jerry');
          tomcat.age.should.eql(4);
          done();
        });
      });
    });

    it('Delete attribute', function (done) {
      Cats.Cat.update({id: 999}, {$DELETE: {owner: null}}, function (err, data) {
        should.not.exist(err);
        should.exist(data);
        data.id.should.eql(999);
        should.not.exist(data.owner);
        Cats.Cat.get(999, function (err, tomcat){
          should.not.exist(err);
          should.exist(tomcat);
          tomcat.id.should.eql(999);
          tomcat.name.should.eql('Tom');
          should.not.exist(tomcat.owner);
          tomcat.age.should.eql(4);
          done();
        });
      });
    });

    it('With invalid attribute', function (done) {
      Cats.Cat.update({id: 999}, {name: 'Oliver', validated: 'bad'}, function (err, data) {
        should.exist(err);
        should.not.exist(data);
        err.name.should.equal('ValidationError');
        Cats.Cat.get(999, function (err, tomcat) {
          should.not.exist(err);
          should.exist(tomcat);
          tomcat.id.should.eql(999);
          tomcat.name.should.eql('Tom');
          done();
        });
      });
    });

    it("Update returns all new values using default returnValues option", function () {
      return Cats.Cat.create({id: '678', name: 'Oliver'}, {overwrite: true}).then(function(old){
        return Cats.Cat.update({id: old.id}, {name: 'Tom'}).then(function(data){
          should.exist(data);
          data.name.should.equal('Tom');
          data.should.have.property('id');
        });
      });
    });

    it("Update returns updated new values using 'UPDATED_NEW'", function () {
      return Cats.Cat.create({id: '678', name: 'Oliver'}, {overwrite: true}).then(function(old){
        return Cats.Cat.update({id: old.id}, {name: 'Tom'}, {returnValues: 'UPDATED_NEW'}).then(function(data){
          should.exist(data);
          data.name.should.equal('Tom');
          data.should.not.have.property('id');
        });
      });
    });

    it("Update returns all new values using 'ALL_NEW'", function () {
      return Cats.Cat.create({id: '678', name: 'Oliver'}, {overwrite: true}).then(function(old){
        return Cats.Cat.update({id: old.id}, {name: 'Tom'}, {returnValues: 'ALL_NEW'}).then(function(data){
          should.exist(data);
          data.name.should.equal('Tom');
          data.should.have.property('id');
        });
      });
    });

    it("Update returns old updated values using 'UPDATED_OLD'", function () {
      return Cats.Cat.create({id: '679', name: 'Oliver'}, {overwrite: true}).then(function(old){
        return Cats.Cat.update({id: old.id}, {name: 'Tom'}, {returnValues: 'UPDATED_OLD'}).then(function(data){
          should.exist(data);
          data.name.should.equal('Oliver');
          data.should.not.have.property('id');
        });
      });
    });

    it("Update returns old values using 'ALL_OLD'", function () {
      return Cats.Cat.create({id: '679', name: 'Oliver'}, {overwrite: true}).then(function(old){
        return Cats.Cat.update({id: old.id}, {name: 'Tom'}, {returnValues: 'ALL_OLD'}).then(function(data){
          should.exist(data);
          data.name.should.equal('Oliver');
          data.should.have.property('id');
        });
      });
    });

    it("Update returns should not return any values using 'none' option", function () {
      return Cats.Cat.create({id: '680', name: 'Oliver'}, {overwrite: true}).then(function(old){
        return Cats.Cat.update({id: old.id}, {name: 'Tom'}, {returnValues: 'NONE'}).then(function(data){
          should.not.exist(data);
        });
      });
    });

  });

  describe('Model.populate', function (){
    before(function (done) {
      var kittenWithParents = new Cats.Cat6({id: 1, name: 'One'});
      var owner = new Cats.Owner({name: 'Owner', address: '123 A Street', phoneNumber: '2345551212'});
      var kittenWithOwner = new Cats.CatWithOwner({
        id: 100,
        name: 'Owned',
        owner: {name: owner.name, address: owner.address}
      });
      kittenWithParents.save()
        .then(function(kitten) {
          var kittenWithParents = new Cats.Cat6({id: 2, name: 'Two', parent: kitten.id});
          return kittenWithParents.save();
        })
        .then(function(kitten) {
          var kittenWithParents = new Cats.Cat6({id: 3, name: 'Three', parent: kitten.id});
          return kittenWithParents.save();
        })
        .then(function(kitten) {
          var kittenWithParents = new Cats.Cat6({id: 4, name: 'Four', parent: kitten.id});
          return kittenWithParents.save();
        })
        .then(function() {
          var kittenWithParents = new Cats.Cat6({id: 5, name: 'Five', parent: 999});
          return kittenWithParents.save();
        })
        .then(function() {
          var kittenWithParents = new Cats.Cat7({id: 1, name: 'One'});
          return kittenWithParents.save();
        })
        .then(function(kitten) {
          var kittenWithParents = new Cats.Cat7({id: 2, name: 'Two', parent: kitten.id});
          return kittenWithParents.save();
        })
        .then(function() {
          return owner.save();
        })
        .then(function() {
          kittenWithOwner.save(done);
        });
    });

    it('Should populate with one parent', function (done) {
      Cats.Cat6.get(4)
        .then(function(cat) {
          return cat.populate({
            path: 'parent',
            model: 'Cat6'
          });
        })
        .then(function(cat) {
          should.exist(cat.parent);
          cat.parent.id.should.eql(3);
          cat.parent.name.should.eql('Three');
          done();
        });
    });

    it('Should deep populate with mutiple parent', function (done) {
      Cats.Cat6.get(4)
        .then(function(cat) {
          return cat.populate({
            path: 'parent',
            model: 'Cat6',
            populate: {
              path: 'parent',
              model: 'Cat6',
              populate: {
                path: 'parent',
                model: 'Cat6'
              }
            }
          });
        })
        .then(function(cat) {
          should.exist(cat.parent);
          var parent = cat.parent;
          parent.id.should.eql(3);
          parent.name.should.eql('Three');
          parent = parent.parent;
          parent.id.should.eql(2);
          parent.name.should.eql('Two');
          parent = parent.parent;
          parent.id.should.eql(1);
          parent.name.should.eql('One');
          done();
        });
    });


    it('Should populate with range & hash key', function (done) {
      Cats.CatWithOwner.get(100)
        .then(function(cat) {
          should.not.exist(cat.owner.phoneNumber);
          return cat.populate({
            path: 'owner',
            model: 'test-Owner'
          });
        })
        .then(function(cat) {
          should.exist(cat.owner);
          cat.owner.name.should.eql('Owner');
          cat.owner.phoneNumber.should.eql('2345551212');
          done();
        });
    });

    it('Populating without the model definition and without ref', function (done) {
      Cats.Cat7.get(2)
        .then(function(cat) {
          return cat.populate({
            path: 'parent'
          });
        })
        .catch(function(err){
          should.exist(err.message);
          done();
        });
    });

    it('Populating with model and without the path definition', function (done) {
      Cats.Cat6.get(4)
        .then(function(cat) {
          return cat.populate({
            model: 'Cat6'
          });
        })
        .catch(function(err){
          should.exist(err.message);
          done();
        });
    });

    it('Populating with the wrong reference id', function (done) {
      Cats.Cat6.get(5)
        .then(function(cat) {
          return cat.populate({
            path: 'parent',
            model: 'Cat6'
          });
        })
        .catch(function(err){
          should.exist(err.message);
          done();
        });
    });

    it('Populate works with hashkey', function (done) {
      Cats.Cat7.get(2)
        .then(function(cat) {
          return cat.populate({
            path: 'parent',
            model: 'Cat7'
          });
        })
        .then(function(cat) {
          should.exist(cat.parent);
          cat.parent.id.should.eql(1);
          cat.parent.name.should.eql('One');
          done();
        });
    });

    it('Populate works with prefix', function (done) {
      Cats.Cat6.get(4)
        .then(function(cat) {
          return cat.populate({
            path: 'parent',
            model: 'test-Cat6-db'
          });
        })
        .then(function(cat) {
          should.exist(cat.parent);
          cat.parent.id.should.eql(3);
          cat.parent.name.should.eql('Three');
          done();
        });
    });

    it('Populating with the wrong model name won\'t work', function (done) {
      Cats.Cat6.get(5)
        .then(function(cat) {
          return cat.populate({
            path: 'parent',
            model: 'Cats6'
          });
        })
        .catch(function(err){
          should.exist(err.message);
          done();
        });
    });

    it('Populating with path and ref at the schema', function (done) {
      Cats.Cat6.get(4)
        .then(function(cat) {
          return cat.populate({
            path: 'parent'
          });
        })
        .then(function(cat) {
          should.exist(cat.parent);
          var parent = cat.parent;
          parent.id.should.eql(3);
          parent.name.should.eql('Three');
          done();
        });
    });

    it('Populating with string and ref at the schema', function (done) {
      Cats.Cat6.get(4)
        .then(function(cat) {
          return cat.populate('parent');
        })
        .then(function(cat) {
          should.exist(cat.parent);
          var parent = cat.parent;
          parent.id.should.eql(3);
          parent.name.should.eql('Three');
          done();
        });
    });

  });

  describe('Model.batchPut', function (){

    it('Put new', function (done) {
      var cats = [];

      for (var i=0 ; i<10 ; ++i) {
        cats.push(new Cats.Cat({id: 10+i, name: 'Tom_'+i}));
      }

      Cats.Cat.batchPut(cats, function (err, result) {
        should.not.exist(err);
        should.exist(result);
        Object.getOwnPropertyNames(result.UnprocessedItems).length.should.eql(0);

        for (var i=0 ; i<10 ; ++i) {

          delete cats[i].name;
        }

        Cats.Cat.batchGet(cats, function (err2, result2) {
          should.not.exist(err2);
          should.exist(result2);
          result2.length.should.eql(cats.length);
          done();
        });
      });
    });

    it('Put lots of new items', function (done) {
      var cats = [];

      for (var i=0 ; i<100 ; ++i) {
        cats.push(new Cats.Cat({id: 100+i, name: 'Tom_'+i}));
      }

      Cats.Cat.batchPut(cats, function (err, result) {
        should.not.exist(err);
        should.exist(result);
        Object.getOwnPropertyNames(result.UnprocessedItems).length.should.eql(0);

        for (var i=0 ; i<100 ; ++i) {
          delete cats[i].name;
        }

        Cats.Cat.batchGet(cats, function (err2, result2) {
          should.not.exist(err2);
          should.exist(result2);
          result2.length.should.eql(cats.length);
          done();
        });
      });
    });

    it('Put new with range key', function (done) {
      var cats = [];

      for (var i=0 ; i<10 ; ++i) {
        cats.push(new Cats.Cat2({ownerId: 10+i, name: 'Tom_'+i}));
      }

      Cats.Cat2.batchPut(cats, function (err, result) {
        should.not.exist(err);
        should.exist(result);
        Object.getOwnPropertyNames(result.UnprocessedItems).length.should.eql(0);

        Cats.Cat2.batchGet(cats, function (err2, result2) {
          should.not.exist(err2);
          should.exist(result2);
          result2.length.should.eql(cats.length);
          done();
        });
      });
    });

    it('Put new without range key', function (done) {
      var cats = [];

      for (var i=0 ; i<10 ; ++i) {
        cats.push(new Cats.Cat2({ownerId: 10+i}));
      }

      Cats.Cat2.batchPut(cats, function (err, result) {
        should.exist(err);
        should.not.exist(result);
        done();
      });
    });

    it('Update items', function (done) {
      var cats = [];

      for (var i=0 ; i<10 ; ++i) {
        cats.push(new Cats.Cat({id: 20+i, name: 'Tom_'+i}));
      }

      Cats.Cat.batchPut(cats, function (err, result) {
        should.not.exist(err);
        should.exist(result);

        for (var i=0 ; i<10 ; ++i) {
          var cat = cats[i];
          cat.name = 'John_' + (cat.id + 100);
        }

        Cats.Cat.batchPut(cats, function (err2, result2) {
          should.not.exist(err2);
          should.exist(result2);
          Object.getOwnPropertyNames(result2.UnprocessedItems).length.should.eql(0);

          for (var i=0 ; i<10 ; ++i) {
            delete cats[i].name;
          }

          Cats.Cat.batchGet(cats, function (err3, result3) {
            should.not.exist(err3);
            should.exist(result3);
            result3.length.should.eql(cats.length);
            done();
          });
        });
      });
    });

    it('Update with range key', function (done) {
      var cats = [];

      for (var i=0 ; i<10 ; ++i) {
        cats.push(new Cats.Cat2({ownerId: 20+i, name: 'Tom_'+i}));
      }

      Cats.Cat2.batchPut(cats, function (err, result) {
        should.not.exist(err);
        should.exist(result);

        for (var i=0 ; i<10 ; ++i) {
          var cat = cats[i];
          cat.name = 'John_' + (cat.ownerId + 100);
        }

        Cats.Cat2.batchPut(cats, function (err2, result2) {
          should.not.exist(err2);
          should.exist(result2);
          Object.getOwnPropertyNames(result2.UnprocessedItems).length.should.eql(0);

          Cats.Cat2.batchGet(cats, function (err3, result3) {
            should.not.exist(err3);
            should.exist(result3);
            result3.length.should.eql(cats.length);
            done();
          });
        });
      });
    });

    it('Update without range key', function (done) {
      var cats = [];

      for (var i=0 ; i<10 ; ++i) {
        cats.push(new Cats.Cat2({ownerId: 20+i, name: 'Tom_'+i}));
      }

      Cats.Cat2.batchPut(cats, function (err, result) {
        should.not.exist(err);
        should.exist(result);

        for (var i=0 ; i<10 ; ++i) {
          cats[i].name = null;
        }

        Cats.Cat2.batchPut(cats, function (err2, result2) {
          should.exist(err2);
          should.not.exist(result2);
          done();
        });
      });
    });
  });

  describe('Model.batchDelete', function (){
    it('Simple delete', function (done) {
      var cats = [];

      for (var i=0 ; i<10 ; ++i) {
        cats.push(new Cats.Cat({id: 30+i, name: 'Tom_'+i}));
      }

      Cats.Cat.batchPut(cats, function (err, result) {
        should.not.exist(err);
        should.exist(result);

        Cats.Cat.batchDelete(cats, function (err2, result2) {
          should.not.exist(err2);
          should.exist(result2);
          Object.getOwnPropertyNames(result2.UnprocessedItems).length.should.eql(0);

          Cats.Cat.batchGet(cats, function (err3, result3) {
            should.not.exist(err3);
            should.exist(result3);
            result3.length.should.eql(0);
            done();
          });
        });
      });
    });

    it('Delete with range key', function (done) {
      var cats = [];

      for (var i=0 ; i<10 ; ++i) {
        cats.push(new Cats.Cat2({ownerId: 30+i, name: 'Tom_'+i}));
      }

      Cats.Cat2.batchPut(cats, function (err, result) {
        should.not.exist(err);
        should.exist(result);

        Cats.Cat2.batchDelete(cats, function (err2, result2) {
          should.not.exist(err2);
          should.exist(result2);
          Object.getOwnPropertyNames(result2.UnprocessedItems).length.should.eql(0);

          Cats.Cat2.batchGet(cats, function (err3, result3) {
            should.not.exist(err3);
            should.exist(result3);
            result3.length.should.eql(0);
            done();
          });
        });
      });
    });

    it('Delete without range key', function (done) {
      var cats = [];

      for (var i=0 ; i<10 ; ++i) {
        cats.push(new Cats.Cat2({ownerId: 30+i, name: 'Tom_'+i}));
      }

      Cats.Cat2.batchPut(cats, function (err, result) {
        should.not.exist(err);
        should.exist(result);

        for (var i=0 ; i<10 ; ++i) {
          delete cats[i].name;
        }

        Cats.Cat2.batchDelete(cats, function (err2, result2) {
          should.exist(err2);
          should.not.exist(result2);
          done();
        });
      });
    });
    

  });

  describe('Model.default', function() {
    it('Default is set properly', function() {
      var cat = new Cats.CatModel({
          id: 1111,
          name: 'NAME_VALUE',
          owner: 'OWNER_VALUE',
          shouldRemainUnchanged: 'AAA',
          shouldBeChanged: undefined,
          shouldAlwaysBeChanged: 'BBB'
      });

      return cat
        .save()
        .then(function() {
            should(cat.shouldRemainUnchanged).eql('AAA');
            should(cat.shouldBeChanged).eql('shouldBeChanged_NAME_VALUE_OWNER_VALUE');
            should(cat.shouldAlwaysBeChanged).eql('shouldAlwaysBeChanged_NAME_VALUE_OWNER_VALUE');
            should(cat.unsetShouldBeChanged).eql('unsetShouldBeChanged_NAME_VALUE_OWNER_VALUE');
            should(cat.unsetShouldAlwaysBeChanged).eql('unsetShouldAlwaysBeChanged_NAME_VALUE_OWNER_VALUE');
        });
    });
  });

  it('Model.getTableReq', function() {
    Cats.Cat.getTableReq().AttributeDefinitions.should.exist;
    Cats.Cat.getTableReq().TableName.should.exist;
    Cats.Cat.getTableReq().TableName.should.equal('test-Cat-db');
    Cats.Cat.getTableReq().KeySchema.should.exist;
    Cats.Cat.getTableReq().ProvisionedThroughput.should.exist;
  });
  
<<<<<<< HEAD
  it('Should allow for originalItem function on models', function(done) {
    var item = {
      id: 2222,
      name: 'NAME_VALUE',
      owner: 'OWNER_VALUE'
    };
	  
    var cat = new Cats.Cat(item);
    cat.originalItem().should.eql(item);
    cat.save(function(err, newCat) {
      newCat.originalItem().should.eql(item);
      newCat.name = 'NAME_VALUE_2';
      newCat.originalItem().should.eql(item);
      newCat.name.should.eql('NAME_VALUE_2');
      Cats.Cat.get(2222, function(err, newCatB) {
        newCatB.originalItem().should.eql(item);
        newCatB.name = 'NAME_VALUE_2';
        newCatB.originalItem().should.eql(item);
        newCatB.name.should.eql('NAME_VALUE_2');
        done();
      });
    });
  });
  
=======
  it('Get invalid JSON from DynamoDB', function(done) {    
    var schema = {
      id: {
        type:  Number,
        validate: function (v) { return v > 0; }
      },
      name: {
        type: Number
      }
    };
    
    var Cat = dynamoose.model('Cat9', schema);
    
    Cat.get(5, function() {
      Cat.$__.base.ddb().putItem({
        Item: {
          id: {N: "5"},
          name: {S: "HELLO"},
        },
        TableName: "test-Cat9-db"
      }, function() {
        Cat.get(5, function(err, cat) {
          should.not.exist(cat);
          should.exist(err);
          err.name.should.eql('ParseError');
          err.message.should.eql('Attribute "name" of type "N" has an invalid value of "HELLO"');
          done();
        });
      });
    });
    
  });
>>>>>>> c6e95e18
});<|MERGE_RESOLUTION|>--- conflicted
+++ resolved
@@ -1787,7 +1787,6 @@
     Cats.Cat.getTableReq().ProvisionedThroughput.should.exist;
   });
   
-<<<<<<< HEAD
   it('Should allow for originalItem function on models', function(done) {
     var item = {
       id: 2222,
@@ -1812,7 +1811,6 @@
     });
   });
   
-=======
   it('Get invalid JSON from DynamoDB', function(done) {    
     var schema = {
       id: {
@@ -1845,5 +1843,4 @@
     });
     
   });
->>>>>>> c6e95e18
 });