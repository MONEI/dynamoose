--- conflicted
+++ resolved
@@ -1563,55 +1563,52 @@
             });
           });
 
-<<<<<<< HEAD
-    it('Update with saveUnknown enabled', function (done) {
-      Cats.Cat1.create({id: 982, name: 'Oliver'}, function(err, old){
-        should.not.exist(err);
-        Cats.Cat1.update({id: old.id}, {otherProperty: 'Testing123'}, function(err, data){
-          should.not.exist(err);
-          should.exist(data);
-          data.should.have.property('otherProperty');
-          data.otherProperty.should.eql('Testing123');
-          done();
-        });
-      });
-    });
-
-    it('Update $ADD with saveUnknown enabled', function (done) {
-      Cats.Cat1.create({id: 986, name: 'Oliver', mathy: 1}, function(err, old){
-        should.not.exist(err);
-        old.should.have.property('mathy');
-        old.mathy.should.eql(1);
-        Cats.Cat1.update({id: old.id}, {$ADD: {mathy: 4}}, function(err, data){
-          should.not.exist(err);
-          should.exist(data);
-          data.should.have.property('mathy');
-          data.mathy.should.eql(5);
-          done();
-        });
-      });
-    });
-
-    it('Update $DELETE with saveUnknown enabled', function (done) {
-      Cats.Cat1.create({id: 984, name: 'Oliver'}, function(err, old){
-        should.not.exist(err);
-        Cats.Cat1.update({id: old.id}, {otherProperty: 'Testing123'}, function(err, data){
-          should.not.exist(err);
-          should.exist(data);
-          data.should.have.property('otherProperty');
-          data.otherProperty.should.eql('Testing123');
-          Cats.Cat1.update({id: old.id}, { $DELETE: {otherProperty: 'Testing123'} }, function(err, data) {
-            should.not.exist(err);
-            should.exist(data);
-            data.should.not.have.property('otherProperty');
-            done();
-          });
-        });
-      });
-    });
-
-  });
-=======
+          it('Update with saveUnknown enabled', function (done) {
+            Cats.Cat1.create({id: 982, name: 'Oliver'}, function(err, old){
+              should.not.exist(err);
+              Cats.Cat1.update({id: old.id}, {otherProperty: 'Testing123'}, function(err, data){
+                should.not.exist(err);
+                should.exist(data);
+                data.should.have.property('otherProperty');
+                data.otherProperty.should.eql('Testing123');
+                done();
+              });
+            });
+          });
+
+          it('Update $ADD with saveUnknown enabled', function (done) {
+            Cats.Cat1.create({id: 986, name: 'Oliver', mathy: 1}, function(err, old){
+              should.not.exist(err);
+              old.should.have.property('mathy');
+              old.mathy.should.eql(1);
+              Cats.Cat1.update({id: old.id}, {$ADD: {mathy: 4}}, function(err, data){
+                should.not.exist(err);
+                should.exist(data);
+                data.should.have.property('mathy');
+                data.mathy.should.eql(5);
+                done();
+              });
+            });
+          });
+
+          it('Update $DELETE with saveUnknown enabled', function (done) {
+            Cats.Cat1.create({id: 984, name: 'Oliver'}, function(err, old){
+              should.not.exist(err);
+              Cats.Cat1.update({id: old.id}, {otherProperty: 'Testing123'}, function(err, data){
+                should.not.exist(err);
+                should.exist(data);
+                data.should.have.property('otherProperty');
+                data.otherProperty.should.eql('Testing123');
+                Cats.Cat1.update({id: old.id}, { $DELETE: {otherProperty: 'Testing123'} }, function(err, data) {
+                  should.not.exist(err);
+                  should.exist(data);
+                  data.should.not.have.property('otherProperty');
+                  done();
+                });
+              });
+            });
+            });
+
           it("Update returns should not return any values using 'none' option", function () {
             return Cats.Cat.create({id: '680', name: 'Oliver'}, {overwrite: true}).then(function(old){
               return Cats.Cat.update({id: old.id}, {name: 'Tom'}, {returnValues: 'NONE'}).then(function(data){
@@ -1619,7 +1616,6 @@
               });
             });
           });
->>>>>>> d45f455c
 
         });
 
