'use strict';


var dynamoose = require('../');
dynamoose.AWS.config.update({
  accessKeyId: 'AKID',
  secretAccessKey: 'SECRET',
  region: 'us-east-1'
});

dynamoose.local();

var should = require('should');
var CatsFixture = require('./fixtures/Cats');

var Cats = {};

var ONE_YEAR = 365*24*60*60; // 1 years in seconds
var NINE_YEARS = 9*ONE_YEAR; // 9 years in seconds

describe('Model', function (){
  this.timeout(15000);
  before(function(done) {
    this.timeout(12000);
    dynamoose.setDefaults({ prefix: 'test-', suffix: '-db' });
    Cats = CatsFixture(dynamoose);
    done();
  });

  after(function (done) {

    delete dynamoose.models['test-Cat-db'];
    done();
  });

  it('Create simple model', function (done) {
    this.timeout(12000);


    Cats.Cat.should.have.property('$__');

    Cats.Cat.should.have.property('name');
    // Older node doesn't support Function.name changes
    if (Object.getOwnPropertyDescriptor(Function, 'name').configurable) {
      Cats.Cat.name.should.eql('Model-test-Cat-db');
    }

    Cats.Cat.$__.name.should.eql('test-Cat-db');
    Cats.Cat.$__.options.should.have.property('create', true);

    var schema = Cats.Cat.$__.schema;

    should.exist(schema);

    schema.attributes.id.type.name.should.eql('number');
    should(schema.attributes.id.isSet).not.be.ok;
    should.not.exist(schema.attributes.id.default);
    should.exist(schema.attributes.id.validator);
    should(schema.attributes.id.required).not.be.ok;

    schema.attributes.name.type.name.should.eql('string');
    schema.attributes.name.isSet.should.not.be.ok;
    should.not.exist(schema.attributes.name.default);
    should.not.exist(schema.attributes.name.validator);
    should(schema.attributes.name.required).not.be.ok;

    schema.hashKey.should.equal(schema.attributes.id); // should be same object
    should.not.exist(schema.rangeKey);

    var kitten = new Cats.Cat(
      {
        id: 1,
        name: 'Fluffy',
        vet:{name:'theVet', address:'12 somewhere'},
        ears:[{name:'left'}, {name:'right'}],
        legs: ['front right', 'front left', 'back right', 'back left'],
        more: {favorites: {food: 'fish'}},
        array: [{one: '1'}],
        validated: 'valid'
      }
    );

    kitten.id.should.eql(1);
    kitten.name.should.eql('Fluffy');

    var dynamoObj = schema.toDynamo(kitten);

    dynamoObj.should.eql(
      {
        ears: {
          L: [
            { M: { name: { S: 'left' } } },
            { M: { name: { S: 'right' } } }
          ]
        },
        id: { N: '1' },
        name: { S: 'Fluffy' },
        vet: { M: { address: { S: '12 somewhere' }, name: { S: 'theVet' } } },
        legs: { SS: ['front right', 'front left', 'back right', 'back left']},
        more: { S: '{"favorites":{"food":"fish"}}' },
        array: { S: '[{"one":"1"}]' },
        validated: { S: 'valid' }
      });

      kitten.save(done);


    });

    it('Create simple model with range key', function () {

      Cats.Cat2.should.have.property('name');
      // Older node doesn't support Function.name changes
      if (Object.getOwnPropertyDescriptor(Function, 'name').configurable) {
        Cats.Cat2.name.should.eql('Model-test-Cat2-db');
      }

      Cats.Cat2.should.have.property('$__');

      Cats.Cat2.$__.name.should.eql('test-Cat2-db');
      Cats.Cat2.$__.options.should.have.property('create', true);

      var schema = Cats.Cat2.$__.schema;

      should.exist(schema);

      schema.attributes.ownerId.type.name.should.eql('number');
      should(schema.attributes.ownerId.isSet).not.be.ok;
      should.not.exist(schema.attributes.ownerId.default);
      should.not.exist(schema.attributes.ownerId.validator);
      should(schema.attributes.ownerId.required).not.be.ok;

      schema.attributes.name.type.name.should.eql('string');
      schema.attributes.name.isSet.should.not.be.ok;
      should.not.exist(schema.attributes.name.default);
      should.not.exist(schema.attributes.name.validator);
      should(schema.attributes.name.required).not.be.ok;

      schema.hashKey.should.equal(schema.attributes.ownerId); // should be same object
      schema.rangeKey.should.equal(schema.attributes.name);

    });

    it('Create simple model with unnamed attributes', function (done) {


      this.timeout(12000);

      Cats.Cat5.should.have.property('name');
      // Older node doesn't support Function.name changes
      if (Object.getOwnPropertyDescriptor(Function, 'name').configurable) {
        Cats.Cat5.name.should.eql('Model-test-Cat5-db');
      }

      Cats.Cat5.should.have.property('$__');

      Cats.Cat5.$__.name.should.eql('test-Cat5-db');
      Cats.Cat5.$__.options.should.have.property('saveUnknown', true);

      var schema = Cats.Cat5.$__.schema;

      should.exist(schema);

      schema.attributes.id.type.name.should.eql('number');
      should(schema.attributes.id.isSet).not.be.ok;
      should.exist(schema.attributes.id.default);
      should.exist(schema.attributes.id.validator);
      should(schema.attributes.id.required).not.be.ok;

      schema.attributes.name.type.name.should.eql('string');
      schema.attributes.name.isSet.should.not.be.ok;
      should.exist(schema.attributes.name.default);
      should.not.exist(schema.attributes.name.validator);
      should(schema.attributes.name.required).be.ok;

      schema.hashKey.should.equal(schema.attributes.id); // should be same object
      should.not.exist(schema.rangeKey);

      var kitten = new Cats.Cat5(
        {
          id: 2,
          name: 'Fluffy',
          owner: 'Someone',
          unnamedInt: 1,
          unnamedInt0: 0,
          unnamedBooleanFalse: false,
          unnamedBooleanTrue: true,
          unnamedString: 'unnamed',

          // Attributes with empty values. DynamoDB won't store empty values
          // so the return value of toDynamo() should exclude these attributes.
          unnamedUndefined: undefined,
          unnamedNull: null,
          unnamedEmptyString: '',
          unnamedNumberNaN: NaN,
        }
      );

      kitten.id.should.eql(2);
      kitten.name.should.eql('Fluffy');

      var dynamoObj = schema.toDynamo(kitten);

      dynamoObj.should.eql(
        {
          id: { N: '2' },
          name: { S: 'Fluffy' },
          owner: { S: 'Someone' },
          unnamedInt: { N: '1' },
          unnamedInt0: { N: '0' },
          unnamedBooleanFalse: { BOOL: false },
          unnamedBooleanTrue: { BOOL: true },
          unnamedString: { S: 'unnamed' },
        });

        kitten.save(done);

      });

    it('Create returnRequest option', function (done) {
      Cats.ExpiringCat.create({
        name: 'Leo'
      }, {returnRequest: true})
      .then(function (request) {
        request.should.exist;

        request.TableName.should.eql("test-ExpiringCat-db");
        request.Item.name.should.eql({S: "Leo"});
        done();
      })
      .catch(done);
    });

      it('Should support useDocumentTypes and useNativeBooleans being false', function(done) {
      	this.timeout(12000);

      	var kitten = new Cats.Cat10({
      		id: 2,
      		isHappy: true,
      		parents: ["Max", "Leah"],
      		details: {
      			playful: true,
      			thirsty: false,
      			tired: false
      		}
      	});

      	kitten.id.should.eql(2);
      	kitten.isHappy.should.eql(true);
      	kitten.parents.should.eql(["Max", "Leah"]);
      	kitten.details.should.eql({
      		playful: true,
      		thirsty: false,
      		tired: false
      	});

      	kitten.save(function(err, kitten) {
      		kitten.id.should.eql(2);
      		kitten.isHappy.should.eql(true);
      		kitten.parents.should.eql(["Max", "Leah"]);
      		kitten.details.should.eql({
      			playful: true,
      			thirsty: false,
      			tired: false
      		});

      		Cats.Cat10.get(2, function(err, kitten) {
      			kitten.id.should.eql(2);
      			kitten.isHappy.should.eql(true);
      			kitten.parents.should.eql(["Max", "Leah"]);
      			kitten.details.should.eql({
      				playful: true,
      				thirsty: false,
      				tired: false
      			});

      			done();
      		});
      	});
      });

      it('Create complex model with unnamed attributes', function (done) {


        this.timeout(12000);

        Cats.Cat1.should.have.property('name');
        // Older node doesn't support Function.name changes
        if (Object.getOwnPropertyDescriptor(Function, 'name').configurable) {
          Cats.Cat1.name.should.eql('Model-test-Cat1-db');
        }

        Cats.Cat1.should.have.property('$__');

        Cats.Cat1.$__.name.should.eql('test-Cat1-db');
        Cats.Cat1.$__.options.should.have.property('saveUnknown', true);

        var schema = Cats.Cat1.$__.schema;

        should.exist(schema);

        schema.attributes.id.type.name.should.eql('number');
        should(schema.attributes.id.isSet).not.be.ok;
        should.exist(schema.attributes.id.default);
        should.exist(schema.attributes.id.validator);
        should(schema.attributes.id.required).not.be.ok;

        schema.attributes.name.type.name.should.eql('string');
        schema.attributes.name.isSet.should.not.be.ok;
        should.exist(schema.attributes.name.default);
        should.not.exist(schema.attributes.name.validator);
        should(schema.attributes.name.required).be.ok;

        schema.hashKey.should.equal(schema.attributes.id); // should be same object
        should.not.exist(schema.rangeKey);

        var kitten = new Cats.Cat1(
          {
            id: 2,
            name: 'Fluffy',
            owner: 'Someone',
            children: {
              "mittens" : {
                name : "mittens",
                age: 1
              },
              "puddles" : {
                name : "puddles",
                age: 2
              }
            },
            characteristics: ['cute', 'fuzzy']
          }
        );

        kitten.id.should.eql(2);
        kitten.name.should.eql('Fluffy');

        var dynamoObj = schema.toDynamo(kitten);

        dynamoObj.should.eql(
          {
            id: {N: '2'},
            name: {S: 'Fluffy'},
            owner: {S: 'Someone'},
            children: {
              M: {
                "mittens": {M: {"name": {S: "mittens"}, "age": {N: '1'}}},
                "puddles": {M: {"name": {S: "puddles"}, "age": {N: '2'}}}
              }
            },
            characteristics: {L: [{S: 'cute'}, {S: 'fuzzy'}]}
          });

          kitten.save(done);

        });

        it('Get item for model with unnamed attributes', function (done) {

          Cats.Cat5.get(2, function(err, model) {
            should.not.exist(err);
            should.exist(model);

            model.should.have.property('id', 2);
            model.should.have.property('name', 'Fluffy');
            model.should.have.property('owner', 'Someone');
            model.should.have.property('unnamedInt', 1);
            model.should.have.property('unnamedString', 'unnamed');
            model.should.have.property('$__');
            done();
          });
        });

        it('Get item for model', function (done) {

          Cats.Cat.get(1, function(err, model) {
            should.not.exist(err);
            should.exist(model);

            model.should.have.property('id', 1);
            model.should.have.property('name', 'Fluffy');
            model.should.have.property('vet', { address: '12 somewhere', name: 'theVet' });
            model.should.have.property('$__');
            done();
          });
        });

        it('Get item for model with falsy keys', function (done) {
          Cats.Cat8.create({id: 0, age: 0})
          .then(function () {
            return Cats.Cat8.get({id: 0, age: 0});
          })
          .then(function (falsyCat) {
            falsyCat.should.have.property('id', 0);
            falsyCat.should.have.property('age', 0);
            done();
          })
          .catch(done);
        });

        it('Get item with invalid key', function (done) {

          Cats.Cat.get(0, function(err, model) {
            should.exist(err);
            err.name.should.equal('ValidationError');
            should.not.exist(model);
            done();
          });
        });

        it('Get and Update corrupted item', function (done) {

          // create corrupted item
          var req = dynamoose.ddb().putItem({
            Item: {
              "id": {
                N: "7"
              },
              "isHappy": {
                // this is the data corruption
                S: "tue"
              }
            },
            ReturnConsumedCapacity: "TOTAL",
            TableName: Cats.Cat7.$__.table.name
          });

          req.promise().then(function(){
            return Cats.Cat7.get(7);
          }).catch(function(err){
            should.exist(err.message);
          }).then(function(){
            return Cats.Cat7.update(7, { name : 'my favorite cat'});
          }).catch(function(err){
            should.exist(err.message);
            done();
          });
        });

        it('Get returnRequest option', function (done) {
          Cats.Cat.get(1, {returnRequest: true}, function(err, request) {
            should.not.exist(err);
            should.exist(request);

            request.TableName.should.eql("test-Cat-db");
            request.Key.should.eql({id: {N: '1'}});
            done();
          });
        });

        it('Save existing item', function (done) {

          Cats.Cat.get(1, function(err, model) {
            should.not.exist(err);
            should.exist(model);

            model.name.should.eql('Fluffy');

            model.name = 'Bad Cat';
            model.vet.name = 'Tough Vet';
            model.ears[0].name = 'right';

            model.save(function (err) {
              should.not.exist(err);

              Cats.Cat.get({id: 1}, {consistent: true}, function(err, badCat) {
                should.not.exist(err);
                badCat.name.should.eql('Bad Cat');
                badCat.vet.name.should.eql('Tough Vet');
                badCat.ears[0].name.should.eql('right');
                badCat.ears[1].name.should.eql('right');
                done();
              });
            });
          });
        });

        it('Save existing item without defining updating timestamps', function (done) {
          var myCat = new Cats.Cat9({
            id: 1,
            name: 'Fluffy',
            vet:{name:'theVet', address:'12 somewhere'},
            ears:[{name:'left'}, {name:'right'}],
            legs: ['front right', 'front left', 'back right', 'back left'],
            more: {favorites: {food: 'fish'}},
            array: [{one: '1'}],
            validated: 'valid'
          });

          myCat.save(function(err, theSavedCat1) {
            var expectedCreatedAt = theSavedCat1.createdAt;
            var expectedUpdatedAt = theSavedCat1.updatedAt;

            theSavedCat1.name = "FluffyB";
            setTimeout(function() {
              theSavedCat1.save(function () {
                Cats.Cat9.get(1, function(err, realCat) {
                  realCat.name.should.eql("FluffyB");
                  realCat.createdAt.should.eql(expectedCreatedAt); // createdAt should be the same as before
                  realCat.updatedAt.should.not.eql(expectedUpdatedAt); // updatedAt should be different than before
                  done();
                });
              });
            }, 1000);
          });
        });

        it('Save existing item with updating timestamps', function (done) {
          var myCat = new Cats.Cat9({
            id: 1,
            name: 'Fluffy',
            vet:{name:'theVet', address:'12 somewhere'},
            ears:[{name:'left'}, {name:'right'}],
            legs: ['front right', 'front left', 'back right', 'back left'],
            more: {favorites: {food: 'fish'}},
            array: [{one: '1'}],
            validated: 'valid'
          });

          myCat.save(function(err, theSavedCat1) {
            var expectedCreatedAt = theSavedCat1.createdAt;
            var expectedUpdatedAt = theSavedCat1.updatedAt;

            myCat.name = "FluffyB";
            setTimeout(function() {
              myCat.save({updateTimestamps: true}, function () {
                Cats.Cat9.get(1, function(err, realCat) {
                  realCat.name.should.eql("FluffyB");
                  realCat.createdAt.should.eql(expectedCreatedAt); // createdAt should be the same as before
                  realCat.updatedAt.should.not.eql(expectedUpdatedAt); // updatedAt should be different than before
                  done();
                });
              });
            }, 1000);
          });
        });

        it('Save existing item without updating timestamps', function (done) {
          var myCat = new Cats.Cat9({
            id: 1,
            name: 'Fluffy',
            vet:{name:'theVet', address:'12 somewhere'},
            ears:[{name:'left'}, {name:'right'}],
            legs: ['front right', 'front left', 'back right', 'back left'],
            more: {favorites: {food: 'fish'}},
            array: [{one: '1'}],
            validated: 'valid'
          });

          myCat.save(function(err, theSavedCat1) {
            var expectedCreatedAt = theSavedCat1.createdAt;
            var expectedUpdatedAt = theSavedCat1.updatedAt;

            myCat.name = "FluffyB";
            setTimeout(function() {
              myCat.save({updateTimestamps: false}, function () {
                Cats.Cat9.get(1, function(err, realCat) {
                  realCat.name.should.eql("FluffyB");
                  realCat.createdAt.should.eql(expectedCreatedAt); // createdAt should be the same as before
                  realCat.updatedAt.should.eql(expectedUpdatedAt); // updatedAt should be the same as before
                  done();
                });
              });
            }, 1000);
          });
        });


        it('Save existing item with updating expires', function (done) {
          var myCat = new Cats.Cat11({
            id: 1,
            name: 'Fluffy',
            vet:{name:'theVet', address:'12 somewhere'},
            ears:[{name:'left'}, {name:'right'}],
            legs: ['front right', 'front left', 'back right', 'back left'],
            more: {favorites: {food: 'fish'}},
            array: [{one: '1'}],
            validated: 'valid'
          });

          myCat.save(function(err, theSavedCat1) {
            var expectedExpires = theSavedCat1.expires;

            myCat.name = "FluffyB";
            setTimeout(function() {
              myCat.save({updateExpires: true}, function () {
                Cats.Cat11.get(1, function(err, realCat) {
                  realCat.name.should.eql("FluffyB");
                  realCat.expires.should.not.eql(expectedExpires); // expires should be different than before
                  done();
                });
              });
            }, 1000);
          });
        });


        it('Save existing item without updating expires', function (done) {
          var myCat = new Cats.Cat11({
            id: 2,
            name: 'Fluffy',
            vet:{name:'theVet', address:'12 somewhere'},
            ears:[{name:'left'}, {name:'right'}],
            legs: ['front right', 'front left', 'back right', 'back left'],
            more: {favorites: {food: 'fish'}},
            array: [{one: '1'}],
            validated: 'valid'
          });

          myCat.save(function(err, theSavedCat1) {
            var expectedExpires = theSavedCat1.expires;

            myCat.name = "FluffyB";
            setTimeout(function() {
              myCat.save({updateExpires: false}, function () {
                Cats.Cat11.get(2, function(err, realCat) {
                  realCat.name.should.eql("FluffyB");
                  realCat.expires.should.eql(expectedExpires); // expires should be the same as before
                  done();
                });
              });
            }, 1000);
          });
        });


        it('Save existing item without updating expires (default)', function (done) {
          var myCat = new Cats.Cat11({
            id: 3,
            name: 'Fluffy',
            vet:{name:'theVet', address:'12 somewhere'},
            ears:[{name:'left'}, {name:'right'}],
            legs: ['front right', 'front left', 'back right', 'back left'],
            more: {favorites: {food: 'fish'}},
            array: [{one: '1'}],
            validated: 'valid'
          });

          myCat.save(function(err, theSavedCat1) {
            var expectedExpires = theSavedCat1.expires;

            myCat.name = "FluffyB";
            setTimeout(function() {
              myCat.save(function () {
                Cats.Cat11.get(3, function(err, realCat) {
                  realCat.name.should.eql("FluffyB");
                  realCat.expires.should.eql(expectedExpires); // expires should be the same as before
                  done();
                });
              });
            }, 1000);
          });
        });

        it('Save existing item with a false condition', function (done) {
          Cats.Cat.get(1, function(err, model) {
            should.not.exist(err);
            should.exist(model);

            model.name.should.eql('Bad Cat');

            model.name = 'Whiskers';
            model.save({
              condition: '#name = :name',
              conditionNames: { name: 'name' },
              conditionValues: { name: 'Muffin' }
            }, function (err) {
              should.exist(err);
              err.code.should.eql('ConditionalCheckFailedException');

              Cats.Cat.get({id: 1}, {consistent: true}, function(err, badCat) {
                should.not.exist(err);
                badCat.name.should.eql('Bad Cat');
                done();
              });
            });
          });
        });

        it('Save existing item with a true condition', function (done) {
          Cats.Cat.get(1, function(err, model) {
            should.not.exist(err);
            should.exist(model);

            model.name.should.eql('Bad Cat');

            model.name = 'Whiskers';
            model.save({
              condition: '#name = :name',
              conditionNames: { name: 'name' },
              conditionValues: { name: 'Bad Cat' }
            }, function (err) {
              should.not.exist(err);

              Cats.Cat.get({id: 1}, {consistent: true}, function(err, whiskers) {
                should.not.exist(err);
                whiskers.name.should.eql('Whiskers');
                done();
              });
            });
          });
        });

        it('Save with a pre hook', function (done) {
          var flag = false;
          Cats.Cat.pre('save', function (next) {
            flag = true;
            next();
          });

          Cats.Cat.get(1, function(err, model) {
            should.not.exist(err);
            should.exist(model);

            model.name.should.eql('Whiskers');

            model.name = 'Fluffy';
            model.vet.name = 'Nice Guy';
            model.save(function (err) {
              should.not.exist(err);

              Cats.Cat.get({id: 1}, {consistent: true}, function(err, badCat) {
                should.not.exist(err);
                badCat.name.should.eql('Fluffy');
                badCat.vet.name.should.eql('Nice Guy');
                flag.should.be.true;

                Cats.Cat.removePre('save');
                done();
              });
            });
          });
        });

        it('Save existing item with an invalid attribute', function (done) {
          Cats.Cat.get(1, function(err, model) {
            should.not.exist(err);
            should.exist(model);

            model.validated = 'bad';
            model.save().catch(function(err) {
              should.exist(err);
              err.name.should.equal('ValidationError');
              Cats.Cat.get({id: 1}, {consistent: true}, function(err, badCat) {
                should.not.exist(err);
                badCat.name.should.eql('Fluffy');
                badCat.vet.name.should.eql('Nice Guy');
                badCat.ears[0].name.should.eql('right');
                badCat.ears[1].name.should.eql('right');
                done();
              });
            });
          });
        });

        it('Deletes item', function (done) {

          var cat = new Cats.Cat({id: 1});

          cat.delete(done);
        });

        it('Deletes item with invalid key', function (done) {

          var cat = new Cats.Cat({id: 0});

          cat.delete(function(err) {
            should.exist(err);
            err.name.should.equal('ValidationError');
            done();
          });
        });

        it('Delete returnRequest option', function (done) {
          var cat = new Cats.Cat({id: 1});

          cat.delete({returnRequest: true}, function (err, request) {
            should.not.exist(err);
            request.should.exist;

            request.TableName.should.eql("test-Cat-db");
            request.Key.should.eql({id: {N: '1'}});

            done();
          });
        });

        it('Get missing item', function (done) {


          Cats.Cat.get(1, function(err, model) {
            should.not.exist(err);
            should.not.exist(model);
            done();
          });
        });

        it('Static Creates new item', function (done) {
          Cats.Cat.create({id: 666, name: 'Garfield'}, function (err, garfield) {
            should.not.exist(err);
            should.exist(garfield);
            garfield.id.should.eql(666);
            done();
          });
        });

        it('Static Creates new item with range key', function (done) {
          Cats.Cat2.create({ownerId: 666, name: 'Garfield'}, function (err, garfield) {
            should.not.exist(err);
            should.exist(garfield);
            garfield.ownerId.should.eql(666);
            done();
          });
        });

        it('Prevent duplicate create', function (done) {
          Cats.Cat.create({id: 666, name: 'Garfield'}, function (err, garfield) {
            should.exist(err);
            should.not.exist(garfield);
            done();
          });
        });

        it('Prevent duplicate create with range key', function (done) {
          Cats.Cat2.create({ownerId: 666, name: 'Garfield'}, function (err, garfield) {
            should.exist(err);
            should.not.exist(garfield);
            done();
          });
        });

        it('Static Creates second item', function (done) {
          Cats.Cat.create({id: 777, name: 'Catbert'}, function (err, catbert) {
            should.not.exist(err);
            should.exist(catbert);
            catbert.id.should.eql(777);
            done();
          });
        });

        it('BatchGet items', function (done) {
          Cats.Cat.batchGet([{id: 666}, {id: 777}], function (err, cats) {
            cats.length.should.eql(2);
            done();
          });
        });

        it('BatchGet items for model with falsy keys', function (done) {
          Cats.Cat8.create({id: 1, age: 0})
          .then(function () {
            return Cats.Cat8.batchGet([{id: 1, age: 0}]);
          })
          .then(function (cats) {
            cats.length.should.eql(1);
            cats[0].should.have.property('id', 1);
            cats[0].should.have.property('age', 0);
            done();
          })
          .catch(done);
        });

        it('Static Delete', function (done) {
          Cats.Cat.delete(666, function (err) {
            should.not.exist(err);
            Cats.Cat.get(666, function (err, delCat) {
              should.not.exist(err);
              should.not.exist(delCat);

              Cats.Cat.delete(777, done);
            });
          });
        });

        it('Should support deletions with validators', function (done) {
          var cat = new Cats.CatWithGeneratedID({
            owner: {
              name: 'Joe',
              address: 'Somewhere'
            },
            name: 'Garfield',
            id: 'Joe_Garfield'
          });
          cat.delete(function (err) {
            should.not.exist(err);
            Cats.CatWithGeneratedID.get(cat, function (err, delCat) {
              should.not.exist(err);
              should.not.exist(delCat);
              done();
            });
          });
        });

        it('Static Delete with range key', function (done) {
          Cats.Cat2.delete({ ownerId: 666, name: 'Garfield' }, function (err) {
            should.not.exist(err);
            Cats.Cat2.get({ ownerId: 666, name: 'Garfield' }, function (err, delCat) {
              should.not.exist(err);
              should.not.exist(delCat);
              done();
            });
          });
        });

        it('Static Creates new item', function (done) {
          Cats.Cat.create({id: 666, name: 'Garfield'}, function (err, garfield) {
            should.not.exist(err);
            should.exist(garfield);
            garfield.id.should.eql(666);
            done();
          });
        });

        it('Static Delete with update', function (done) {
          Cats.Cat.delete(666, { update: true }, function (err, data) {
            should.not.exist(err);
            should.exist(data);
            data.id.should.eql(666);
            data.name.should.eql('Garfield');
            Cats.Cat.get(666, function (err, delCat) {
              should.not.exist(err);
              should.not.exist(delCat);
              done();
            });
          });
        });

        it('Static Delete with update failure', function (done) {
          Cats.Cat.delete(666, { update: true }, function (err) {
            should.exist(err);
            err.statusCode.should.eql(400);
            err.code.should.eql('ConditionalCheckFailedException');
            done();
          });
        });


        // See comments on PR #306 for details on why the test below is commented out

        it('Should enable server side encryption', function() {
          var Model = dynamoose.model('TestTable', { id: Number, name: String }, { serverSideEncryption: true });
          Model.getTableReq().SSESpecification.Enabled.should.be.true;
        });

        it('Server side encryption shouldn\'t be enabled unless specified', function(done) {
          var Model = dynamoose.model('TestTableB', { id: Number, name: String });
          setTimeout(function () {
            Model.$__.table.describe(function(err, data) {
              var works = !data.Table.SSEDescription || data.Table.SSEDescription.Status === "DISABLED";
              works.should.be.true;
              done();
            });
          }, 2000);
        });

        it('Makes model class available inside schema methods', function() {
          Object.keys(dynamoose.models).should.containEql('test-CatWithMethods-db');

          var cat = new Cats.CatWithMethods({id: 1, name: 'Sir Pounce'});

          cat.getModel.should.throw(Error);

          var modelClass = cat.getModel('test-CatWithMethods-db');
          modelClass.should.equal(Cats.CatWithMethods);
        });

        describe('Model.update', function (){
          before(function (done) {
            var stray = new Cats.Cat({id: 999, name: 'Tom'});
            stray.save(done);
          });

          it('False condition', function (done) {
            Cats.Cat.update({id: 999}, {name: 'Oliver'}, {
              condition: '#name = :name',
              conditionNames: { name: 'name' },
              conditionValues: { name: 'Muffin' }
            }, function (err) {
              should.exist(err);
              Cats.Cat.get(999, function (err, tomcat) {
                should.not.exist(err);
                should.exist(tomcat);
                tomcat.id.should.eql(999);
                tomcat.name.should.eql('Tom');
                should.not.exist(tomcat.owner);
                should.not.exist(tomcat.age);
                done();
              });
            });
          });

          it('True condition', function (done) {
            Cats.Cat.update({id: 999}, {name: 'Oliver'}, {
              condition: '#name = :name',
              conditionNames: { name: 'name' },
              conditionValues: { name: 'Tom' }
            }, function (err, data) {
              should.not.exist(err);
              should.exist(data);
              data.id.should.eql(999);
              data.name.should.equal('Oliver');
              Cats.Cat.get(999, function (err, oliver) {
                should.not.exist(err);
                should.exist(oliver);
                oliver.id.should.eql(999);
                oliver.name.should.eql('Oliver');
                should.not.exist(oliver.owner);
                should.not.exist(oliver.age);
                done();
              });
            });
          });

          it("If key is null or undefined, will use defaults", function (done) {
            Cats.Cat3.update(null, {age: 3, name: 'Furrgie'}, function (err, data) {
              should.not.exist(err);
              should.exist(data);
              data.id.should.eql(888);
              data.name.should.equal('Furrgie');
              data.age.should.equal(3);

              Cats.Cat3.get(888, function (err, furrgie) {
                should.not.exist(err);
                should.exist(furrgie);
                furrgie.id.should.eql(888);
                furrgie.name.should.eql('Furrgie');
                data.age.should.equal(3);

                Cats.Cat3.update(undefined, {age: 4}, function (err, data) {
                  should.not.exist(err);
                  should.exist(data);
                  data.id.should.eql(888);
                  data.name.should.equal('Furrgie');
                  data.age.should.equal(4);

                  Cats.Cat3.get(888, function (err, furrgie) {
                    should.not.exist(err);
                    should.exist(furrgie);
                    furrgie.id.should.eql(888);
                    furrgie.name.should.eql('Furrgie');
                    should.not.exist(furrgie.owner);
                    data.age.should.equal(4);
                    done();
                  });
                });
              });
            });
          });

          it("If key is null or undefined and default isn't provided, will throw an error", function (done) {
            Cats.Cat.update(null, {name: 'Oliver'}, function (err, data) {
              should.not.exist(data);
              should.exist(err);
              done();
            });
          });

          it("If key is a value, will search by that value", function (done) {
            Cats.Cat3.update(888, {age: 5}, function (err, data) {
              should.not.exist(err);
              should.exist(data);
              data.id.should.eql(888);
              data.name.should.equal('Furrgie');
              data.age.should.equal(5);

              Cats.Cat3.get(888, function (err, furrgie) {
                should.not.exist(err);
                should.exist(furrgie);
                furrgie.id.should.eql(888);
                furrgie.name.should.eql('Furrgie');
                data.age.should.equal(5);
                done();
              });
            });
          });

          it("Creates an item with required attributes' defaults if createRequired is true", function (done) {
            Cats.Cat3.update({id: 25}, {age: 3}, {createRequired: true}, function (err, data) {
              should.not.exist(err);
              should.exist(data);
              data.id.should.eql(25);
              data.name.should.equal('Mittens');
              data.age.should.equal(3);
              Cats.Cat3.get(25, function (err, mittens) {
                should.not.exist(err);
                should.exist(mittens);
                mittens.id.should.eql(25);
                mittens.name.should.eql('Mittens');
                should.not.exist(mittens.owner);
                data.age.should.equal(3);
                done();
              });
            });
          });

          it("Throws an error when a required attribute has no default and has not been specified in the update if createRequired is true", function (done) {
            Cats.Cat3.update({id: 25}, {name: 'Rufflestiltskins'}, {createRequired: true}, function (err, data) {
              should.not.exist(data);
              should.exist(err);
              Cats.Cat3.get(25, function (err, mittens) {
                should.not.exist(err);
                should.exist(mittens);
                mittens.id.should.eql(25);
                mittens.name.should.eql('Mittens');
                done();
              });
            });
          });

          it('Adds required attributes, even when not specified, if createRequired is true', function (done) {
            Cats.Cat3.update({id: 45}, {age: 4}, {createRequired: true}, function (err, data) {
              should.not.exist(err);
              should.exist(data);
              data.id.should.eql(45);
              data.name.should.equal('Mittens');
              data.age.should.equal(4);
              Cats.Cat3.get(45, function (err, mittens) {
                should.not.exist(err);
                should.exist(mittens);
                mittens.id.should.eql(45);
                mittens.name.should.eql('Mittens');
                should.not.exist(mittens.owner);
                data.age.should.equal(4);
                done();
              });
            });
          });

          it('Does not add required attributes if createRequired is false', function (done) {
            Cats.Cat3.update({id: 24}, {name: 'Cat-rina'}, {createRequired: false}, function (err, data) {
              should.not.exist(err);
              should.exist(data);
              data.id.should.eql(24);
              data.name.should.equal('Cat-rina');
              should.not.exist(data.age);
              Cats.Cat3.get(24, function (err, mittens) {
                should.not.exist(err);
                should.exist(mittens);
                mittens.id.should.eql(24);
                data.name.should.equal('Cat-rina');
                should.not.exist(data.age);
                should.not.exist(mittens.owner);
                done();
              });
            });
          });

          it('If item did not exist and timestamps are desired, createdAt and updatedAt will both be filled in', function (done) {
            // try a delete beforehand in case the test is run more than once
            Cats.Cat4.delete({id: 22}, function () {
              Cats.Cat4.update({id: 22}, {name: 'Twinkles'}, function (err, data) {
                should.not.exist(err);
                should.exist(data);
                should.exist(data.myLittleCreatedAt);
                should.exist(data.myLittleUpdatedAt);
                data.id.should.eql(22);
                data.name.should.equal('Twinkles');

                Cats.Cat4.get(22, function (err, twinkles) {
                  should.not.exist(err);
                  should.exist(twinkles);
                  twinkles.id.should.eql(22);
                  twinkles.name.should.equal('Twinkles');
                  should.exist(twinkles.myLittleCreatedAt);
                  should.exist(twinkles.myLittleUpdatedAt);
                  done();
                });
              });
            });
          });

          it('UpdatedAt will be updated ', function (done) {
            // try a delete beforehand in case the test is run more than once
            Cats.Cat4.delete({id: 22}, function () {
              Cats.Cat4.update({id: 22}, {name: 'Twinkles'}, function (err, data) {
                should.not.exist(err);
                should.exist(data);
                data.id.should.eql(22);
                data.name.should.equal('Twinkles');
                should.exist(data.myLittleCreatedAt);
                should.exist(data.myLittleUpdatedAt);

                // now do another update
                Cats.Cat4.update({id: 22}, {name: 'Furr-nando'}, function (err, data) {
                  should.not.exist(err);
                  should.exist(data);
                  data.id.should.eql(22);
                  data.name.should.equal('Furr-nando');
                  data.myLittleUpdatedAt.getTime().should.be.above(data.myLittleCreatedAt.getTime());
                  Cats.Cat4.get(22, function (err, furrnando) {
                    should.not.exist(err);
                    should.exist(furrnando);
                    furrnando.id.should.eql(22);
                    furrnando.name.should.equal('Furr-nando');
                    furrnando.myLittleUpdatedAt.getTime().should.be.above(furrnando.myLittleCreatedAt.getTime());
                    done();
                  });
                });
              });
            });
          });

          it('Expires will be updated ', function (done) {
            Cats.ExpiringCat.create({name: 'Fluffy2'})
            .then(function (fluffy) {
              var max = Math.floor(Date.now() / 1000) + NINE_YEARS;
              var min = max - 1;
              should.exist(fluffy);
              should.exist(fluffy.expires);
              should.exist(fluffy.expires.getTime);

              var expiresInSec = Math.floor(fluffy.expires.getTime() / 1000);
              expiresInSec.should.be.within(min, max);


              setTimeout(function() {
                Cats.ExpiringCat.update({name: 'Fluffy2'}, {name: 'Twinkles'}, { updateExpires: true }, function (err, fluffy) {
                  should.not.exist(err);
                  should.exist(fluffy);
                  should.exist(fluffy.expires);
                  should.exist(fluffy.expires.getTime);

                  var expiresInSec2 = Math.floor(fluffy.expires.getTime() / 1000);
                  expiresInSec2.should.be.above(expiresInSec);

                  done();
                });
              }, 1000);
            })
            .catch(done);
          });

          it('Set expires attribute on save', function (done) {
            Cats.ExpiringCat.create({name: 'Fluffy'})
            .then(function (fluffy) {
              var max = Math.floor(Date.now() / 1000) + NINE_YEARS;
              var min = max - 1;
              should.exist(fluffy);
              should.exist(fluffy.expires);
              should.exist(fluffy.expires.getTime);

              var expiresInSec = Math.floor(fluffy.expires.getTime() / 1000);
              expiresInSec.should.be.within(min, max);
              done();
            })
            .catch(done);

          });

          it('Does not set expires attribute on save if exists', function (done) {
            Cats.ExpiringCat.create({
              name: 'Tigger',
              expires: new Date(Date.now() + (ONE_YEAR*1000))
            })
            .then(function (tigger) {
              var max = Math.floor(Date.now() / 1000) + ONE_YEAR;
              var min = max - 1;
              should.exist(tigger);
              should.exist(tigger.expires);
              should.exist(tigger.expires.getTime);

              var expiresInSec = Math.floor(tigger.expires.getTime() / 1000);
              expiresInSec.should.be.within(min, max);
              done();
            })
            .catch(done);

          });

          it('Update expires attribute on save', function (done) {
            Cats.ExpiringCat.create({
              name: 'Leo'
            })
            .then(function (leo) {
              var max = Math.floor(Date.now() / 1000) + NINE_YEARS;
              var min = max - 1;
              var expiresInSec = Math.floor(leo.expires.getTime() / 1000);
              expiresInSec.should.be.within(min, max);

              leo.expires = new Date(Date.now() + (ONE_YEAR* 1000));
              return leo.save();
            })
            .then(function (leo) {
              var max = Math.floor(Date.now() / 1000) + ONE_YEAR;
              var min = max - 1;
              var expiresInSec = Math.floor(leo.expires.getTime() / 1000);
              expiresInSec.should.be.within(min, max);
              done();
            })
            .catch(done);

          });

          it('Save returnRequest option', function (done) {
            Cats.ExpiringCat.create({
              name: 'Leo5'
            })
            .then(function (leo) {
              var max = Math.floor(Date.now() / 1000) + NINE_YEARS;
              var min = max - 1;
              var expiresInSec = Math.floor(leo.expires.getTime() / 1000);
              expiresInSec.should.be.within(min, max);

              leo.expires = new Date(Date.now() + (ONE_YEAR* 1000));
              return leo.save({returnRequest: true});
            })
            .then(function (request) {
              request.should.exist;

              request.TableName.should.eql("test-ExpiringCat-db");
              request.Item.name.should.eql({S: "Leo5"});
              done();
            })
            .catch(done);
          });

          it('Should not have an expires property if TTL is set to null', function (done) {
            Cats.ExpiringCatNull.create({
              name: 'Leo12'
            })
            .then(function () {
              Cats.ExpiringCatNull.get("Leo12").then(function (leo) {
                should.exist(leo);
                should.not.exist(leo.expires);
                done();
              }).catch(done);
            })
            .catch(done);
          });

          it('Should not return expired items if returnExpiredItems is false (get)', function (done) {
            Cats.ExpiringCatNoReturn.create({
              name: 'Leo1',
              expires: new Date(new Date().getTime() + (1000 * 60 * 60 * 24 * 365))
            })
            .then(function (leo) {
              leo.expires = new Date(Date.now() - 5000);
              return leo.save();
            })
            .then(function () {
              Cats.ExpiringCatNoReturn.get("Leo1").then(function (leo) {
                should.not.exist(leo);
                done();
              }).catch(done);
            })
            .catch(done);
          });

          it('Should return expired items if returnExpiredItems is false and expires is null (get)', function (done) {
            Cats.ExpiringCatNoReturn.create({
              name: 'Leo11',
              expires: new Date(new Date().getTime() + (1000 * 60 * 60 * 24 * 365))
            })
            .then(function (leo) {
              leo.expires = null;
              return leo.save();
            })
            .then(function () {
              Cats.ExpiringCatNoReturn.get("Leo11").then(function (leo) {
                should.not.exist(leo.expires);
                should.exist(leo);
                done();
              }).catch(done);
            })
            .catch(done);
          });

          it('Should return expired items if returnExpiredItems is undefined (get)', function (done) {
            Cats.ExpiringCatNull.create({
              name: 'Leo1',
              expires: new Date(new Date().getTime() + (1000 * 60 * 60 * 24 * 365))
            })
            .then(function (leo) {
              leo.expires = new Date(Date.now() - 5000);
              return leo.save();
            })
            .then(function () {
              Cats.ExpiringCatNull.get("Leo1").then(function (leo) {
                should.exist(leo);
                done();
              }).catch(done);
            })
            .catch(done);
          });

          it('Should return expired items if returnExpiredItems is undefined and expires is null (get)', function (done) {
            Cats.ExpiringCatNull.create({
              name: 'Leo11',
              expires: new Date(new Date().getTime() + (1000 * 60 * 60 * 24 * 365))
            })
            .then(function (leo) {
              leo.expires = null;
              return leo.save();
            })
            .then(function () {
              Cats.ExpiringCatNull.get("Leo11").then(function (leo) {
                should.not.exist(leo.expires);
                should.exist(leo);
                done();
              }).catch(done);
            })
            .catch(done);
          });

          it('Should return expired items if returnExpiredItems is true (get)', function (done) {
            Cats.ExpiringCatReturnTrue.create({
              name: 'Leo1',
              expires: new Date(new Date().getTime() + (1000 * 60 * 60 * 24 * 365))
            })
            .then(function (leo) {
              leo.expires = new Date(Date.now() - 5000);
              return leo.save();
            })
            .then(function () {
              Cats.ExpiringCatReturnTrue.get("Leo1").then(function (leo) {
                should.exist(leo);
                done();
              }).catch(done);
            })
            .catch(done);
          });

          it('Should return expired items if returnExpiredItems is true and expires is null (get)', function (done) {
            Cats.ExpiringCatReturnTrue.create({
              name: 'Leo11',
              expires: new Date(new Date().getTime() + (1000 * 60 * 60 * 24 * 365))
            })
            .then(function (leo) {
              leo.expires = null;
              return leo.save();
            })
            .then(function () {
              Cats.ExpiringCatReturnTrue.get("Leo11").then(function (leo) {
                should.not.exist(leo.expires);
                should.exist(leo);
                done();
              }).catch(done);
            })
            .catch(done);
          });


          it('Should not return expired items if returnExpiredItems is false (batchGet)', function (done) {
            Cats.ExpiringCatNoReturn.create({
              name: 'Leo2',
              expires: new Date(new Date().getTime() + (1000 * 60 * 60 * 24 * 365))
            })
            .then(function (leo) {
              leo.expires = new Date(Date.now() - 5000);
              return leo.save();
            })
            .then(function () {
              Cats.ExpiringCatNoReturn.batchGet(["Leo2"]).then(function (leo) {
                leo.length.should.eql(0);
                done();
              }).catch(done);
            })
            .catch(done);
          });

          it('Should return expired items if returnExpiredItems is false and expires is null (batchGet)', function (done) {
            Cats.ExpiringCatNoReturn.create({
              name: 'Leo22',
              expires: new Date(new Date().getTime() + (1000 * 60 * 60 * 24 * 365))
            })
            .then(function (leo) {
              leo.expires = null;
              return leo.save();
            })
            .then(function () {
              Cats.ExpiringCatNoReturn.batchGet(["Leo22"]).then(function (leo) {
                leo.length.should.eql(1);
                should.not.exist(leo[0].expires);
                done();
              }).catch(done);
            })
            .catch(done);
          });

          it('Should return expired items if returnExpiredItems is undefined (batchGet)', function (done) {
            Cats.ExpiringCatNull.create({
              name: 'Leo2',
              expires: new Date(new Date().getTime() + (1000 * 60 * 60 * 24 * 365))
            })
            .then(function (leo) {
              leo.expires = new Date(Date.now() - 5000);
              return leo.save();
            })
            .then(function () {
              Cats.ExpiringCatNull.batchGet(["Leo2"]).then(function (leo) {
                leo.length.should.eql(1);
                done();
              }).catch(done);
            })
            .catch(done);
          });

          it('Should return expired items if returnExpiredItems is undefined and expires is null (batchGet)', function (done) {
            Cats.ExpiringCatNull.create({
              name: 'Leo22',
              expires: new Date(new Date().getTime() + (1000 * 60 * 60 * 24 * 365))
            })
            .then(function (leo) {
              leo.expires = null;
              return leo.save();
            })
            .then(function () {
              Cats.ExpiringCatNull.batchGet(["Leo22"]).then(function (leo) {
                leo.length.should.eql(1);
                should.not.exist(leo[0].expires);
                done();
              }).catch(done);
            })
            .catch(done);
          });

          it('Should return expired items if returnExpiredItems is true (batchGet)', function (done) {
            Cats.ExpiringCatReturnTrue.create({
              name: 'Leo2',
              expires: new Date(new Date().getTime() + (1000 * 60 * 60 * 24 * 365))
            })
            .then(function (leo) {
              leo.expires = new Date(Date.now() - 5000);
              return leo.save();
            })
            .then(function () {
              Cats.ExpiringCatReturnTrue.batchGet(["Leo2"]).then(function (leo) {
                leo.length.should.eql(1);
                done();
              }).catch(done);
            })
            .catch(done);
          });

          it('Should return expired items if returnExpiredItems is true and expires is null (batchGet)', function (done) {
            Cats.ExpiringCatReturnTrue.create({
              name: 'Leo22',
              expires: new Date(new Date().getTime() + (1000 * 60 * 60 * 24 * 365))
            })
            .then(function (leo) {
              leo.expires = null;
              return leo.save();
            })
            .then(function () {
              Cats.ExpiringCatReturnTrue.batchGet(["Leo22"]).then(function (leo) {
                leo.length.should.eql(1);
                should.not.exist(leo[0].expires);
                done();
              }).catch(done);
            })
            .catch(done);
          });



          it('Should not return expired items if returnExpiredItems is false (scan)', function (done) {
            Cats.ExpiringCatNoReturn.create({
              name: 'Leo3',
              expires: new Date(new Date().getTime() + (1000 * 60 * 60 * 24 * 365))
            })
            .then(function (leo) {
              leo.expires = new Date(Date.now() - 5000);
              return leo.save();
            })
            .then(function () {
              Cats.ExpiringCatNoReturn.scan({name: 'Leo3'}, function (err, leo) {
                if (err) {
                  done(err);
                }
                leo.length.should.eql(0);
                done();
              });
            })
            .catch(done);
          });

          it('Should return expired items if returnExpiredItems is false and expires is null (scan)', function (done) {
            Cats.ExpiringCatNoReturn.create({
              name: 'Leo33',
              expires: new Date(new Date().getTime() + (1000 * 60 * 60 * 24 * 365))
            })
            .then(function (leo) {
              leo.expires = null;
              return leo.save();
            })
            .then(function () {
              Cats.ExpiringCatNoReturn.scan({name: 'Leo33'}, function (err, leo) {
                if (err) {
                  done(err);
                }
                leo.length.should.eql(1);
                should.not.exist(leo[0].expires);
                done();
              });
            })
            .catch(done);
          });

          it('Should return expired items if returnExpiredItems is undefined (scan)', function (done) {
            Cats.ExpiringCatNull.create({
              name: 'Leo3',
              expires: new Date(new Date().getTime() + (1000 * 60 * 60 * 24 * 365))
            })
            .then(function (leo) {
              leo.expires = new Date(Date.now() - 5000);
              return leo.save();
            })
            .then(function () {
              Cats.ExpiringCatNull.scan({name: 'Leo3'}, function (err, leo) {
                if (err) {
                  done(err);
                }
                leo.length.should.eql(1);
                done();
              });
            })
            .catch(done);
          });

          it('Should return expired items if returnExpiredItems is undefined and expires is null (scan)', function (done) {
            Cats.ExpiringCatNull.create({
              name: 'Leo33',
              expires: new Date(new Date().getTime() + (1000 * 60 * 60 * 24 * 365))
            })
            .then(function (leo) {
              leo.expires = null;
              return leo.save();
            })
            .then(function () {
              Cats.ExpiringCatNull.scan({name: 'Leo33'}, function (err, leo) {
                if (err) {
                  done(err);
                }
                leo.length.should.eql(1);
                should.not.exist(leo[0].expires);
                done();
              });
            })
            .catch(done);
          });

          it('Should return expired items if returnExpiredItems is true (scan)', function (done) {
            Cats.ExpiringCatReturnTrue.create({
              name: 'Leo3',
              expires: new Date(new Date().getTime() + (1000 * 60 * 60 * 24 * 365))
            })
            .then(function (leo) {
              leo.expires = new Date(Date.now() - 5000);
              return leo.save();
            })
            .then(function () {
              Cats.ExpiringCatReturnTrue.scan({name: 'Leo3'}, function (err, leo) {
                if (err) {
                  done(err);
                }
                leo.length.should.eql(1);
                done();
              });
            })
            .catch(done);
          });

          it('Should return expired items if returnExpiredItems is true and expires is null (scan)', function (done) {
            Cats.ExpiringCatReturnTrue.create({
              name: 'Leo33',
              expires: new Date(new Date().getTime() + (1000 * 60 * 60 * 24 * 365))
            })
            .then(function (leo) {
              leo.expires = null;
              return leo.save();
            })
            .then(function () {
              Cats.ExpiringCatReturnTrue.scan({name: 'Leo33'}, function (err, leo) {
                if (err) {
                  done(err);
                }
                leo.length.should.eql(1);
                should.not.exist(leo[0].expires);
                done();
              });
            })
            .catch(done);
          });

          it('Should not return expired items if returnExpiredItems is false (query)', function (done) {
            Cats.ExpiringCatNoReturn.create({
              name: 'Leo4',
              expires: new Date(new Date().getTime() + (1000 * 60 * 60 * 24 * 365))
            })
            .then(function (leo) {
              leo.expires = new Date(Date.now() - 5000);
              return leo.save();
            })
            .then(function () {
              Cats.ExpiringCatNoReturn.query({name: 'Leo4'}, function (err, leo) {
                if (err) {
                  done(err);
                }
                leo.length.should.eql(0);
                done();
              });
            })
            .catch(done);
          });

          it('Should return expired items if returnExpiredItems is false and expires is null (query)', function (done) {
            Cats.ExpiringCatNoReturn.create({
              name: 'Leo44',
              expires: new Date(new Date().getTime() + (1000 * 60 * 60 * 24 * 365))
            })
            .then(function (leo) {
              leo.expires = null;
              return leo.save();
            })
            .then(function () {
              Cats.ExpiringCatNoReturn.query({name: 'Leo44'}, function (err, leo) {
                if (err) {
                  done(err);
                }
                leo.length.should.eql(1);
                should.not.exist(leo[0].expires);
                done();
              });
            })
            .catch(done);
          });

          it('Should return expired items if returnExpiredItems is undefined (query)', function (done) {
            Cats.ExpiringCatNull.create({
              name: 'Leo4',
              expires: new Date(new Date().getTime() + (1000 * 60 * 60 * 24 * 365))
            })
            .then(function (leo) {
              leo.expires = new Date(Date.now() - 5000);
              return leo.save();
            })
            .then(function () {
              Cats.ExpiringCatNull.query({name: 'Leo4'}, function (err, leo) {
                if (err) {
                  done(err);
                }
                leo.length.should.eql(1);
                done();
              });
            })
            .catch(done);
          });

          it('Should return expired items if returnExpiredItems is undefined and expires is null (query)', function (done) {
            Cats.ExpiringCatNull.create({
              name: 'Leo44',
              expires: new Date(new Date().getTime() + (1000 * 60 * 60 * 24 * 365))
            })
            .then(function (leo) {
              leo.expires = null;
              return leo.save();
            })
            .then(function () {
              Cats.ExpiringCatNull.query({name: 'Leo44'}, function (err, leo) {
                if (err) {
                  done(err);
                }
                leo.length.should.eql(1);
                should.not.exist(leo[0].expires);
                done();
              });
            })
            .catch(done);
          });

          it('Should return expired items if returnExpiredItems is true (query)', function (done) {
            Cats.ExpiringCatReturnTrue.create({
              name: 'Leo4',
              expires: new Date(new Date().getTime() + (1000 * 60 * 60 * 24 * 365))
            })
            .then(function (leo) {
              leo.expires = new Date(Date.now() - 5000);
              return leo.save();
            })
            .then(function () {
              Cats.ExpiringCatReturnTrue.query({name: 'Leo4'}, function (err, leo) {
                if (err) {
                  done(err);
                }
                leo.length.should.eql(1);
                done();
              });
            })
            .catch(done);
          });

          it('Should return expired items if returnExpiredItems is true and expires is null (query)', function (done) {
            Cats.ExpiringCatReturnTrue.create({
              name: 'Leo44',
              expires: new Date(new Date().getTime() + (1000 * 60 * 60 * 24 * 365))
            })
            .then(function (leo) {
              leo.expires = null;
              console.log(leo);
              return leo.save();
            })
            .then(function () {
              Cats.ExpiringCatReturnTrue.query({name: 'Leo44'}, function (err, leo) {
                if (err) {
                  done(err);
                }
                leo.length.should.eql(1);
                console.log(leo);
                should.not.exist(leo[0].expires);
                done();
              });
            })
            .catch(done);
          });


          // it('Add expires attribute on update if missing', function (done) {
          //
          // });
          //
          // it('Does not add expires attribute on update if exists', function (done) {
          //
          // });




          it('Updated key and update together ', function (done) {
            Cats.Cat.update({id: 999, name: 'Felix'}, function (err, data) {
              should.not.exist(err);
              should.exist(data);
              data.id.should.eql(999);
              data.name.should.equal('Felix');
              Cats.Cat.get(999, function (err, felix){
                should.not.exist(err);
                should.exist(felix);
                felix.id.should.eql(999);
                felix.name.should.eql('Felix');
                should.not.exist(felix.owner);
                should.not.exist(felix.age);
                done();
              });
            });
          });

          it('Updated key with range and update together ', function (done) {
            Cats.Owner.create({name: 'OwnerToUpdate', address: '123 A Street', phoneNumber: '2345551212'})
            .then(function (owner) {
              owner.name.should.eql('OwnerToUpdate');
              owner.phoneNumber.should.eql('2345551212');
              return Cats.Owner.update({name: 'OwnerToUpdate', address: '123 A Street', phoneNumber: 'newnumber'});
            })
            .then(function (updatedOwner) {
              updatedOwner.name.should.eql('OwnerToUpdate');
              updatedOwner.phoneNumber.should.eql('newnumber');
              return Cats.Owner.get({name: 'OwnerToUpdate', address: '123 A Street'});
            })
            .then(function (updatedOwner) {
              updatedOwner.name.should.eql('OwnerToUpdate');
              updatedOwner.phoneNumber.should.eql('newnumber');
              done();
            })
            .catch(done);
          });

          it('Default puts attribute', function (done) {
            Cats.Cat.update({id: 999}, {name: 'Tom'}, function (err, data) {
              should.not.exist(err);
              should.exist(data);
              data.id.should.eql(999);
              data.name.should.equal('Tom');
              Cats.Cat.get(999, function (err, tomcat){
                should.not.exist(err);
                should.exist(tomcat);
                tomcat.id.should.eql(999);
                tomcat.name.should.eql('Tom');
                should.not.exist(tomcat.owner);
                should.not.exist(tomcat.age);
                done();
              });
            });
          });

          it('Manual puts attribute with removal', function (done) {
            Cats.Cat.update({id: 999}, {$PUT: {name: null}}, function (err, data) {
              should.not.exist(err);
              should.exist(data);
              data.id.should.eql(999);
              should.not.exist(data.name);
              Cats.Cat.get(999, function (err, tomcat){
                should.not.exist(err);
                should.exist(tomcat);
                tomcat.id.should.eql(999);
                should.not.exist(tomcat.name);
                done();
              });
            });
          });

          it('Manual puts attribute', function (done) {
            Cats.Cat.update({id: 999}, {$PUT: {name: 'Tom', owner: 'Jerry', age: 3}}, function (err, data) {
              should.not.exist(err);
              should.exist(data);
              data.id.should.eql(999);
              data.owner.should.equal('Jerry');
              Cats.Cat.get(999, function (err, tomcat){
                should.not.exist(err);
                should.exist(tomcat);
                tomcat.id.should.eql(999);
                tomcat.name.should.eql('Tom');
                tomcat.owner.should.eql('Jerry');
                tomcat.age.should.eql(3);
                done();
              });
            });
          });

          it('Add attribute', function (done) {
            Cats.Cat.update({id: 999}, {$ADD: {age: 1}}, function (err, data) {
              should.not.exist(err);
              should.exist(data);
              data.id.should.eql(999);
              data.age.should.equal(4);
              Cats.Cat.get(999, function (err, tomcat){
                should.not.exist(err);
                should.exist(tomcat);
                tomcat.id.should.eql(999);
                tomcat.name.should.eql('Tom');
                tomcat.owner.should.eql('Jerry');
                tomcat.age.should.eql(4);
                done();
              });
            });
          });

          it('Delete attribute', function (done) {
            Cats.Cat.update({id: 999}, {$DELETE: {owner: null}}, function (err, data) {
              should.not.exist(err);
              should.exist(data);
              data.id.should.eql(999);
              should.not.exist(data.owner);
              Cats.Cat.get(999, function (err, tomcat){
                should.not.exist(err);
                should.exist(tomcat);
                tomcat.id.should.eql(999);
                tomcat.name.should.eql('Tom');
                should.not.exist(tomcat.owner);
                tomcat.age.should.eql(4);
                done();
              });
            });
          });

          it('With invalid attribute', function (done) {
            Cats.Cat.update({id: 999}, {name: 'Oliver', validated: 'bad'}, function (err, data) {
              should.exist(err);
              should.not.exist(data);
              err.name.should.equal('ValidationError');
              Cats.Cat.get(999, function (err, tomcat) {
                should.not.exist(err);
                should.exist(tomcat);
                tomcat.id.should.eql(999);
                tomcat.name.should.eql('Tom');
                done();
              });
            });
          });

          it("Update returns all new values using default returnValues option", function () {
            return Cats.Cat.create({id: '678', name: 'Oliver'}, {overwrite: true}).then(function(old){
              return Cats.Cat.update({id: old.id}, {name: 'Tom'}).then(function(data){
                should.exist(data);
                data.name.should.equal('Tom');
                data.should.have.property('id');
              });
            });
          });

          it("Update returns updated new values using 'UPDATED_NEW'", function () {
            return Cats.Cat.create({id: '678', name: 'Oliver'}, {overwrite: true}).then(function(old){
              return Cats.Cat.update({id: old.id}, {name: 'Tom'}, {returnValues: 'UPDATED_NEW'}).then(function(data){
                should.exist(data);
                data.name.should.equal('Tom');
                data.should.not.have.property('id');
              });
            });
          });

          it("Update returns all new values using 'ALL_NEW'", function () {
            return Cats.Cat.create({id: '678', name: 'Oliver'}, {overwrite: true}).then(function(old){
              return Cats.Cat.update({id: old.id}, {name: 'Tom'}, {returnValues: 'ALL_NEW'}).then(function(data){
                should.exist(data);
                data.name.should.equal('Tom');
                data.should.have.property('id');
              });
            });
          });

          it("Update returns old updated values using 'UPDATED_OLD'", function () {
            return Cats.Cat.create({id: '679', name: 'Oliver'}, {overwrite: true}).then(function(old){
              return Cats.Cat.update({id: old.id}, {name: 'Tom'}, {returnValues: 'UPDATED_OLD'}).then(function(data){
                should.exist(data);
                data.name.should.equal('Oliver');
                data.should.not.have.property('id');
              });
            });
          });

          it("Update returns old values using 'ALL_OLD'", function () {
            return Cats.Cat.create({id: '679', name: 'Oliver'}, {overwrite: true}).then(function(old){
              return Cats.Cat.update({id: old.id}, {name: 'Tom'}, {returnValues: 'ALL_OLD'}).then(function(data){
                should.exist(data);
                data.name.should.equal('Oliver');
                data.should.have.property('id');
              });
            });
          });

          it('Update with saveUnknown enabled', function (done) {
            Cats.Cat1.create({id: 982, name: 'Oliver'}, function(err, old){
              should.not.exist(err);
              Cats.Cat1.update({id: old.id}, {otherProperty: 'Testing123'}, function(err, data){
                should.not.exist(err);
                should.exist(data);
                data.should.have.property('otherProperty');
                data.otherProperty.should.eql('Testing123');
                done();
              });
            });
          });

          it('Update $ADD with saveUnknown enabled', function (done) {
            Cats.Cat1.create({id: 986, name: 'Oliver', mathy: 1}, function(err, old){
              should.not.exist(err);
              old.should.have.property('mathy');
              old.mathy.should.eql(1);
              Cats.Cat1.update({id: old.id}, {$ADD: {mathy: 4}}, function(err, data){
                should.not.exist(err);
                should.exist(data);
                data.should.have.property('mathy');
                data.mathy.should.eql(5);
                done();
              });
            });
          });

          it('Update $DELETE with saveUnknown enabled', function (done) {
            Cats.Cat1.create({id: 984, name: 'Oliver'}, function(err, old){
              should.not.exist(err);
              Cats.Cat1.update({id: old.id}, {otherProperty: 'Testing123'}, function(err, data){
                should.not.exist(err);
                should.exist(data);
                data.should.have.property('otherProperty');
                data.otherProperty.should.eql('Testing123');
                Cats.Cat1.update({id: old.id}, { $DELETE: {otherProperty: 'Testing123'} }, function(err, data) {
                  should.not.exist(err);
                  should.exist(data);
                  data.should.not.have.property('otherProperty');
                  done();
                });
              });
            });
            });

          it("Update returns should not return any values using 'none' option", function () {
            return Cats.Cat.create({id: '680', name: 'Oliver'}, {overwrite: true}).then(function(old){
              return Cats.Cat.update({id: old.id}, {name: 'Tom'}, {returnValues: 'NONE'}).then(function(data){
                should.not.exist(data);
              });
            });
          });

          it('Update returnRequest option', function (done) {
            Cats.Cat.update({id: 999}, {name: 'Oliver'}, {returnRequest: true}, function(err, request) {
              should.not.exist(err);
              should.exist(request);

              request.TableName.should.eql("test-Cat-db");
              request.Key.should.eql({id: {N: '999'}});
              done();
            });
          });
        });

        describe('Model.populate', function (){
          before(function (done) {
            var kittenWithParents = new Cats.Cat6({id: 1, name: 'One'});
            var owner = new Cats.Owner({name: 'Owner', address: '123 A Street', phoneNumber: '2345551212'});
            var kittenWithOwner = new Cats.CatWithOwner({
              id: 100,
              name: 'Owned',
              owner: {name: owner.name, address: owner.address}
            });
            kittenWithParents.save()
            .then(function(kitten) {
              var kittenWithParents = new Cats.Cat6({id: 2, name: 'Two', parent: kitten.id});
              return kittenWithParents.save();
            })
            .then(function(kitten) {
              var kittenWithParents = new Cats.Cat6({id: 3, name: 'Three', parent: kitten.id});
              return kittenWithParents.save();
            })
            .then(function(kitten) {
              var kittenWithParents = new Cats.Cat6({id: 4, name: 'Four', parent: kitten.id});
              return kittenWithParents.save();
            })
            .then(function() {
              var kittenWithParents = new Cats.Cat6({id: 5, name: 'Five', parent: 999});
              return kittenWithParents.save();
            })
            .then(function() {
              var kittenWithParents = new Cats.Cat7({id: 1, name: 'One'});
              return kittenWithParents.save();
            })
            .then(function(kitten) {
              var kittenWithParents = new Cats.Cat7({id: 2, name: 'Two', parent: kitten.id});
              return kittenWithParents.save();
            })
            .then(function() {
              return owner.save();
            })
            .then(function() {
              kittenWithOwner.save(done);
            });
          });

          it('Should populate with one parent', function (done) {
            Cats.Cat6.get(4)
            .then(function(cat) {
              return cat.populate({
                path: 'parent',
                model: 'Cat6'
              });
            })
            .then(function(cat) {
              should.exist(cat.parent);
              cat.parent.id.should.eql(3);
              cat.parent.name.should.eql('Three');
              done();
            });
          });

          it('Should deep populate with mutiple parent', function (done) {
            Cats.Cat6.get(4)
            .then(function(cat) {
              return cat.populate({
                path: 'parent',
                model: 'Cat6',
                populate: {
                  path: 'parent',
                  model: 'Cat6',
                  populate: {
                    path: 'parent',
                    model: 'Cat6'
                  }
                }
              });
            })
            .then(function(cat) {
              should.exist(cat.parent);
              var parent = cat.parent;
              parent.id.should.eql(3);
              parent.name.should.eql('Three');
              parent = parent.parent;
              parent.id.should.eql(2);
              parent.name.should.eql('Two');
              parent = parent.parent;
              parent.id.should.eql(1);
              parent.name.should.eql('One');
              done();
            });
          });


          it('Should populate with range & hash key', function (done) {
            Cats.CatWithOwner.get(100)
            .then(function(cat) {
              should.not.exist(cat.owner.phoneNumber);
              return cat.populate({
                path: 'owner',
                model: 'test-Owner'
              });
            })
            .then(function(cat) {
              should.exist(cat.owner);
              cat.owner.name.should.eql('Owner');
              cat.owner.phoneNumber.should.eql('2345551212');
              done();
            });
          });

          it('Populating without the model definition and without ref', function (done) {
            Cats.Cat7.get(2)
            .then(function(cat) {
              return cat.populate({
                path: 'parent'
              });
            })
            .catch(function(err){
              should.exist(err.message);
              done();
            });
          });

          it('Populating with model and without the path definition', function (done) {
            Cats.Cat6.get(4)
            .then(function(cat) {
              return cat.populate({
                model: 'Cat6'
              });
            })
            .catch(function(err){
              should.exist(err.message);
              done();
            });
          });

          it('Populating with the wrong reference id', function (done) {
            Cats.Cat6.get(5)
            .then(function(cat) {
              return cat.populate({
                path: 'parent',
                model: 'Cat6'
              });
            })
            .catch(function(err){
              should.exist(err.message);
              done();
            });
          });

          it('Populate works with hashkey', function (done) {
            Cats.Cat7.get(2)
            .then(function(cat) {
              return cat.populate({
                path: 'parent',
                model: 'Cat7'
              });
            })
            .then(function(cat) {
              should.exist(cat.parent);
              cat.parent.id.should.eql(1);
              cat.parent.name.should.eql('One');
              done();
            });
          });

          it('Populate works with prefix', function (done) {
            Cats.Cat6.get(4)
            .then(function(cat) {
              return cat.populate({
                path: 'parent',
                model: 'test-Cat6-db'
              });
            })
            .then(function(cat) {
              should.exist(cat.parent);
              cat.parent.id.should.eql(3);
              cat.parent.name.should.eql('Three');
              done();
            });
          });

          it('Populating with the wrong model name won\'t work', function (done) {
            Cats.Cat6.get(5)
            .then(function(cat) {
              return cat.populate({
                path: 'parent',
                model: 'Cats6'
              });
            })
            .catch(function(err){
              should.exist(err.message);
              done();
            });
          });

          it('Populating with path and ref at the schema', function (done) {
            Cats.Cat6.get(4)
            .then(function(cat) {
              return cat.populate({
                path: 'parent'
              });
            })
            .then(function(cat) {
              should.exist(cat.parent);
              var parent = cat.parent;
              parent.id.should.eql(3);
              parent.name.should.eql('Three');
              done();
            });
          });

          it('Populating with string and ref at the schema', function (done) {
            Cats.Cat6.get(4)
            .then(function(cat) {
              return cat.populate('parent');
            })
            .then(function(cat) {
              should.exist(cat.parent);
              var parent = cat.parent;
              parent.id.should.eql(3);
              parent.name.should.eql('Three');
              done();
            });
          });

        });

        describe('Model.batchPut', function (){

          it('Put new', function (done) {
            var cats = [];

            for (var i=0 ; i<10 ; ++i) {
              cats.push(new Cats.Cat({id: 10+i, name: 'Tom_'+i}));
            }

            Cats.Cat.batchPut(cats, function (err, result) {
              should.not.exist(err);
              should.exist(result);
              Object.getOwnPropertyNames(result.UnprocessedItems).length.should.eql(0);

              for (var i=0 ; i<10 ; ++i) {

                delete cats[i].name;
              }

              Cats.Cat.batchGet(cats, function (err2, result2) {
                should.not.exist(err2);
                should.exist(result2);
                result2.length.should.eql(cats.length);
                done();
              });
            });
          });

          it('Put lots of new items', function (done) {
            var cats = [];

            for (var i=0 ; i<100 ; ++i) {
              cats.push(new Cats.Cat({id: 100+i, name: 'Tom_'+i}));
            }

            Cats.Cat.batchPut(cats, function (err, result) {
              should.not.exist(err);
              should.exist(result);
              Object.getOwnPropertyNames(result.UnprocessedItems).length.should.eql(0);

              for (var i=0 ; i<100 ; ++i) {
                delete cats[i].name;
              }

              Cats.Cat.batchGet(cats, function (err2, result2) {
                should.not.exist(err2);
                should.exist(result2);
                result2.length.should.eql(cats.length);
                done();
              });
            });
          });

          it('Put new with range key', function (done) {
            var cats = [];

            for (var i=0 ; i<10 ; ++i) {
              cats.push(new Cats.Cat2({ownerId: 10+i, name: 'Tom_'+i}));
            }

            Cats.Cat2.batchPut(cats, function (err, result) {
              should.not.exist(err);
              should.exist(result);
              Object.getOwnPropertyNames(result.UnprocessedItems).length.should.eql(0);

              Cats.Cat2.batchGet(cats, function (err2, result2) {
                should.not.exist(err2);
                should.exist(result2);
                result2.length.should.eql(cats.length);
                done();
              });
            });
          });

          it('Put new without range key', function (done) {
            var cats = [];

            for (var i=0 ; i<10 ; ++i) {
              cats.push(new Cats.Cat2({ownerId: 10+i}));
            }

            Cats.Cat2.batchPut(cats, function (err, result) {
              should.exist(err);
              should.not.exist(result);
              done();
            });
          });

          it('Update items', function (done) {
            var cats = [];

            for (var i=0 ; i<10 ; ++i) {
              cats.push(new Cats.Cat({id: 20+i, name: 'Tom_'+i}));
            }

            Cats.Cat.batchPut(cats, function (err, result) {
              should.not.exist(err);
              should.exist(result);

              for (var i=0 ; i<10 ; ++i) {
                var cat = cats[i];
                cat.name = 'John_' + (cat.id + 100);
              }

              Cats.Cat.batchPut(cats, function (err2, result2) {
                should.not.exist(err2);
                should.exist(result2);
                Object.getOwnPropertyNames(result2.UnprocessedItems).length.should.eql(0);

                for (var i=0 ; i<10 ; ++i) {
                  delete cats[i].name;
                }

                Cats.Cat.batchGet(cats, function (err3, result3) {
                  should.not.exist(err3);
                  should.exist(result3);
                  result3.length.should.eql(cats.length);
                  done();
                });
              });
            });
          });

          it('Update with range key', function (done) {
            var cats = [];

            for (var i=0 ; i<10 ; ++i) {
              cats.push(new Cats.Cat2({ownerId: 20+i, name: 'Tom_'+i}));
            }

            Cats.Cat2.batchPut(cats, function (err, result) {
              should.not.exist(err);
              should.exist(result);

              for (var i=0 ; i<10 ; ++i) {
                var cat = cats[i];
                cat.name = 'John_' + (cat.ownerId + 100);
              }

              Cats.Cat2.batchPut(cats, function (err2, result2) {
                should.not.exist(err2);
                should.exist(result2);
                Object.getOwnPropertyNames(result2.UnprocessedItems).length.should.eql(0);

                Cats.Cat2.batchGet(cats, function (err3, result3) {
                  should.not.exist(err3);
                  should.exist(result3);
                  result3.length.should.eql(cats.length);
                  done();
                });
              });
            });
          });

          it('Update without range key', function (done) {
            var cats = [];

            for (var i=0 ; i<10 ; ++i) {
              cats.push(new Cats.Cat2({ownerId: 20+i, name: 'Tom_'+i}));
            }

            Cats.Cat2.batchPut(cats, function (err, result) {
              should.not.exist(err);
              should.exist(result);

              for (var i=0 ; i<10 ; ++i) {
                cats[i].name = null;
              }

              Cats.Cat2.batchPut(cats, function (err2, result2) {
                should.exist(err2);
                should.not.exist(result2);
                done();
              });
            });
          });

          it('Update without updateTimestamps (default)', async function () {
            const cats = [...Array(10)]
              .map((_, i) => new Cats.Cat4({ id: i + 1, name: 'Tom_' + i }));

            const result = await Cats.Cat4.batchPut(cats);
            should.exist(result);

            const timestamps = {};
            cats.forEach((cat, i) => {
              const { id, myLittleUpdatedAt } = cat;
              cat.name = 'John_' + i;
              timestamps[id] = new Date(myLittleUpdatedAt);
            });

            await new Promise(resolve => setTimeout(resolve, 1000));
            const result2 = await Cats.Cat4.batchPut(cats);
            should.exist(result2);
            Object.getOwnPropertyNames(result2.UnprocessedItems).length.should.eql(0);

            const updatedCats = await Cats.Cat4.batchGet(cats);
            should.exist(updatedCats);
            updatedCats.length.should.eql(cats.length);
            updatedCats.forEach(cat => {
              cat.myLittleUpdatedAt.should.eql(timestamps[cat.id]);
            });
          });

          it('Update with updateTimestamps set to false', async function () {
            const cats = [...Array(10)]
              .map((_, i) => new Cats.Cat4({ id: i + 1, name: 'Tom_' + i }));

            const result = await Cats.Cat4.batchPut(cats);
            should.exist(result);

            const timestamps = {};
            cats.forEach((cat, i) => {
              const { id, myLittleUpdatedAt } = cat;
              cat.name = 'John_' + i;
              timestamps[id] = new Date(myLittleUpdatedAt);
            });

            await new Promise(resolve => setTimeout(resolve, 1000));
            const result2 = await Cats.Cat4.batchPut(cats, { updateTimestamps: false });
            should.exist(result2);
            Object.getOwnPropertyNames(result2.UnprocessedItems).length.should.eql(0);

            const updatedCats = await Cats.Cat4.batchGet(cats);
            should.exist(updatedCats);
            updatedCats.length.should.eql(cats.length);
            updatedCats.forEach(cat => {
              cat.myLittleUpdatedAt.should.eql(timestamps[cat.id]);
            });
          });

          it('Update with updateTimestamps set to true', async function () {
            const cats = [...Array(10)]
              .map((_, i) => new Cats.Cat4({ id: i + 1, name: 'Tom_' + i }));

            const result = await Cats.Cat4.batchPut(cats);
            should.exist(result);

            const timestamps = {};
            cats.forEach((cat, i) => {
              const { id, myLittleUpdatedAt } = cat;
              cat.name = 'John_' + i;
              timestamps[id] = new Date(myLittleUpdatedAt);
            });

            await new Promise(resolve => setTimeout(resolve, 1000));
            const result2 = await Cats.Cat4.batchPut(cats, { updateTimestamps: true });
            should.exist(result2);
            Object.getOwnPropertyNames(result2.UnprocessedItems).length.should.eql(0);

            const updatedCats = await Cats.Cat4.batchGet(cats);
            should.exist(updatedCats);
            updatedCats.length.should.eql(cats.length);
            updatedCats.forEach(cat => {
              cat.myLittleUpdatedAt.should.be.greaterThan(timestamps[cat.id]);
            });
          });

          it('Update without updateExpires (default)', async function () {
            const cats = [
              new Cats.Cat11({
                id: 1,
                name: 'Crookshanks',
                vet: { name: 'theVet', address: 'Diagon Alley' },
                ears: [{ name: 'left' }, { name: 'right' }],
                legs: ['front right', 'front left', 'back right', 'back left'],
                more: { favorites: { food: 'fish' } },
                array: [{ one: '1' }],
                validated: 'valid'
              }),
              new Cats.Cat11({
                id: 2,
                name: 'Behemoth',
                vet: { name:'Mikhail Bulgakov', address:'Moscow' },
                ears: [{ name: 'left' }, { name: 'right' }],
                legs: ['front right', 'front left', 'back right', 'back left'],
                more: { favorites: { drink: 'pure alcohol' } },
                array: [{ one: '1' }],
                validated: 'valid'
              })
            ];

            const result = await Cats.Cat11.batchPut(cats);
            should.exist(result);

            const savedCats = await Cats.Cat11.batchGet(cats);
            should.exist(savedCats);
            savedCats.length.should.eql(cats.length);

            const originalExpires = {};
            savedCats.forEach(cat => {
              cat.array.push({ two: '2' });
              originalExpires[cat.id] = cat.expires;
            });

            await new Promise(resolve => setTimeout(resolve, 1000));
            const result2 = await Cats.Cat11.batchPut(savedCats);
            should.exist(result2);
            Object.getOwnPropertyNames(result2.UnprocessedItems).length.should.eql(0);

            const updatedCats = await Cats.Cat11.batchGet(cats);
            should.exist(updatedCats);
            updatedCats.length.should.eql(cats.length);
            updatedCats.forEach((cat) => {
              cat.array.length.should.eql(2);
              cat.expires.should.eql(originalExpires[cat.id]);
            });
          });

          it('Update with updateExpires set to false', async function () {
            const cats = [
              new Cats.Cat11({
                id: 1,
                name: 'Crookshanks',
                vet: { name: 'theVet', address: 'Diagon Alley' },
                ears: [{ name: 'left' }, { name: 'right' }],
                legs: ['front right', 'front left', 'back right', 'back left'],
                more: { favorites: { food: 'fish' } },
                array: [{ one: '1' }],
                validated: 'valid'
              }),
              new Cats.Cat11({
                id: 2,
                name: 'Behemoth',
                vet: { name:'Mikhail Bulgakov', address:'Moscow' },
                ears: [{ name: 'left' }, { name: 'right' }],
                legs: ['front right', 'front left', 'back right', 'back left'],
                more: { favorites: { drink: 'pure alcohol' } },
                array: [{ one: '1' }],
                validated: 'valid'
              })
            ];

            const result = await Cats.Cat11.batchPut(cats);
            should.exist(result);

            const savedCats = await Cats.Cat11.batchGet(cats);
            should.exist(savedCats);
            savedCats.length.should.eql(cats.length);

            const originalExpires = {};
            savedCats.forEach(cat => {
              cat.array.push({ two: '2' });
              originalExpires[cat.id] = cat.expires;
            });

            await new Promise(resolve => setTimeout(resolve, 1000));
            const result2 = await Cats.Cat11.batchPut(savedCats, { updateExpires: false });
            should.exist(result2);
            Object.getOwnPropertyNames(result2.UnprocessedItems).length.should.eql(0);

            const updatedCats = await Cats.Cat11.batchGet(cats);
            should.exist(updatedCats);
            updatedCats.length.should.eql(cats.length);
            updatedCats.forEach((cat) => {
              cat.array.length.should.eql(2);
              cat.expires.should.eql(originalExpires[cat.id]);
            });
          });

          it('Update with updateExpires set to true', async function () {
            const cats = [
              new Cats.Cat11({
                id: 1,
                name: 'Crookshanks',
                vet: { name: 'theVet', address: 'Diagon Alley' },
                ears: [{ name: 'left' }, { name: 'right' }],
                legs: ['front right', 'front left', 'back right', 'back left'],
                more: { favorites: { food: 'fish' } },
                array: [{ one: '1' }],
                validated: 'valid'
              }),
              new Cats.Cat11({
                id: 2,
                name: 'Behemoth',
                vet: { name:'Mikhail Bulgakov', address:'Moscow' },
                ears: [{ name: 'left' }, { name: 'right' }],
                legs: ['front right', 'front left', 'back right', 'back left'],
                more: { favorites: { drink: 'pure alcohol' } },
                array: [{ one: '1' }],
                validated: 'valid'
              })
            ];

            const result = await Cats.Cat11.batchPut(cats);
            should.exist(result);

            const savedCats = await Cats.Cat11.batchGet(cats);
            should.exist(savedCats);
            savedCats.length.should.eql(cats.length);

            const originalExpires = {};
            savedCats.forEach(cat => {
              cat.array.push({ two: '2' });
              originalExpires[cat.id] = cat.expires;
            });

            await new Promise(resolve => setTimeout(resolve, 1000));
            const result2 = await Cats.Cat11.batchPut(savedCats, { updateExpires: true });
            should.exist(result2);
            Object.getOwnPropertyNames(result2.UnprocessedItems).length.should.eql(0);

            const updatedCats = await Cats.Cat11.batchGet(cats);
            should.exist(updatedCats);
            updatedCats.length.should.eql(cats.length);
            updatedCats.forEach((cat) => {
              cat.array.length.should.eql(2);
              cat.expires.should.be.greaterThan(originalExpires[cat.id]);
            });
          });
        });

        describe('Model.batchDelete', function (){
          it('Simple delete', function (done) {
            var cats = [];

            for (var i=0 ; i<10 ; ++i) {
              cats.push(new Cats.Cat({id: 30+i, name: 'Tom_'+i}));
            }

            Cats.Cat.batchPut(cats, function (err, result) {
              should.not.exist(err);
              should.exist(result);

              Cats.Cat.batchDelete(cats, function (err2, result2) {
                should.not.exist(err2);
                should.exist(result2);
                Object.getOwnPropertyNames(result2.UnprocessedItems).length.should.eql(0);

                Cats.Cat.batchGet(cats, function (err3, result3) {
                  should.not.exist(err3);
                  should.exist(result3);
                  result3.length.should.eql(0);
                  done();
                });
              });
            });
          });

          it('Delete with range key', function (done) {
            var cats = [];

            for (var i=0 ; i<10 ; ++i) {
              cats.push(new Cats.Cat2({ownerId: 30+i, name: 'Tom_'+i}));
            }

            Cats.Cat2.batchPut(cats, function (err, result) {
              should.not.exist(err);
              should.exist(result);

              Cats.Cat2.batchDelete(cats, function (err2, result2) {
                should.not.exist(err2);
                should.exist(result2);
                Object.getOwnPropertyNames(result2.UnprocessedItems).length.should.eql(0);

                Cats.Cat2.batchGet(cats, function (err3, result3) {
                  should.not.exist(err3);
                  should.exist(result3);
                  result3.length.should.eql(0);
                  done();
                });
              });
            });
          });

          it('Delete without range key', function (done) {
            var cats = [];

            for (var i=0 ; i<10 ; ++i) {
              cats.push(new Cats.Cat2({ownerId: 30+i, name: 'Tom_'+i}));
            }

            Cats.Cat2.batchPut(cats, function (err, result) {
              should.not.exist(err);
              should.exist(result);

              for (var i=0 ; i<10 ; ++i) {
                delete cats[i].name;
              }

              Cats.Cat2.batchDelete(cats, function (err2, result2) {
                should.exist(err2);
                should.not.exist(result2);
                done();
              });
            });
          });


        });

        describe('Model.default', function() {
          it('Default is set properly', function() {
            var cat = new Cats.CatModel({
              id: 1111,
              name: 'NAME_VALUE',
              owner: 'OWNER_VALUE',
              shouldRemainUnchanged: 'AAA',
              shouldBeChanged: undefined,
              shouldAlwaysBeChanged: 'BBB'
            });

            return cat
            .save()
            .then(function() {
              should(cat.shouldRemainUnchanged).eql('AAA');
              should(cat.shouldBeChanged).eql('shouldBeChanged_NAME_VALUE_OWNER_VALUE');
              should(cat.shouldAlwaysBeChanged).eql('shouldAlwaysBeChanged_NAME_VALUE_OWNER_VALUE');
              should(cat.unsetShouldBeChanged).eql('unsetShouldBeChanged_NAME_VALUE_OWNER_VALUE');
              should(cat.unsetShouldAlwaysBeChanged).eql('unsetShouldAlwaysBeChanged_NAME_VALUE_OWNER_VALUE');
            });
          });
        });

        it('Model.getTableReq', function() {
          Cats.Cat.getTableReq().AttributeDefinitions.should.exist;
          Cats.Cat.getTableReq().TableName.should.exist;
          Cats.Cat.getTableReq().TableName.should.equal('test-Cat-db');
          Cats.Cat.getTableReq().KeySchema.should.exist;
          Cats.Cat.getTableReq().ProvisionedThroughput.should.exist;
        });

        it('Should have BillingMode set to PROVISIONED when creating table, and no throughput defined', function() {
          var BillModeSchema1 = new dynamoose.Schema({
            id: Number,
            name: String
          });
          var BillModeModel1 = dynamoose.model('BillModeModel1', BillModeSchema1);

          BillModeModel1.getTableReq().BillingMode.should.eql("PROVISIONED");
        });
        it('Should have BillingMode set to PROVISIONED when creating table, and throughput defined', function() {
          var BillModeSchema2 = new dynamoose.Schema({
            id: Number,
            name: String
          }, {throughput: {
            write: 10,
            read: 10
          }});
          var BillModeModel2 = dynamoose.model('BillModeModel2', BillModeSchema2);

          BillModeModel2.getTableReq().BillingMode.should.eql("PROVISIONED");
        });

        it('Should have BillingMode set to PAY_PER_REQUEST when creating table, and throughput is ON_DEMAND', function() {
          var BillModeSchema3 = new dynamoose.Schema({
            id: Number,
            name: String
          }, {throughput: "ON_DEMAND"});
          var BillModeModel3 = dynamoose.model('BillModeModel3', BillModeSchema3, {create: false});

          BillModeModel3.getTableReq().BillingMode.should.eql("PAY_PER_REQUEST");
        });

        it('Should have correct throughput set when set', function() {
          var BillModeSchema4 = new dynamoose.Schema({
            id: Number,
            name: String
          }, {throughput: {
            write: 10,
            read: 10
          }});
          var BillModeModel4 = dynamoose.model('BillModeModel4', BillModeSchema4, {create: false});

          BillModeModel4.getTableReq().ProvisionedThroughput.ReadCapacityUnits.should.eql(10);
          BillModeModel4.getTableReq().ProvisionedThroughput.WriteCapacityUnits.should.eql(10);
        });

        it('Should allow for originalItem function on models', function(done) {
          var item = {
            id: 2222,
            name: 'NAME_VALUE',
            owner: 'OWNER_VALUE'
          };

          var cat = new Cats.Cat(item);
          cat.originalItem().should.eql(item);
          cat.save(function(err, newCat) {
            newCat.originalItem().should.eql(item);
            newCat.name = 'NAME_VALUE_2';
            newCat.originalItem().should.eql(item);
            newCat.name.should.eql('NAME_VALUE_2');
            Cats.Cat.get(2222, function(err, newCatB) {
              newCatB.originalItem().should.eql(item);
              newCatB.name = 'NAME_VALUE_2';
              newCatB.originalItem().should.eql(item);
              newCatB.name.should.eql('NAME_VALUE_2');
              done();
            });
          });
        });

        it('Should store/load binary data safely', function(done) {
          var imageData = Buffer.from([0x1f, 0x8b, 0x08, 0x00, 0x00, 0x00, 0x00, 0x00, 0x00, 0x13, 0xd3, 0x61, 0x60, 0x60]);

          imageData.should.not.eql(Buffer.from(imageData.toString())); // The binary value should not be UTF-8 string for test.


          var item = {
            id: 3333,
            name: 'NAME_VALUE',
            owner: 'OWNER_VALUE',
            profileImage: imageData
          };

          var cat = new Cats.Cat(item);
          cat.save(function(err) {
            should.not.exist(err);
            Cats.Cat.get(3333, function(err, newCatB) {
              should.not.exist(err);
              should.exist(newCatB);
              newCatB.should.have.property('profileImage', imageData);
              done();
            });
          });
        });

    		describe('Model.transaction', function() {
          it('Model.transaction should exist and be an object', function() {
            should.exist(Cats.Cat.transaction);
            Cats.Cat.transaction.should.be.instanceof(Object);
          });

          describe('Model.transaction.get', () => {
            it('Model.transaction.get should work', function(done) {
              Cats.Cat.transaction.get("1").then(function(result) {
                should.exist(result);
                should.exist(result.Get);

                done();
              }).catch(done);
            });
            it('Model.transaction.get should work with options', function(done) {
              Cats.Cat.transaction.get("1", {consistent: true}).then(function(result) {
                should.exist(result);
                should.exist(result.Get);

                result.Get.ConsistentRead.should.be.true;
                done();
              }).catch(done);
            });
          });
          describe('Model.transaction.delete', () => {
            it('Model.transaction.delete should work', function(done) {
              Cats.Cat.transaction.delete("1").then(function(result) {
                should.exist(result);
                should.exist(result.Delete);

                done();
              }).catch(done);
            });
            it('Model.transaction.delete should work with options', function(done) {
              Cats.Cat.transaction.delete("1", {update: true}).then(function(result) {
                should.exist(result);
                should.exist(result.Delete);

                result.Delete.ReturnValues.should.eql("ALL_OLD");
                done();
              }).catch(done);
            });
          });
          describe('Model.transaction.create', () => {
            it('Model.transaction.create should work', function(done) {
              Cats.Cat.transaction.create({id: 1}).then(function(result) {
                should.exist(result);
                should.exist(result.Put);

                done();
              }).catch(done);
            });
            it('Model.transaction.create should work with options', function(done) {
              Cats.Cat.transaction.create({id: 1}, {overwrite: true}).then(function(result) {
                should.exist(result);
                should.exist(result.Put);

                should.not.exist(result.Put.ConditionExpression);
                done();
              }).catch(done);
            });
          });
          describe('Model.transaction.update', () => {
            it('Model.transaction.update should work if combined', function(done) {
              Cats.Cat.transaction.update({id: 1, name: "Bob"}).then(function(result) {
                should.exist(result);
                should.exist(result.Update);
                should.exist(result.Update.TableName);

                done();
              }).catch(done);
            });
            it('Model.transaction.update should work if seperate', function(done) {
              Cats.Cat.transaction.update({id: 1}, {name: "Bob"}).then(function(result) {
                should.exist(result);
                should.exist(result.Update);
                should.exist(result.Update.TableName);

                done();
              }).catch(done);
            });
            it('Model.transaction.update should work with options seperate', function(done) {
              Cats.Cat.transaction.update({id: 1}, {name: "Bob"}, {condition: 'attribute_not_exists(name)'}).then(function(result) {
                should.exist(result);
                should.exist(result.Update);
                should.exist(result.Update.TableName);

                result.Update.ConditionExpression.should.equal('attribute_not_exists(name)');
                done();
              }).catch(done);
            });
          });

    		});

        describe('Transactions', function () {
          it('Should return correct request object', function(done) {
            dynamoose.transaction([
              Cats.Cat.transaction.create({id: 10000}),
              Cats.Cat2.transaction.update({ownerId: 1, name: "Sara"})
            ], {returnRequest: true}).then(function(request) {
              should.exist(request);
              should.exist(request.TransactItems);

              request.should.eql({"TransactItems":[{"Put":{"TableName":"test-Cat-db","Item":{"id":{"N":"10000"}},"ConditionExpression":"attribute_not_exists(id)"}},{"Update":{"TableName":"test-Cat2-db","Key":{"ownerId":{"N":"1"},"name":{"S":"Sara"}}}}]});

              done();
            }).catch(done);
          });

          it('Should return correct request object when all items are get', function(done) {
            dynamoose.transaction([
              Cats.Cat.transaction.get(10000),
              Cats.Cat4.transaction.get(10000),
            ], {returnRequest: true}).then(function(request) {
              should.exist(request);
              should.exist(request.TransactItems);

              request.should.eql({"TransactItems":[{"Get":{"TableName":"test-Cat-db","Key":{"id":{"N":"10000"}}}},{"Get":{"TableName":"test-Cat4-db","Key":{"id":{"N":"10000"}}}}]});

              done();
            }).catch(done);
          });

          it('Should return correct request object when setting type to write', function(done) {
            dynamoose.transaction([
              Cats.Cat.transaction.create({id: 10000}),
              Cats.Cat2.transaction.update({ownerId: 1, name: "Sara"})
            ], {returnRequest: true, type: "write"}).then(function(request) {
              should.exist(request);
              should.exist(request.TransactItems);

              request.should.eql({"TransactItems":[{"Put":{"TableName":"test-Cat-db","Item":{"id":{"N":"10000"}},"ConditionExpression":"attribute_not_exists(id)"}},{"Update":{"TableName":"test-Cat2-db","Key":{"ownerId":{"N":"1"},"name":{"S":"Sara"}}}}]});

              done();
            }).catch(done);
          });

          it('Should return correct request object when setting type to get', function(done) {
            dynamoose.transaction([
              Cats.Cat.transaction.create({id: 10000}),
              Cats.Cat2.transaction.update({ownerId: 1, name: "Sara"})
            ], {returnRequest: true, type: "get"}).then(function(request) {
              should.exist(request);
              should.exist(request.TransactItems);

              request.should.eql({"TransactItems":[{"Put":{"TableName":"test-Cat-db","Item":{"id":{"N":"10000"}},"ConditionExpression":"attribute_not_exists(id)"}},{"Update":{"TableName":"test-Cat2-db","Key":{"ownerId":{"N":"1"},"name":{"S":"Sara"}}}}]});

              done();
            }).catch(done);
          });

          it('Should throw if invalid type passed in', function(done) {
            dynamoose.transaction([
              Cats.Cat.transaction.get(10000),
              Cats.Cat4.transaction.get(10000),
            ], {returnRequest: true, type: "other"}).then(function () {

            }).catch(function (error) {
              should.exist(error);
              done();
            });
          });

          it('Should Properly work with read transactions', function(done) {
            return Cats.Cat.batchPut([
              new Cats.Cat({id: '680', name: 'Oliver'}),
              new Cats.Cat({id: '780', name: 'Whiskers'})
            ], function (err, result) {
              return dynamoose.transaction([
                Cats.Cat.transaction.get(680),
                Cats.Cat.transaction.get(780),
              ]).then(function(result) {
                should.exist(result);
                result.length.should.equal(2);
                result[0].should.be.instanceof(Cats.Cat);
                result[1].should.be.instanceof(Cats.Cat);
                result[0].id.should.equal(680);
                result[1].id.should.equal(780);

                done();
              }).catch(done);
            });
          });

          it('Should respond with no data', function(done) {
            dynamoose.transaction([
              Cats.Cat.transaction.create({id: 10000}),
              Cats.Cat3.transaction.update({id: 1, name: "Sara"}),
              // @TODO: use 10000 as in the first transaction. Currenly local mock requires us to use unique IDs.
              Cats.Cat.transaction.delete({id: 10001})
            ]).then(function(result) {
              should.not.exist(result);

              done();
            }).catch(done);
          });

<<<<<<< HEAD
          it('Should work with conditionCheck', function(done) {
            dynamoose.transaction([
              Cats.Cat.transaction.create({id: 20000}),
              Cats.Cat3.transaction.update({id: 1, name: "Sara"}),
              Cats.Cat5.transaction.conditionCheck(5, {
                condition: "attribute_not_exists(owner)"
              }),
              // @TODO: use 20000 as in the first transaction. Currenly local mock requires us to use unique IDs.
              Cats.Cat.transaction.delete({id: 20001})
            ]).then(function(result) {
              should.not.exist(result);

              done();
            }).catch(done);
          });
=======
          it('Should throw if RAW item object passed in, and table doesn\'t exist in Dynamoose', function(done) {
            dynamoose.transaction([
              Cats.Cat.transaction.create({id: 30000}),
              Cats.Cat3.transaction.update({id: 1, name: "Sara"}),
              // @TODO: use 10000 as in the first transaction. Currenly local mock requires us to use unique IDs.
              Cats.Cat.transaction.delete({id: 30001}),
              {
                Delete: {
                  Key: {
                    id: {
                      S: 'helloworld'
                    }
                  },
                  TableName: 'MyOtherTable'
                }
              }
            ]).then(function () {
            }).catch(function (error) {
              should.exist(error);
              error.message.should.eql("MyOtherTable is not a registered model. You can only use registered Dynamoose models when using a RAW transaction object.")
              done();
            });
          });

>>>>>>> a0a4fce8
        });
      });<|MERGE_RESOLUTION|>--- conflicted
+++ resolved
@@ -3123,28 +3123,14 @@
             }).catch(done);
           });
 
-<<<<<<< HEAD
-          it('Should work with conditionCheck', function(done) {
-            dynamoose.transaction([
-              Cats.Cat.transaction.create({id: 20000}),
-              Cats.Cat3.transaction.update({id: 1, name: "Sara"}),
-              Cats.Cat5.transaction.conditionCheck(5, {
-                condition: "attribute_not_exists(owner)"
-              }),
-              // @TODO: use 20000 as in the first transaction. Currenly local mock requires us to use unique IDs.
-              Cats.Cat.transaction.delete({id: 20001})
-            ]).then(function(result) {
-              should.not.exist(result);
-
-              done();
-            }).catch(done);
-          });
-=======
           it('Should throw if RAW item object passed in, and table doesn\'t exist in Dynamoose', function(done) {
             dynamoose.transaction([
               Cats.Cat.transaction.create({id: 30000}),
               Cats.Cat3.transaction.update({id: 1, name: "Sara"}),
               // @TODO: use 10000 as in the first transaction. Currenly local mock requires us to use unique IDs.
+                condition: "attribute_not_exists(owner)"
+              }),
+              // @TODO: use 20000 as in the first transaction. Currenly local mock requires us to use unique IDs.
               Cats.Cat.transaction.delete({id: 30001}),
               {
                 Delete: {
@@ -3164,6 +3150,20 @@
             });
           });
 
->>>>>>> a0a4fce8
+          it('Should work with conditionCheck', function(done) {
+            dynamoose.transaction([
+              Cats.Cat.transaction.create({id: 20000}),
+              Cats.Cat3.transaction.update({id: 1, name: "Sara"}),
+              Cats.Cat5.transaction.conditionCheck(5, {
+                condition: "attribute_not_exists(owner)"
+              }),
+              // @TODO: use 20000 as in the first transaction. Currenly local mock requires us to use unique IDs.
+              Cats.Cat.transaction.delete({id: 20001})
+            ]).then(function(result) {
+              should.not.exist(result);
+
+              done();
+            }).catch(done);
+          });
         });
       });