'use strict';


var dynamoose = require('../');
dynamoose.AWS.config.update({
  accessKeyId: 'AKID',
  secretAccessKey: 'SECRET',
  region: 'us-east-1'
});

dynamoose.local();

var should = require('should');
var CatsFixture = require('./fixtures/Cats');

var Cats = {};

var ONE_YEAR = 365*24*60*60; // 1 years in seconds
var NINE_YEARS = 9*ONE_YEAR; // 9 years in seconds

describe('Model', function (){
  this.timeout(15000);
  before(function(done) {
    this.timeout(12000);
    dynamoose.setDefaults({ prefix: 'test-', suffix: '-db' });
    Cats = CatsFixture(dynamoose);
    done();
  });

  after(function (done) {

    delete dynamoose.models['test-Cat-db'];
    done();
  });

  it('Create simple model', function (done) {
    this.timeout(12000);


    Cats.Cat.should.have.property('$__');

<<<<<<< HEAD
    Cats.Cat.should.have.property('name');
    // Older node doesn't support Function.name changes
    if (Object.getOwnPropertyDescriptor(Function, 'name').configurable) {
      Cats.Cat.name.should.eql('Model-test-Cat');
    }

    Cats.Cat.$__.name.should.eql('test-Cat');
=======
    Cats.Cat.$__.name.should.eql('test-Cat-db');
>>>>>>> c4100926
    Cats.Cat.$__.options.should.have.property('create', true);

    var schema = Cats.Cat.$__.schema;

    should.exist(schema);

    schema.attributes.id.type.name.should.eql('number');
    should(schema.attributes.id.isSet).not.be.ok;
    should.not.exist(schema.attributes.id.default);
    should.exist(schema.attributes.id.validator);
    should(schema.attributes.id.required).not.be.ok;

    schema.attributes.name.type.name.should.eql('string');
    schema.attributes.name.isSet.should.not.be.ok;
    should.not.exist(schema.attributes.name.default);
    should.not.exist(schema.attributes.name.validator);
    should(schema.attributes.name.required).not.be.ok;

    schema.hashKey.should.equal(schema.attributes.id); // should be same object
    should.not.exist(schema.rangeKey);

    var kitten = new Cats.Cat(
      {
        id: 1,
        name: 'Fluffy',
        vet:{name:'theVet', address:'12 somewhere'},
        ears:[{name:'left'}, {name:'right'}],
        legs: ['front right', 'front left', 'back right', 'back left'],
        more: {fovorites: {food: 'fish'}},
        array: [{one: '1'}],
        validated: 'valid'
      }
    );

    kitten.id.should.eql(1);
    kitten.name.should.eql('Fluffy');

    var dynamoObj = schema.toDynamo(kitten);

    dynamoObj.should.eql(
      {
        ears: {
          L: [
            { M: { name: { S: 'left' } } },
            { M: { name: { S: 'right' } } }
          ]
        },
        id: { N: '1' },
        name: { S: 'Fluffy' },
        vet: { M: { address: { S: '12 somewhere' }, name: { S: 'theVet' } } },
        legs: { SS: ['front right', 'front left', 'back right', 'back left']},
        more: { S: '{"fovorites":{"food":"fish"}}' },
        array: { S: '[{"one":"1"}]' },
        validated: { S: 'valid' }
      });

    kitten.save(done);


  });

  it('Create simple model with range key', function () {

    Cats.Cat2.should.have.property('name');
    // Older node doesn't support Function.name changes
    if (Object.getOwnPropertyDescriptor(Function, 'name').configurable) {
      Cats.Cat2.name.should.eql('Model-test-Cat2');
    }

    Cats.Cat2.should.have.property('$__');

    Cats.Cat2.$__.name.should.eql('test-Cat2-db');
    Cats.Cat2.$__.options.should.have.property('create', true);

    var schema = Cats.Cat2.$__.schema;

    should.exist(schema);

    schema.attributes.ownerId.type.name.should.eql('number');
    should(schema.attributes.ownerId.isSet).not.be.ok;
    should.not.exist(schema.attributes.ownerId.default);
    should.not.exist(schema.attributes.ownerId.validator);
    should(schema.attributes.ownerId.required).not.be.ok;

    schema.attributes.name.type.name.should.eql('string');
    schema.attributes.name.isSet.should.not.be.ok;
    should.not.exist(schema.attributes.name.default);
    should.not.exist(schema.attributes.name.validator);
    should(schema.attributes.name.required).not.be.ok;

    schema.hashKey.should.equal(schema.attributes.ownerId); // should be same object
    schema.rangeKey.should.equal(schema.attributes.name);

  });

  it('Create simple model with unnamed attributes', function (done) {


    this.timeout(12000);

    Cats.Cat5.should.have.property('name');
    // Older node doesn't support Function.name changes
    if (Object.getOwnPropertyDescriptor(Function, 'name').configurable) {
      Cats.Cat5.name.should.eql('Model-test-Cat5');
    }

    Cats.Cat5.should.have.property('$__');

    Cats.Cat5.$__.name.should.eql('test-Cat5-db');
    Cats.Cat5.$__.options.should.have.property('saveUnknown', true);

    var schema = Cats.Cat5.$__.schema;

    should.exist(schema);

    schema.attributes.id.type.name.should.eql('number');
    should(schema.attributes.id.isSet).not.be.ok;
    should.exist(schema.attributes.id.default);
    should.exist(schema.attributes.id.validator);
    should(schema.attributes.id.required).not.be.ok;

    schema.attributes.name.type.name.should.eql('string');
    schema.attributes.name.isSet.should.not.be.ok;
    should.exist(schema.attributes.name.default);
    should.not.exist(schema.attributes.name.validator);
    should(schema.attributes.name.required).be.ok;

    schema.hashKey.should.equal(schema.attributes.id); // should be same object
    should.not.exist(schema.rangeKey);

    var kitten = new Cats.Cat5(
      {
        id: 2,
        name: 'Fluffy',
        owner: 'Someone',
        unnamedInt: 1,
        unnamedString: 'unnamed',
      }
    );

    kitten.id.should.eql(2);
    kitten.name.should.eql('Fluffy');

    var dynamoObj = schema.toDynamo(kitten);

    dynamoObj.should.eql(
      {
        id: { N: '2' },
        name: { S: 'Fluffy' },
        owner: { S: 'Someone' },
        unnamedInt: { N: '1' },
        unnamedString: { S: 'unnamed' },
      });

    kitten.save(done);

  });

  it('Create complex model with unnamed attributes', function (done) {


    this.timeout(12000);

    Cats.Cat1.should.have.property('name');
    // Older node doesn't support Function.name changes
    if (Object.getOwnPropertyDescriptor(Function, 'name').configurable) {
      Cats.Cat1.name.should.eql('Model-test-Cat1');
    }

    Cats.Cat1.should.have.property('$__');

    Cats.Cat1.$__.name.should.eql('test-Cat1-db');
    Cats.Cat1.$__.options.should.have.property('saveUnknown', true);

    var schema = Cats.Cat1.$__.schema;

    should.exist(schema);

    schema.attributes.id.type.name.should.eql('number');
    should(schema.attributes.id.isSet).not.be.ok;
    should.exist(schema.attributes.id.default);
    should.exist(schema.attributes.id.validator);
    should(schema.attributes.id.required).not.be.ok;

    schema.attributes.name.type.name.should.eql('string');
    schema.attributes.name.isSet.should.not.be.ok;
    should.exist(schema.attributes.name.default);
    should.not.exist(schema.attributes.name.validator);
    should(schema.attributes.name.required).be.ok;

    schema.hashKey.should.equal(schema.attributes.id); // should be same object
    should.not.exist(schema.rangeKey);

    var kitten = new Cats.Cat1(
      {
        id: 2,
        name: 'Fluffy',
        owner: 'Someone',
        children: {
          "mittens" : {
            name : "mittens",
            age: 1
          },
          "puddles" : {
            name : "puddles",
            age: 2
          }
        },
        characteristics: ['cute', 'fuzzy']
      }
    );

    kitten.id.should.eql(2);
    kitten.name.should.eql('Fluffy');

    var dynamoObj = schema.toDynamo(kitten);

    dynamoObj.should.eql(
      {
        id: {N: '2'},
        name: {S: 'Fluffy'},
        owner: {S: 'Someone'},
        children: {
          M: {
            "mittens": {M: {"name": {S: "mittens"}, "age": {N: '1'}}},
            "puddles": {M: {"name": {S: "puddles"}, "age": {N: '2'}}}
          }
        },
        characteristics: {L: [{S: 'cute'}, {S: 'fuzzy'}]}
      });

    kitten.save(done);

  });

  it('Get item for model with unnamed attributes', function (done) {

    Cats.Cat5.get(2, function(err, model) {
      should.not.exist(err);
      should.exist(model);

      model.should.have.property('id', 2);
      model.should.have.property('name', 'Fluffy');
      model.should.have.property('owner', 'Someone');
      model.should.have.property('unnamedInt', 1);
      model.should.have.property('unnamedString', 'unnamed');
      model.should.have.property('$__');
      done();
    });
  });

  it('Get item for model', function (done) {

    Cats.Cat.get(1, function(err, model) {
      should.not.exist(err);
      should.exist(model);

      model.should.have.property('id', 1);
      model.should.have.property('name', 'Fluffy');
      model.should.have.property('vet', { address: '12 somewhere', name: 'theVet' });
      model.should.have.property('$__');
      done();
    });
  });

  it('Get item for model with falsy keys', function (done) {
    Cats.Cat8.create({id: 0, age: 0})
      .then(function () {
        return Cats.Cat8.get({id: 0, age: 0});
      })
      .then(function (falsyCat) {
        falsyCat.should.have.property('id', 0);
        falsyCat.should.have.property('age', 0);
        done();
      })
      .catch(done);
  });

  it('Get item with invalid key', function (done) {

    Cats.Cat.get(0, function(err, model) {
      should.exist(err);
      err.name.should.equal('ValidationError');
      should.not.exist(model);
      done();
    });
  });
  
  it('Get and Update corrupted item', function (done) {
    
    // create corrupted item
    var req = dynamoose.ddb().putItem({
      Item: {
       "id": {
         N: "7"
        }, 
       "isHappy": {
         // this is the data corruption
         S: "tue"
        }
      }, 
      ReturnConsumedCapacity: "TOTAL", 
      TableName: Cats.Cat7.$__.table.name
    });
    
    req.promise().then(function(){
      return Cats.Cat7.get(7);
    }).catch(function(err){
      should.exist(err.message);
    }).then(function(){
      return Cats.Cat7.update(7, { name : 'my favorite cat'});
    }).catch(function(err){
      should.exist(err.message);
      done();
    });
  });
  
  it('Save existing item', function (done) {

    Cats.Cat.get(1, function(err, model) {
      should.not.exist(err);
      should.exist(model);

      model.name.should.eql('Fluffy');

      model.name = 'Bad Cat';
      model.vet.name = 'Tough Vet';
      model.ears[0].name = 'right';

      model.save(function (err) {
        should.not.exist(err);

        Cats.Cat.get({id: 1}, {consistent: true}, function(err, badCat) {
          should.not.exist(err);
          badCat.name.should.eql('Bad Cat');
          badCat.vet.name.should.eql('Tough Vet');
          badCat.ears[0].name.should.eql('right');
          badCat.ears[1].name.should.eql('right');
          done();
        });
      });
    });
  });

  it('Save existing item with a false condition', function (done) {
    Cats.Cat.get(1, function(err, model) {
      should.not.exist(err);
      should.exist(model);

      model.name.should.eql('Bad Cat');

      model.name = 'Whiskers';
      model.save({
        condition: '#name = :name',
        conditionNames: { name: 'name' },
        conditionValues: { name: 'Muffin' }
      }, function (err) {
        should.exist(err);
        err.code.should.eql('ConditionalCheckFailedException');

        Cats.Cat.get({id: 1}, {consistent: true}, function(err, badCat) {
          should.not.exist(err);
          badCat.name.should.eql('Bad Cat');
          done();
        });
      });
    });
  });

  it('Save existing item with a true condition', function (done) {
    Cats.Cat.get(1, function(err, model) {
      should.not.exist(err);
      should.exist(model);

      model.name.should.eql('Bad Cat');

      model.name = 'Whiskers';
      model.save({
        condition: '#name = :name',
        conditionNames: { name: 'name' },
        conditionValues: { name: 'Bad Cat' }
      }, function (err) {
        should.not.exist(err);

        Cats.Cat.get({id: 1}, {consistent: true}, function(err, whiskers) {
          should.not.exist(err);
          whiskers.name.should.eql('Whiskers');
          done();
        });
      });
    });
  });

  it('Save with a pre hook', function (done) {
    var flag = false;
    Cats.Cat.pre('save', function (next) {
      flag = true;
      next();
    });

    Cats.Cat.get(1, function(err, model) {
      should.not.exist(err);
      should.exist(model);

      model.name.should.eql('Whiskers');

      model.name = 'Fluffy';
      model.vet.name = 'Nice Guy';
      model.save(function (err) {
        should.not.exist(err);

        Cats.Cat.get({id: 1}, {consistent: true}, function(err, badCat) {
          should.not.exist(err);
          badCat.name.should.eql('Fluffy');
          badCat.vet.name.should.eql('Nice Guy');
          flag.should.be.true;

          Cats.Cat.removePre('save');
          done();
        });
      });
    });
  });

  it('Save existing item with an invalid attribute', function (done) {
    Cats.Cat.get(1, function(err, model) {
      should.not.exist(err);
      should.exist(model);

      model.validated = 'bad';
      model.save().catch(function(err) {
        should.exist(err);
        err.name.should.equal('ValidationError');
        Cats.Cat.get({id: 1}, {consistent: true}, function(err, badCat) {
          should.not.exist(err);
          badCat.name.should.eql('Fluffy');
          badCat.vet.name.should.eql('Nice Guy');
          badCat.ears[0].name.should.eql('right');
          badCat.ears[1].name.should.eql('right');
          done();
        });
      });
    });
  });

  it('Deletes item', function (done) {

    var cat = new Cats.Cat({id: 1});

    cat.delete(done);
  });

  it('Deletes item with invalid key', function (done) {

    var cat = new Cats.Cat({id: 0});

    cat.delete(function(err) {
      should.exist(err);
      err.name.should.equal('ValidationError');
      done();
    });
  });

  it('Get missing item', function (done) {


    Cats.Cat.get(1, function(err, model) {
      should.not.exist(err);
      should.not.exist(model);
      done();
    });
  });

  it('Static Creates new item', function (done) {
    Cats.Cat.create({id: 666, name: 'Garfield'}, function (err, garfield) {
      should.not.exist(err);
      should.exist(garfield);
      garfield.id.should.eql(666);
      done();
    });
  });

  it('Static Creates new item with range key', function (done) {
    Cats.Cat2.create({ownerId: 666, name: 'Garfield'}, function (err, garfield) {
      should.not.exist(err);
      should.exist(garfield);
      garfield.ownerId.should.eql(666);
      done();
    });
  });

  it('Prevent duplicate create', function (done) {
    Cats.Cat.create({id: 666, name: 'Garfield'}, function (err, garfield) {
      should.exist(err);
      should.not.exist(garfield);
      done();
    });
  });

  it('Prevent duplicate create with range key', function (done) {
    Cats.Cat2.create({ownerId: 666, name: 'Garfield'}, function (err, garfield) {
      should.exist(err);
      should.not.exist(garfield);
      done();
    });
  });

  it('Static Creates second item', function (done) {
    Cats.Cat.create({id: 777, name: 'Catbert'}, function (err, catbert) {
      should.not.exist(err);
      should.exist(catbert);
      catbert.id.should.eql(777);
      done();
    });
  });

  it('BatchGet items', function (done) {
    Cats.Cat.batchGet([{id: 666}, {id: 777}], function (err, cats) {
      cats.length.should.eql(2);
      done();
    });
  });

  it('Static Delete', function (done) {
    Cats.Cat.delete(666, function (err) {
      should.not.exist(err);
      Cats.Cat.get(666, function (err, delCat) {
        should.not.exist(err);
        should.not.exist(delCat);

        Cats.Cat.delete(777, done);
      });
    });
  });

  it('Should support deletions with validators', function (done) {
    var cat = new Cats.CatWithGeneratedID({
        owner: {
          name: 'Joe',
          address: 'Somewhere'
        },
        name: 'Garfield',
        id: 'Joe_Garfield'
      });
    cat.delete(function (err) {
      should.not.exist(err);
      Cats.CatWithGeneratedID.get(cat, function (err, delCat) {
        should.not.exist(err);
        should.not.exist(delCat);
        done();
      });
    });
  });

  it('Static Delete with range key', function (done) {
    Cats.Cat2.delete({ ownerId: 666, name: 'Garfield' }, function (err) {
      should.not.exist(err);
      Cats.Cat2.get({ ownerId: 666, name: 'Garfield' }, function (err, delCat) {
        should.not.exist(err);
        should.not.exist(delCat);
        done();
      });
    });
  });

  it('Static Creates new item', function (done) {
    Cats.Cat.create({id: 666, name: 'Garfield'}, function (err, garfield) {
      should.not.exist(err);
      should.exist(garfield);
      garfield.id.should.eql(666);
      done();
    });
  });

  it('Static Delete with update', function (done) {
    Cats.Cat.delete(666, { update: true }, function (err, data) {
      should.not.exist(err);
      should.exist(data);
      data.id.should.eql(666);
      data.name.should.eql('Garfield');
      Cats.Cat.get(666, function (err, delCat) {
        should.not.exist(err);
        should.not.exist(delCat);
        done();
      });
    });
  });

  it('Static Delete with update failure', function (done) {
    Cats.Cat.delete(666, { update: true }, function (err) {
      should.exist(err);
      err.statusCode.should.eql(400);
      err.code.should.eql('ConditionalCheckFailedException');
      done();
    });
  });


  describe('Model.update', function (){
    before(function (done) {
      var stray = new Cats.Cat({id: 999, name: 'Tom'});
      stray.save(done);
    });

    it('False condition', function (done) {
      Cats.Cat.update({id: 999}, {name: 'Oliver'}, {
        condition: '#name = :name',
        conditionNames: { name: 'name' },
        conditionValues: { name: 'Muffin' }
      }, function (err) {
        should.exist(err);
        Cats.Cat.get(999, function (err, tomcat) {
          should.not.exist(err);
          should.exist(tomcat);
          tomcat.id.should.eql(999);
          tomcat.name.should.eql('Tom');
          should.not.exist(tomcat.owner);
          should.not.exist(tomcat.age);
          done();
        });
      });
    });

    it('True condition', function (done) {
      Cats.Cat.update({id: 999}, {name: 'Oliver'}, {
        condition: '#name = :name',
        conditionNames: { name: 'name' },
        conditionValues: { name: 'Tom' }
      }, function (err, data) {
        should.not.exist(err);
        should.exist(data);
        data.id.should.eql(999);
        data.name.should.equal('Oliver');
        Cats.Cat.get(999, function (err, oliver) {
          should.not.exist(err);
          should.exist(oliver);
          oliver.id.should.eql(999);
          oliver.name.should.eql('Oliver');
          should.not.exist(oliver.owner);
          should.not.exist(oliver.age);
          done();
        });
      });
    });

    it("If key is null or undefined, will use defaults", function (done) {
      Cats.Cat3.update(null, {age: 3, name: 'Furrgie'}, function (err, data) {
        should.not.exist(err);
        should.exist(data);
        data.id.should.eql(888);
        data.name.should.equal('Furrgie');
        data.age.should.equal(3);

        Cats.Cat3.get(888, function (err, furrgie) {
          should.not.exist(err);
          should.exist(furrgie);
          furrgie.id.should.eql(888);
          furrgie.name.should.eql('Furrgie');
          data.age.should.equal(3);

          Cats.Cat3.update(undefined, {age: 4}, function (err, data) {
            should.not.exist(err);
            should.exist(data);
            data.id.should.eql(888);
            data.name.should.equal('Furrgie');
            data.age.should.equal(4);

            Cats.Cat3.get(888, function (err, furrgie) {
              should.not.exist(err);
              should.exist(furrgie);
              furrgie.id.should.eql(888);
              furrgie.name.should.eql('Furrgie');
              should.not.exist(furrgie.owner);
              data.age.should.equal(4);
              done();
            });
          });
        });
      });
    });

    it("If key is null or undefined and default isn't provided, will throw an error", function (done) {
      Cats.Cat.update(null, {name: 'Oliver'}, function (err, data) {
        should.not.exist(data);
        should.exist(err);
        done();
      });
    });

    it("If key is a value, will search by that value", function (done) {
      Cats.Cat3.update(888, {age: 5}, function (err, data) {
        should.not.exist(err);
        should.exist(data);
        data.id.should.eql(888);
        data.name.should.equal('Furrgie');
        data.age.should.equal(5);

        Cats.Cat3.get(888, function (err, furrgie) {
          should.not.exist(err);
          should.exist(furrgie);
          furrgie.id.should.eql(888);
          furrgie.name.should.eql('Furrgie');
          data.age.should.equal(5);
          done();
        });
      });
    });

    it("Creates an item with required attributes' defaults if createRequired is true", function (done) {
      Cats.Cat3.update({id: 25}, {age: 3}, {createRequired: true}, function (err, data) {
        should.not.exist(err);
        should.exist(data);
        data.id.should.eql(25);
        data.name.should.equal('Mittens');
        data.age.should.equal(3);
        Cats.Cat3.get(25, function (err, mittens) {
          should.not.exist(err);
          should.exist(mittens);
          mittens.id.should.eql(25);
          mittens.name.should.eql('Mittens');
          should.not.exist(mittens.owner);
          data.age.should.equal(3);
          done();
        });
      });
    });

    it("Throws an error when a required attribute has no default and has not been specified in the update if createRequired is true", function (done) {
      Cats.Cat3.update({id: 25}, {name: 'Rufflestiltskins'}, {createRequired: true}, function (err, data) {
        should.not.exist(data);
        should.exist(err);
        Cats.Cat3.get(25, function (err, mittens) {
          should.not.exist(err);
          should.exist(mittens);
          mittens.id.should.eql(25);
          mittens.name.should.eql('Mittens');
          done();
        });
      });
    });

    it('Adds required attributes, even when not specified, if createRequired is true', function (done) {
      Cats.Cat3.update({id: 45}, {age: 4}, {createRequired: true}, function (err, data) {
        should.not.exist(err);
        should.exist(data);
        data.id.should.eql(45);
        data.name.should.equal('Mittens');
        data.age.should.equal(4);
        Cats.Cat3.get(45, function (err, mittens) {
          should.not.exist(err);
          should.exist(mittens);
          mittens.id.should.eql(45);
          mittens.name.should.eql('Mittens');
          should.not.exist(mittens.owner);
          data.age.should.equal(4);
          done();
        });
      });
    });

    it('Does not add required attributes if createRequired is false', function (done) {
      Cats.Cat3.update({id: 24}, {name: 'Cat-rina'}, {createRequired: false}, function (err, data) {
        should.not.exist(err);
        should.exist(data);
        data.id.should.eql(24);
        data.name.should.equal('Cat-rina');
        should.not.exist(data.age);
        Cats.Cat3.get(24, function (err, mittens) {
          should.not.exist(err);
          should.exist(mittens);
          mittens.id.should.eql(24);
          data.name.should.equal('Cat-rina');
          should.not.exist(data.age);
          should.not.exist(mittens.owner);
          done();
        });
      });
    });

    it('If item did not exist and timestamps are desired, createdAt and updatedAt will both be filled in', function (done) {
      // try a delete beforehand in case the test is run more than once
      Cats.Cat4.delete({id: 22}, function () {
        Cats.Cat4.update({id: 22}, {name: 'Twinkles'}, function (err, data) {
          should.not.exist(err);
          should.exist(data);
          should.exist(data.myLittleCreatedAt);
          should.exist(data.myLittleUpdatedAt);
          data.id.should.eql(22);
          data.name.should.equal('Twinkles');

          Cats.Cat4.get(22, function (err, twinkles) {
            should.not.exist(err);
            should.exist(twinkles);
            twinkles.id.should.eql(22);
            twinkles.name.should.equal('Twinkles');
            should.exist(twinkles.myLittleCreatedAt);
            should.exist(twinkles.myLittleUpdatedAt);
            done();
          });
        });
      });
    });

    it('UpdatedAt will be updated ', function (done) {
      // try a delete beforehand in case the test is run more than once
      Cats.Cat4.delete({id: 22}, function () {
        Cats.Cat4.update({id: 22}, {name: 'Twinkles'}, function (err, data) {
          should.not.exist(err);
          should.exist(data);
          data.id.should.eql(22);
          data.name.should.equal('Twinkles');
          should.exist(data.myLittleCreatedAt);
          should.exist(data.myLittleUpdatedAt);

          // now do another update
          Cats.Cat4.update({id: 22}, {name: 'Furr-nando'}, function (err, data) {
            should.not.exist(err);
            should.exist(data);
            data.id.should.eql(22);
            data.name.should.equal('Furr-nando');
            data.myLittleUpdatedAt.getTime().should.be.above(data.myLittleCreatedAt.getTime());
            Cats.Cat4.get(22, function (err, furrnando) {
              should.not.exist(err);
              should.exist(furrnando);
              furrnando.id.should.eql(22);
              furrnando.name.should.equal('Furr-nando');
              furrnando.myLittleUpdatedAt.getTime().should.be.above(furrnando.myLittleCreatedAt.getTime());
              done();
            });
          });
        });
      });
    });

    it('Set expires attribute on save', function (done) {
      Cats.ExpiringCat.create({name: 'Fluffy'})
      .then(function (fluffy) {
        var max = Math.floor(Date.now() / 1000) + NINE_YEARS;
        var min = max - 1;
        should.exist(fluffy);
        should.exist(fluffy.expires);
        should.exist(fluffy.expires.getTime);

        var expiresInSec = Math.floor(fluffy.expires.getTime() / 1000);
        expiresInSec.should.be.within(min, max);
        done();
      })
      .catch(done);

    });

    it('Does not set expires attribute on save if exists', function (done) {
      Cats.ExpiringCat.create({
        name: 'Tigger',
        expires: new Date(Date.now() + (ONE_YEAR*1000))
      })
      .then(function (tigger) {
        var max = Math.floor(Date.now() / 1000) + ONE_YEAR;
        var min = max - 1;
        should.exist(tigger);
        should.exist(tigger.expires);
        should.exist(tigger.expires.getTime);

        var expiresInSec = Math.floor(tigger.expires.getTime() / 1000);
        expiresInSec.should.be.within(min, max);
        done();
      })
      .catch(done);

    });

    it('Update expires attribute on save', function (done) {
      Cats.ExpiringCat.create({
        name: 'Leo'
      })
      .then(function (leo) {
        var max = Math.floor(Date.now() / 1000) + NINE_YEARS;
        var min = max - 1;
        var expiresInSec = Math.floor(leo.expires.getTime() / 1000);
        expiresInSec.should.be.within(min, max);

        leo.expires = new Date(Date.now() + (ONE_YEAR* 1000));
        return leo.save();
      })
      .then(function (leo) {
        var max = Math.floor(Date.now() / 1000) + ONE_YEAR;
        var min = max - 1;
        var expiresInSec = Math.floor(leo.expires.getTime() / 1000);
        expiresInSec.should.be.within(min, max);
        done();
      })
      .catch(done);

    });

    // it('Add expires attribute on update if missing', function (done) {
    //
    // });
    //
    // it('Does not add expires attribute on update if exists', function (done) {
    //
    // });




    it('Updated key and update together ', function (done) {
      Cats.Cat.update({id: 999, name: 'Felix'}, function (err, data) {
        should.not.exist(err);
        should.exist(data);
        data.id.should.eql(999);
        data.name.should.equal('Felix');
        Cats.Cat.get(999, function (err, felix){
          should.not.exist(err);
          should.exist(felix);
          felix.id.should.eql(999);
          felix.name.should.eql('Felix');
          should.not.exist(felix.owner);
          should.not.exist(felix.age);
          done();
        });
      });
    });

    it('Updated key with range and update together ', function (done) {
      Cats.Owner.create({name: 'OwnerToUpdate', address: '123 A Street', phoneNumber: '2345551212'})
      .then(function (owner) {
        owner.name.should.eql('OwnerToUpdate');
        owner.phoneNumber.should.eql('2345551212');
        return Cats.Owner.update({name: 'OwnerToUpdate', address: '123 A Street', phoneNumber: 'newnumber'});
      })
      .then(function (updatedOwner) {
        updatedOwner.name.should.eql('OwnerToUpdate');
        updatedOwner.phoneNumber.should.eql('newnumber');
        return Cats.Owner.get({name: 'OwnerToUpdate', address: '123 A Street'});
      })
      .then(function (updatedOwner) {
        updatedOwner.name.should.eql('OwnerToUpdate');
        updatedOwner.phoneNumber.should.eql('newnumber');
        done();
      })
      .catch(done);
    });

    it('Default puts attribute', function (done) {
      Cats.Cat.update({id: 999}, {name: 'Tom'}, function (err, data) {
        should.not.exist(err);
        should.exist(data);
        data.id.should.eql(999);
        data.name.should.equal('Tom');
        Cats.Cat.get(999, function (err, tomcat){
          should.not.exist(err);
          should.exist(tomcat);
          tomcat.id.should.eql(999);
          tomcat.name.should.eql('Tom');
          should.not.exist(tomcat.owner);
          should.not.exist(tomcat.age);
          done();
        });
      });
    });

    it('Manual puts attribute with removal', function (done) {
      Cats.Cat.update({id: 999}, {$PUT: {name: null}}, function (err, data) {
        should.not.exist(err);
        should.exist(data);
        data.id.should.eql(999);
        should.not.exist(data.name);
        Cats.Cat.get(999, function (err, tomcat){
          should.not.exist(err);
          should.exist(tomcat);
          tomcat.id.should.eql(999);
          should.not.exist(tomcat.name);
          done();
        });
      });
    });

    it('Manual puts attribute', function (done) {
      Cats.Cat.update({id: 999}, {$PUT: {name: 'Tom', owner: 'Jerry', age: 3}}, function (err, data) {
        should.not.exist(err);
        should.exist(data);
        data.id.should.eql(999);
        data.owner.should.equal('Jerry');
        Cats.Cat.get(999, function (err, tomcat){
          should.not.exist(err);
          should.exist(tomcat);
          tomcat.id.should.eql(999);
          tomcat.name.should.eql('Tom');
          tomcat.owner.should.eql('Jerry');
          tomcat.age.should.eql(3);
          done();
        });
      });
    });

    it('Add attribute', function (done) {
      Cats.Cat.update({id: 999}, {$ADD: {age: 1}}, function (err, data) {
        should.not.exist(err);
        should.exist(data);
        data.id.should.eql(999);
        data.age.should.equal(4);
        Cats.Cat.get(999, function (err, tomcat){
          should.not.exist(err);
          should.exist(tomcat);
          tomcat.id.should.eql(999);
          tomcat.name.should.eql('Tom');
          tomcat.owner.should.eql('Jerry');
          tomcat.age.should.eql(4);
          done();
        });
      });
    });

    it('Delete attribute', function (done) {
      Cats.Cat.update({id: 999}, {$DELETE: {owner: null}}, function (err, data) {
        should.not.exist(err);
        should.exist(data);
        data.id.should.eql(999);
        should.not.exist(data.owner);
        Cats.Cat.get(999, function (err, tomcat){
          should.not.exist(err);
          should.exist(tomcat);
          tomcat.id.should.eql(999);
          tomcat.name.should.eql('Tom');
          should.not.exist(tomcat.owner);
          tomcat.age.should.eql(4);
          done();
        });
      });
    });

    it('With invalid attribute', function (done) {
      Cats.Cat.update({id: 999}, {name: 'Oliver', validated: 'bad'}, function (err, data) {
        should.exist(err);
        should.not.exist(data);
        err.name.should.equal('ValidationError');
        Cats.Cat.get(999, function (err, tomcat) {
          should.not.exist(err);
          should.exist(tomcat);
          tomcat.id.should.eql(999);
          tomcat.name.should.eql('Tom');
          done();
        });
      });
    });
  });

  describe('Model.populate', function (){
    before(function (done) {
      var kittenWithParents = new Cats.Cat6({id: 1, name: 'One'});
      var owner = new Cats.Owner({name: 'Owner', address: '123 A Street', phoneNumber: '2345551212'});
      var kittenWithOwner = new Cats.CatWithOwner({
        id: 100,
        name: 'Owned',
        owner: {name: owner.name, address: owner.address}
      });
      kittenWithParents.save()
        .then(function(kitten) {
          var kittenWithParents = new Cats.Cat6({id: 2, name: 'Two', parent: kitten.id});
          return kittenWithParents.save();
        })
        .then(function(kitten) {
          var kittenWithParents = new Cats.Cat6({id: 3, name: 'Three', parent: kitten.id});
          return kittenWithParents.save();
        })
        .then(function(kitten) {
          var kittenWithParents = new Cats.Cat6({id: 4, name: 'Four', parent: kitten.id});
          return kittenWithParents.save();
        })
        .then(function() {
          var kittenWithParents = new Cats.Cat6({id: 5, name: 'Five', parent: 999});
          return kittenWithParents.save();
        })
        .then(function() {
          var kittenWithParents = new Cats.Cat7({id: 1, name: 'One'});
          return kittenWithParents.save();
        })
        .then(function(kitten) {
          var kittenWithParents = new Cats.Cat7({id: 2, name: 'Two', parent: kitten.id});
          return kittenWithParents.save();
        })
        .then(function() {
          return owner.save();
        })
        .then(function() {
          kittenWithOwner.save(done);
        });
    });

    it('Should populate with one parent', function (done) {
      Cats.Cat6.get(4)
        .then(function(cat) {
          return cat.populate({
            path: 'parent',
            model: 'Cat6'
          });
        })
        .then(function(cat) {
          should.exist(cat.parent);
          cat.parent.id.should.eql(3);
          cat.parent.name.should.eql('Three');
          done();
        });
    });

    it('Should deep populate with mutiple parent', function (done) {
      Cats.Cat6.get(4)
        .then(function(cat) {
          return cat.populate({
            path: 'parent',
            model: 'Cat6',
            populate: {
              path: 'parent',
              model: 'Cat6',
              populate: {
                path: 'parent',
                model: 'Cat6'
              }
            }
          });
        })
        .then(function(cat) {
          should.exist(cat.parent);
          var parent = cat.parent;
          parent.id.should.eql(3);
          parent.name.should.eql('Three');
          parent = parent.parent;
          parent.id.should.eql(2);
          parent.name.should.eql('Two');
          parent = parent.parent;
          parent.id.should.eql(1);
          parent.name.should.eql('One');
          done();
        });
    });


    it('Should populate with range & hash key', function (done) {
      Cats.CatWithOwner.get(100)
        .then(function(cat) {
          should.not.exist(cat.owner.phoneNumber);
          return cat.populate({
            path: 'owner',
            model: 'test-Owner'
          });
        })
        .then(function(cat) {
          should.exist(cat.owner);
          cat.owner.name.should.eql('Owner');
          cat.owner.phoneNumber.should.eql('2345551212');
          done();
        });
    });

    it('Populating without the model definition and without ref', function (done) {
      Cats.Cat7.get(2)
        .then(function(cat) {
          return cat.populate({
            path: 'parent'
          });
        })
        .catch(function(err){
          should.exist(err.message);
          done();
        });
    });

    it('Populating with model and without the path definition', function (done) {
      Cats.Cat6.get(4)
        .then(function(cat) {
          return cat.populate({
            model: 'Cat6'
          });
        })
        .catch(function(err){
          should.exist(err.message);
          done();
        });
    });

    it('Populating with the wrong reference id', function (done) {
      Cats.Cat6.get(5)
        .then(function(cat) {
          return cat.populate({
            path: 'parent',
            model: 'Cat6'
          });
        })
        .catch(function(err){
          should.exist(err.message);
          done();
        });
    });

    it('Populate works with hashkey', function (done) {
      Cats.Cat7.get(2)
        .then(function(cat) {
          return cat.populate({
            path: 'parent',
            model: 'Cat7'
          });
        })
        .then(function(cat) {
          should.exist(cat.parent);
          cat.parent.id.should.eql(1);
          cat.parent.name.should.eql('One');
          done();
        });
    });

    it('Populate works with prefix', function (done) {
      Cats.Cat6.get(4)
        .then(function(cat) {
          return cat.populate({
            path: 'parent',
            model: 'test-Cat6-db'
          });
        })
        .then(function(cat) {
          should.exist(cat.parent);
          cat.parent.id.should.eql(3);
          cat.parent.name.should.eql('Three');
          done();
        });
    });

    it('Populating with the wrong model name won\'t work', function (done) {
      Cats.Cat6.get(5)
        .then(function(cat) {
          return cat.populate({
            path: 'parent',
            model: 'Cats6'
          });
        })
        .catch(function(err){
          should.exist(err.message);
          done();
        });
    });

    it('Populating with path and ref at the schema', function (done) {
      Cats.Cat6.get(4)
        .then(function(cat) {
          return cat.populate({
            path: 'parent'
          });
        })
        .then(function(cat) {
          should.exist(cat.parent);
          var parent = cat.parent;
          parent.id.should.eql(3);
          parent.name.should.eql('Three');
          done();
        });
    });

    it('Populating with string and ref at the schema', function (done) {
      Cats.Cat6.get(4)
        .then(function(cat) {
          return cat.populate('parent');
        })
        .then(function(cat) {
          should.exist(cat.parent);
          var parent = cat.parent;
          parent.id.should.eql(3);
          parent.name.should.eql('Three');
          done();
        });
    });

  });

  describe('Model.batchPut', function (){

    it('Put new', function (done) {
      var cats = [];

      for (var i=0 ; i<10 ; ++i) {
        cats.push(new Cats.Cat({id: 10+i, name: 'Tom_'+i}));
      }

      Cats.Cat.batchPut(cats, function (err, result) {
        should.not.exist(err);
        should.exist(result);
        Object.getOwnPropertyNames(result.UnprocessedItems).length.should.eql(0);

        for (var i=0 ; i<10 ; ++i) {

          delete cats[i].name;
        }

        Cats.Cat.batchGet(cats, function (err2, result2) {
          should.not.exist(err2);
          should.exist(result2);
          result2.length.should.eql(cats.length);
          done();
        });
      });
    });

    it('Put lots of new items', function (done) {
      var cats = [];

      for (var i=0 ; i<100 ; ++i) {
        cats.push(new Cats.Cat({id: 100+i, name: 'Tom_'+i}));
      }

      Cats.Cat.batchPut(cats, function (err, result) {
        should.not.exist(err);
        should.exist(result);
        Object.getOwnPropertyNames(result.UnprocessedItems).length.should.eql(0);

        for (var i=0 ; i<100 ; ++i) {
          delete cats[i].name;
        }

        Cats.Cat.batchGet(cats, function (err2, result2) {
          should.not.exist(err2);
          should.exist(result2);
          result2.length.should.eql(cats.length);
          done();
        });
      });
    });

    it('Put new with range key', function (done) {
      var cats = [];

      for (var i=0 ; i<10 ; ++i) {
        cats.push(new Cats.Cat2({ownerId: 10+i, name: 'Tom_'+i}));
      }

      Cats.Cat2.batchPut(cats, function (err, result) {
        should.not.exist(err);
        should.exist(result);
        Object.getOwnPropertyNames(result.UnprocessedItems).length.should.eql(0);

        Cats.Cat2.batchGet(cats, function (err2, result2) {
          should.not.exist(err2);
          should.exist(result2);
          result2.length.should.eql(cats.length);
          done();
        });
      });
    });

    it('Put new without range key', function (done) {
      var cats = [];

      for (var i=0 ; i<10 ; ++i) {
        cats.push(new Cats.Cat2({ownerId: 10+i}));
      }

      Cats.Cat2.batchPut(cats, function (err, result) {
        should.exist(err);
        should.not.exist(result);
        done();
      });
    });

    it('Update items', function (done) {
      var cats = [];

      for (var i=0 ; i<10 ; ++i) {
        cats.push(new Cats.Cat({id: 20+i, name: 'Tom_'+i}));
      }

      Cats.Cat.batchPut(cats, function (err, result) {
        should.not.exist(err);
        should.exist(result);

        for (var i=0 ; i<10 ; ++i) {
          var cat = cats[i];
          cat.name = 'John_' + (cat.id + 100);
        }

        Cats.Cat.batchPut(cats, function (err2, result2) {
          should.not.exist(err2);
          should.exist(result2);
          Object.getOwnPropertyNames(result2.UnprocessedItems).length.should.eql(0);

          for (var i=0 ; i<10 ; ++i) {
            delete cats[i].name;
          }

          Cats.Cat.batchGet(cats, function (err3, result3) {
            should.not.exist(err3);
            should.exist(result3);
            result3.length.should.eql(cats.length);
            done();
          });
        });
      });
    });

    it('Update with range key', function (done) {
      var cats = [];

      for (var i=0 ; i<10 ; ++i) {
        cats.push(new Cats.Cat2({ownerId: 20+i, name: 'Tom_'+i}));
      }

      Cats.Cat2.batchPut(cats, function (err, result) {
        should.not.exist(err);
        should.exist(result);

        for (var i=0 ; i<10 ; ++i) {
          var cat = cats[i];
          cat.name = 'John_' + (cat.ownerId + 100);
        }

        Cats.Cat2.batchPut(cats, function (err2, result2) {
          should.not.exist(err2);
          should.exist(result2);
          Object.getOwnPropertyNames(result2.UnprocessedItems).length.should.eql(0);

          Cats.Cat2.batchGet(cats, function (err3, result3) {
            should.not.exist(err3);
            should.exist(result3);
            result3.length.should.eql(cats.length);
            done();
          });
        });
      });
    });

    it('Update without range key', function (done) {
      var cats = [];

      for (var i=0 ; i<10 ; ++i) {
        cats.push(new Cats.Cat2({ownerId: 20+i, name: 'Tom_'+i}));
      }

      Cats.Cat2.batchPut(cats, function (err, result) {
        should.not.exist(err);
        should.exist(result);

        for (var i=0 ; i<10 ; ++i) {
          cats[i].name = null;
        }

        Cats.Cat2.batchPut(cats, function (err2, result2) {
          should.exist(err2);
          should.not.exist(result2);
          done();
        });
      });
    });
  });

  describe('Model.batchDelete', function (){
    it('Simple delete', function (done) {
      var cats = [];

      for (var i=0 ; i<10 ; ++i) {
        cats.push(new Cats.Cat({id: 30+i, name: 'Tom_'+i}));
      }

      Cats.Cat.batchPut(cats, function (err, result) {
        should.not.exist(err);
        should.exist(result);

        Cats.Cat.batchDelete(cats, function (err2, result2) {
          should.not.exist(err2);
          should.exist(result2);
          Object.getOwnPropertyNames(result2.UnprocessedItems).length.should.eql(0);

          Cats.Cat.batchGet(cats, function (err3, result3) {
            should.not.exist(err3);
            should.exist(result3);
            result3.length.should.eql(0);
            done();
          });
        });
      });
    });

    it('Delete with range key', function (done) {
      var cats = [];

      for (var i=0 ; i<10 ; ++i) {
        cats.push(new Cats.Cat2({ownerId: 30+i, name: 'Tom_'+i}));
      }

      Cats.Cat2.batchPut(cats, function (err, result) {
        should.not.exist(err);
        should.exist(result);

        Cats.Cat2.batchDelete(cats, function (err2, result2) {
          should.not.exist(err2);
          should.exist(result2);
          Object.getOwnPropertyNames(result2.UnprocessedItems).length.should.eql(0);

          Cats.Cat2.batchGet(cats, function (err3, result3) {
            should.not.exist(err3);
            should.exist(result3);
            result3.length.should.eql(0);
            done();
          });
        });
      });
    });

    it('Delete without range key', function (done) {
      var cats = [];

      for (var i=0 ; i<10 ; ++i) {
        cats.push(new Cats.Cat2({ownerId: 30+i, name: 'Tom_'+i}));
      }

      Cats.Cat2.batchPut(cats, function (err, result) {
        should.not.exist(err);
        should.exist(result);

        for (var i=0 ; i<10 ; ++i) {
          delete cats[i].name;
        }

        Cats.Cat2.batchDelete(cats, function (err2, result2) {
          should.exist(err2);
          should.not.exist(result2);
          done();
        });
      });
    });

  });

  describe('Model.default', function() {
    it('Default is set properly', function() {
      var cat = new Cats.CatModel({
          id: 1111,
          name: 'NAME_VALUE',
          owner: 'OWNER_VALUE',
          shouldRemainUnchanged: 'AAA',
          shouldBeChanged: undefined,
          shouldAlwaysBeChanged: 'BBB'
      });

      return cat
        .save()
        .then(function() {
            should(cat.shouldRemainUnchanged).eql('AAA');
            should(cat.shouldBeChanged).eql('shouldBeChanged_NAME_VALUE_OWNER_VALUE');
            should(cat.shouldAlwaysBeChanged).eql('shouldAlwaysBeChanged_NAME_VALUE_OWNER_VALUE');
            should(cat.unsetShouldBeChanged).eql('unsetShouldBeChanged_NAME_VALUE_OWNER_VALUE');
            should(cat.unsetShouldAlwaysBeChanged).eql('unsetShouldAlwaysBeChanged_NAME_VALUE_OWNER_VALUE');
        });
    });
  });
});<|MERGE_RESOLUTION|>--- conflicted
+++ resolved
@@ -39,17 +39,13 @@
 
     Cats.Cat.should.have.property('$__');
 
-<<<<<<< HEAD
     Cats.Cat.should.have.property('name');
     // Older node doesn't support Function.name changes
     if (Object.getOwnPropertyDescriptor(Function, 'name').configurable) {
-      Cats.Cat.name.should.eql('Model-test-Cat');
+      Cats.Cat.name.should.eql('Model-test-Cat-db');
     }
 
-    Cats.Cat.$__.name.should.eql('test-Cat');
-=======
     Cats.Cat.$__.name.should.eql('test-Cat-db');
->>>>>>> c4100926
     Cats.Cat.$__.options.should.have.property('create', true);
 
     var schema = Cats.Cat.$__.schema;
