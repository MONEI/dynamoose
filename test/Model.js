const chaiAsPromised = require("chai-as-promised");
const chai = require("chai");
chai.use(chaiAsPromised);
const {expect} = chai;
const dynamoose = require("../lib");
const Error = require("../lib/Error");
const Internal = require("../lib/Internal");
const utils = require("../lib/utils");
const util = require("util");

describe("Model", () => {
	beforeEach(() => {
		dynamoose.Model.defaults = {"create": false, "waitForActive": false};
	});
	afterEach(() => {
		dynamoose.Model.defaults = {};
	});

	it("Should have a model proprety on the dynamoose object", () => {
		expect(dynamoose.Model).to.exist;
	});

	it("Should resolve to correct file for dynamoose object", () => {
		expect(dynamoose.Model).to.eql(require("../lib/Model"));
	});

	it("Should be a function", () => {
		expect(dynamoose.Model).to.be.a("function");
	});

	describe("Initialization", () => {
		it("Should throw an error if not using `new` keyword", () => {
			expect(() => dynamoose.Model()).to.throw("Class constructor Model cannot be invoked without 'new'");
		});

		it("Should throw an error if no schema is passed in", () => {
			expect(() => new dynamoose.Model("Cat")).to.throw(Error.MissingSchemaError);
		});

		it("Should throw same error as no schema if nothing passed in", () => {
			expect(() => new dynamoose.Model()).to.throw(Error.MissingSchemaError);
		});

		it("Should create a schema if not passing in schema instance", () => {
			const schema = {"name": String};
			const Cat = new dynamoose.Model("Cat", schema);
			expect(Cat.Model.schema).to.not.eql(schema);
			expect(Cat.Model.schema).to.be.an.instanceof(dynamoose.Schema);
		});

		it("Should use schema instance if passed in", () => {
			const schema = new dynamoose.Schema({"name": String});
			const Cat = new dynamoose.Model("Cat", schema);
			expect(Cat.Model.schema).to.eql(schema);
			expect(Cat.Model.schema).to.be.an.instanceof(dynamoose.Schema);
		});

		it("Should not fail with initialization if table doesn't exist", async () => {
			dynamoose.Model.defaults = {};
			const itemsCalled = [];
			dynamoose.aws.ddb.set({
				"createTable": () => {
					return {
						"promise": () => new Promise((resolve) => {
							itemsCalled.push("createTable");
							setTimeout(() => {
								itemsCalled.push("createTableDone");
								resolve();
							}, 100);
						})
					};
				},
				"describeTable": () => ({"promise": () => {
					itemsCalled.push("describeTable");
					return itemsCalled.includes("createTableDone") ? Promise.resolve({"Table": {"TableStatus": "ACTIVE"}}) : Promise.reject();
				}})
			});

			const tableName = "Cat";
			let failed = false;
			const errorHandler = () => {
				failed = true;
			};
			process.on("unhandledRejection", errorHandler);
			new dynamoose.Model(tableName, {"id": String});
			await utils.timeout(100);
			expect(failed).to.be.false;
			process.removeListener("unhandledRejection", errorHandler);
		});

		// Prefixes & Suffixes
		const optionsB = [
			{"name": "Prefix", "value": "prefix", "check": (val, result) => expect(result).to.match(new RegExp(`^${val}`))},
			{"name": "Suffix", "value": "suffix", "check": (val, result) => expect(result).to.match(new RegExp(`${val}$`))}
		];
		const optionsC = [
			{"name": "Defaults", "func": (type, value, ...args) => {
				dynamoose.Model.defaults = {...dynamoose.Model.defaults, [type]: value};
				return new dynamoose.Model(...args);
			}},
			{"name": "Options", "func": (type, value, ...args) => new dynamoose.Model(...args, {[type]: value})}
		];
		optionsB.forEach((optionB) => {
			describe(optionB.name, () => {
				optionsC.forEach((optionC) => {
					describe(optionC.name, () => {
						it("Should result in correct model name", () => {
							const extension = "MyApp";
							const tableName = "Users";
							const model = optionC.func(optionB.value, extension, tableName, {"id": String});
							expect(model.Model.name).to.include(extension);
							expect(model.Model.name).to.not.eql(tableName);
						});
					});
				});
			});
		});

		describe("Model.ready", () => {
			it("Should not be ready to start", () => {
				expect(new dynamoose.Model("Cat", {"id": String}, {"create": false}).Model.ready).to.be.false;
			});

			it("Should set ready after setup flow", async () => {
				const model = new dynamoose.Model("Cat", {"id": String}, {"create": false});
				await utils.set_immediate_promise();
				expect(model.Model.ready).to.be.true;
			});

			it("Should resolve pendingTaskPromises after model is ready", async () => {
				let describeTableResponse = {
					"Table": {"TableStatus": "CREATING"}
				};
				dynamoose.aws.ddb.set({
					"describeTable": () => ({
						"promise": () => Promise.resolve(describeTableResponse)
					})
				});
				const model = new dynamoose.Model("Cat", {"id": String}, {"waitForActive": {"enabled": true, "check": {"frequency": 0}}});
				await utils.set_immediate_promise();

				let pendingTaskPromiseResolved = false;
				model.Model.pendingTaskPromise().then(() => pendingTaskPromiseResolved = true);

				await utils.set_immediate_promise();
				expect(pendingTaskPromiseResolved).to.be.false;

				describeTableResponse = {
					"Table": {"TableStatus": "ACTIVE"}
				};
				await utils.set_immediate_promise();
				expect(pendingTaskPromiseResolved).to.be.true;
				expect(model.Model.pendingTasks).to.eql([]);
			});

			it("Should immediately resolve pendingTaskPromises promise if table is already ready", async () => {
				const model = new dynamoose.Model("Cat", {"id": String}, {"create": false});
				await utils.set_immediate_promise();

				let pendingTaskPromiseResolved = false;
				model.Model.pendingTaskPromise().then(() => pendingTaskPromiseResolved = true);

				await utils.set_immediate_promise();

				expect(pendingTaskPromiseResolved).to.be.true;
			});
		});

		describe("Creation", () => {
			let createTableParams = null;
			beforeEach(() => {
				dynamoose.Model.defaults = {
					"waitForActive": false
				};
			});
			beforeEach(() => {
				createTableParams = null;
				dynamoose.aws.ddb.set({
					"createTable": (params) => {
						createTableParams = params;
						return {
							"promise": () => Promise.resolve()
						};
					},
					"describeTable": () => ({"promise": () => Promise.resolve()})
				});
			});
			afterEach(() => {
				createTableParams = null;
				dynamoose.aws.ddb.revert();
			});

			it("Should call createTable with correct parameters", async () => {
				const tableName = "Cat";
				new dynamoose.Model(tableName, {"id": String});
				await utils.set_immediate_promise();
				expect(createTableParams).to.eql({
					"AttributeDefinitions": [
						{
							"AttributeName": "id",
							"AttributeType": "S"
						}
					],
					"KeySchema": [
						{
							"AttributeName": "id",
							"KeyType": "HASH"
						}
					],
					"ProvisionedThroughput": {
						"ReadCapacityUnits": 5,
						"WriteCapacityUnits": 5
					},
					"TableName": tableName
				});
			});

			it("Should call createTable with correct parameters with capacity as number", async () => {
				const tableName = "Cat";
				new dynamoose.Model(tableName, {"id": String}, {"throughput": 1});
				await utils.set_immediate_promise();
				expect(createTableParams).to.eql({
					"AttributeDefinitions": [
						{
							"AttributeName": "id",
							"AttributeType": "S"
						}
					],
					"KeySchema": [
						{
							"AttributeName": "id",
							"KeyType": "HASH"
						}
					],
					"ProvisionedThroughput": {
						"ReadCapacityUnits": 1,
						"WriteCapacityUnits": 1
					},
					"TableName": tableName
				});
			});

			it("Should call createTable with correct parameters with capacity as object", async () => {
				const tableName = "Cat";
				new dynamoose.Model(tableName, {"id": String}, {"throughput": {"read": 2, "write": 3}});
				await utils.set_immediate_promise();
				expect(createTableParams).to.eql({
					"AttributeDefinitions": [
						{
							"AttributeName": "id",
							"AttributeType": "S"
						}
					],
					"KeySchema": [
						{
							"AttributeName": "id",
							"KeyType": "HASH"
						}
					],
					"ProvisionedThroughput": {
						"ReadCapacityUnits": 2,
						"WriteCapacityUnits": 3
					},
					"TableName": tableName
				});
			});

			it("Should call createTable with correct parameters with capacity as ON_DEMAND", async () => {
				const tableName = "Cat";
				new dynamoose.Model(tableName, {"id": String}, {"throughput": "ON_DEMAND"});
				await utils.set_immediate_promise();
				expect(createTableParams).to.eql({
					"AttributeDefinitions": [
						{
							"AttributeName": "id",
							"AttributeType": "S"
						}
					],
					"KeySchema": [
						{
							"AttributeName": "id",
							"KeyType": "HASH"
						}
					],
					"BillingMode": "PAY_PER_REQUEST",
					"TableName": tableName
				});
			});

			it("Shouldn't call createTable if table already exists", async () => {
				dynamoose.aws.ddb.set({
					"createTable": (params) => {
						createTableParams = params;
						return {
							"promise": () => Promise.resolve()
						};
					},
					"describeTable": () => ({"promise": () => Promise.resolve({"Table": {"TableStatus": "ACTIVE"}})})
				});

				const tableName = "Cat";
				new dynamoose.Model(tableName, {"id": String});
				await utils.set_immediate_promise();
				expect(createTableParams).to.eql(null);
			});

			it("Should not call createTable if create option set to false", async () => {
				new dynamoose.Model("Cat", {"id": String}, {"create": false});
				await utils.set_immediate_promise();
				expect(createTableParams).to.eql(null);
			});

			it("Should bind request to function being called", async () => {
				let self;
				dynamoose.aws.ddb.set({
					"createTable": (params) => {
						createTableParams = params;
						return {
							"promise": function() {
								self = this;
								return Promise.resolve();
							}
						};
					},
					"describeTable": () => ({"promise": () => Promise.resolve()})
				});

				new dynamoose.Model("Cat", {"id": String});
				await utils.set_immediate_promise();
				expect(self).to.be.an("object");
				expect(Object.keys(self)).to.eql(["promise"]);
				expect(self.promise).to.exist;
			});
		});

		describe("Wait For Active", () => {
			let describeTableParams = [], describeTableFunction;
			beforeEach(() => {
				dynamoose.Model.defaults = {
					"create": false,
					"waitForActive": {
						"enabled": true,
						"check": {
							"timeout": 10,
							"frequency": 1
						}
					}
				};
			});
			beforeEach(() => {
				describeTableParams = [];
				dynamoose.aws.ddb.set({
					"describeTable": (params) => {
						describeTableParams.push(params);
						return {
							"promise": describeTableFunction
						};
					}
				});
			});
			afterEach(() => {
				describeTableParams = [];
				describeTableFunction = null;
				dynamoose.aws.ddb.revert();
			});

			it("Should call describeTable with correct parameters", async () => {
				const tableName = "Cat";
				describeTableFunction = () => Promise.resolve({
					"Table": {
						"TableStatus": "ACTIVE"
					}
				});
				new dynamoose.Model(tableName, {"id": String});
				await utils.set_immediate_promise();
				expect(describeTableParams).to.eql([{
					"TableName": tableName
				}]);
			});

			it("Should call describeTable with correct parameters multiple times", async () => {
				const tableName = "Cat";
				describeTableFunction = () => Promise.resolve({
					"Table": {
						"TableStatus": describeTableParams.length > 1 ? "ACTIVE" : "CREATING"
					}
				});
				new dynamoose.Model(tableName, {"id": String});
				await utils.timeout(5);
				expect(describeTableParams).to.eql([{
					"TableName": tableName
				}, {
					"TableName": tableName
				}]);
			});

			it("Should timeout according to waitForActive timeout rules", async () => {
				const tableName = "Cat";
				describeTableFunction = () => Promise.resolve({
					"Table": {
						"TableStatus": "CREATING"
					}
				});
				new dynamoose.Model(tableName, {"id": String});
				const errorHandler = () => {};
				process.on("unhandledRejection", errorHandler);
				await utils.timeout(15);
				expect(describeTableParams.length).to.be.above(5);
				process.removeListener("unhandledRejection", errorHandler);
			});

			it("Should throw error if AWS throws error", async () => {
				const tableName = "Cat";
				describeTableFunction = () => Promise.reject({"error": "ERROR"});

				let error;
				new dynamoose.Model(tableName, {"id": String});
				const errorHandler = (err) => error = err;
				process.on("unhandledRejection", errorHandler);
				await utils.timeout(15);
				expect(error).to.eql({"error": "ERROR"});
				process.removeListener("unhandledRejection", errorHandler);
			});

			it("Should not call describeTable if table already created and already attempted to createTable again", async () => {
				const tableName = "Cat";
				describeTableFunction = () => {
					return Promise.resolve({"Table": {"TableStatus": "ACTIVE"}});
				};

				new dynamoose.Model(tableName, {"id": String}, {"create": true});
				await utils.timeout(5);
				expect(describeTableParams).to.eql([{
					"TableName": tableName
				}]);
			});
		});

		describe("Update", () => {
			let describeTableFunction, updateTableParams = [];
			beforeEach(() => {
				dynamoose.Model.defaults = {
					"create": false,
					"update": true
				};
			});
			beforeEach(() => {
				updateTableParams = [];
				dynamoose.aws.ddb.set({
					"describeTable": () => {
						return {
							"promise": describeTableFunction
						};
					},
					"updateTable": (params) => {
						updateTableParams.push(params);
						return {
							"promise": Promise.resolve()
						};
					}
				});
			});
			afterEach(() => {
				updateTableParams = [];
				describeTableFunction = null;
				dynamoose.aws.ddb.revert();
			});

			it("Should not call updateTable if throughput matches", async () => {
				const tableName = "Cat";
				describeTableFunction = () => Promise.resolve({
					"Table": {
						"ProvisionedThroughput": {
							"ReadCapacityUnits": 1,
							"WriteCapacityUnits": 2
						},
						"TableStatus": "ACTIVE"
					}
				});
				new dynamoose.Model(tableName, {"id": String}, {"throughput": {"read": 1, "write": 2}});
				await utils.set_immediate_promise();
				expect(updateTableParams).to.eql([]);
			});

			it("Should call updateTable with correct parameters if throughput doesn't match", async () => {
				const tableName = "Cat";
				describeTableFunction = () => Promise.resolve({
					"Table": {
						"ProvisionedThroughput": {
							"ReadCapacityUnits": 2,
							"WriteCapacityUnits": 2
						},
						"TableStatus": "ACTIVE"
					}
				});
				new dynamoose.Model(tableName, {"id": String}, {"throughput": {"read": 1, "write": 2}});
				await utils.set_immediate_promise();
				expect(updateTableParams).to.eql([{
					"ProvisionedThroughput": {
						"ReadCapacityUnits": 1,
						"WriteCapacityUnits": 2
					},
					"TableName": tableName
				}]);
			});

			it("Should call updateTable with correct parameters if switching from provisioned to on demand", async () => {
				const tableName = "Cat";
				describeTableFunction = () => Promise.resolve({
					"Table": {
						"ProvisionedThroughput": {
							"ReadCapacityUnits": 2,
							"WriteCapacityUnits": 2
						},
						"TableStatus": "ACTIVE"
					}
				});
				new dynamoose.Model(tableName, {"id": String}, {"throughput": "ON_DEMAND"});
				await utils.set_immediate_promise();
				expect(updateTableParams).to.eql([{
					"BillingMode": "PAY_PER_REQUEST",
					"TableName": tableName
				}]);
			});

			it("Should call updateTable with correct parameters if switching from on demand to provisioned", async () => {
				const tableName = "Cat";
				describeTableFunction = () => Promise.resolve({
					"Table": {
						"BillingMode": "PAY_PER_REQUEST",
						"TableStatus": "ACTIVE"
					}
				});
				new dynamoose.Model(tableName, {"id": String}, {"throughput": 5});
				await utils.set_immediate_promise();
				expect(updateTableParams).to.eql([{
					"ProvisionedThroughput": {
						"ReadCapacityUnits": 5,
						"WriteCapacityUnits": 5
					},
					"TableName": tableName
				}]);
			});
		});

		describe("Time To Live", () => {
			let updateTTLParams = [], describeTTL, describeTTLFunction;
			beforeEach(() => {
				dynamoose.Model.defaults = {
					"create": false,
					"update": true
				};
			});
			beforeEach(() => {
				updateTTLParams = [];
				dynamoose.aws.ddb.set({
					"describeTable": () => {
						return {
							"promise": () => Promise.resolve({
								"Table": {
									"ProvisionedThroughput": {
										"ReadCapacityUnits": 5,
										"WriteCapacityUnits": 5
									},
									"TableStatus": "ACTIVE"
								}
							})
						};
					},
					"updateTimeToLive": (params) => {
						updateTTLParams.push(params);
						return {
							"promise": Promise.resolve()
						};
					},
					"describeTimeToLive": () => {
						return describeTTLFunction ? describeTTLFunction() : {
							"promise": () => Promise.resolve(describeTTL)
						};
					}
				});
			});
			afterEach(() => {
				updateTTLParams = [];
				describeTTL = null;
				describeTTLFunction = null;
				dynamoose.aws.ddb.revert();
			});

			it("Should call updateTimeToLive with correct parameters if TTL is disabled", async () => {
				describeTTL = {"TimeToLiveDescription": {"TimeToLiveStatus": "DISABLED"}};
				const tableName = "Cat";
				new dynamoose.Model(tableName, {"id": String}, {"expires": 1000});
				await utils.set_immediate_promise();
				expect(updateTTLParams).to.eql([{
					"TableName": tableName,
					"TimeToLiveSpecification": {
						"Enabled": true,
						"AttributeName": "ttl"
					}
				}]);
			});

			it("Should not call updateTimeToLive with correct parameters if TTL is enabled", async () => {
				describeTTL = {"TimeToLiveDescription": {"TimeToLiveStatus": "ENABLED"}};
				const tableName = "Cat";
				new dynamoose.Model(tableName, {"id": String}, {"expires": 1000});
				await utils.set_immediate_promise();
				expect(updateTTLParams).to.eql([]);
			});

			it("Should not call updateTimeToLive with correct parameters if TTL is enabling", async () => {
				describeTTL = {"TimeToLiveDescription": {"TimeToLiveStatus": "ENABLING"}};
				const tableName = "Cat";
				new dynamoose.Model(tableName, {"id": String}, {"expires": 1000});
				await utils.set_immediate_promise();
				expect(updateTTLParams).to.eql([]);
			});

			it("Should call updateTimeToLive with correct parameters for custom attribute if TTL is disabling", async () => {
				const startTime = Date.now();
				let timesCalledDescribeTTL = 0;
				describeTTLFunction = () => {
					return {
						"promise": async () => {
							timesCalledDescribeTTL++;
							return Promise.resolve(timesCalledDescribeTTL < 2 ? {"TimeToLiveDescription": {"TimeToLiveStatus": "DISABLING"}} : {"TimeToLiveDescription": {"TimeToLiveStatus": "DISABLED"}});
						}
					};
				};
				const tableName = "Cat";
				const model = new dynamoose.Model(tableName, {"id": String}, {"expires": {"ttl": 1000, "attribute": "expires"}});
				await model.Model.pendingTaskPromise();
				expect(updateTTLParams).to.eql([{
					"TableName": tableName,
					"TimeToLiveSpecification": {
						"Enabled": true,
						"AttributeName": "expires"
					}
				}]);
				expect(timesCalledDescribeTTL).to.eql(2);
				expect(Date.now() - startTime).to.be.at.least(1000);
			});

			it("Should call updateTimeToLive with correct parameters for custom attribute if TTL is disabled", async () => {
				describeTTL = {"TimeToLiveDescription": {"TimeToLiveStatus": "DISABLED"}};
				const tableName = "Cat";
				new dynamoose.Model(tableName, {"id": String}, {"expires": {"ttl": 1000, "attribute": "expires"}});
				await utils.set_immediate_promise();
				expect(updateTTLParams).to.eql([{
					"TableName": tableName,
					"TimeToLiveSpecification": {
						"Enabled": true,
						"AttributeName": "expires"
					}
				}]);
			});

			it("Should not call updateTimeToLive if no expires", async () => {
				const tableName = "Cat";
				new dynamoose.Model(tableName, {"id": String});
				await utils.set_immediate_promise();
				expect(updateTTLParams).to.eql([]);
			});
		});
	});

	describe("Model.get", () => {
		let User, getItemParams, getItemFunction;
		beforeEach(() => {
			User = new dynamoose.Model("User", {"id": Number, "name": String});
			getItemParams = null;
			getItemFunction = null;
			dynamoose.aws.ddb.set({
				"getItem": (params) => {
					getItemParams = params;
					return {"promise": getItemFunction};
				}
			});
		});
		afterEach(() => {
			User = null;
			getItemParams = null;
			getItemFunction = null;
			dynamoose.aws.ddb.revert();
		});

		it("Should be a function", () => {
			expect(User.get).to.be.a("function");
		});

		const functionCallTypes = [
			{"name": "Promise", "func": (Model) => Model.get},
			{"name": "Callback", "func": (Model) => util.promisify(Model.get)}
		];

		functionCallTypes.forEach((callType) => {
			describe(callType.name, () => {
				it("Should send correct params to getItem", async () => {
					getItemFunction = () => Promise.resolve({"Item": {"id": {"N": "1"}, "name": {"S": "Charlie"}}});
					await callType.func(User).bind(User)(1);
					expect(getItemParams).to.be.an("object");
					expect(getItemParams).to.eql({
						"Key": {
							"id": {
								"N": "1"
							}
						},
						"TableName": "User"
					});
				});

				it("Should send correct params to getItem if we pass in an object", async () => {
					getItemFunction = () => Promise.resolve({"Item": {"id": {"N": "1"}, "name": {"S": "Charlie"}}});
					await callType.func(User).bind(User)({"id": 1});
					expect(getItemParams).to.be.an("object");
					expect(getItemParams).to.eql({
						"Key": {
							"id": {
								"N": "1"
							}
						},
						"TableName": "User"
					});
				});

				it("Should send correct params to getItem if we pass in an object with range key", async () => {
					getItemFunction = () => Promise.resolve({"Item": {"id": {"N": "1"}, "name": {"S": "Charlie"}}});
					User = new dynamoose.Model("User", {"id": Number, "name": {"type": String, "rangeKey": true}});
					await callType.func(User).bind(User)({"id": 1, "name": "Charlie"});
					expect(getItemParams).to.be.an("object");
					expect(getItemParams).to.eql({
						"Key": {
							"id": {
								"N": "1"
							},
							"name": {
								"S": "Charlie"
							}
						},
						"TableName": "User"
					});
				});

				it("Should send correct params to getItem if we pass in an entire object with unnecessary attributes", async () => {
					getItemFunction = () => Promise.resolve({"Item": {"id": {"N": "1"}, "name": {"S": "Charlie"}}});
					await callType.func(User).bind(User)({"id": 1, "name": "Charlie"});
					expect(getItemParams).to.be.an("object");
					expect(getItemParams).to.eql({
						"Key": {
							"id": {
								"N": "1"
							}
						},
						"TableName": "User"
					});
				});

				it("Should return object with correct values", async () => {
					getItemFunction = () => Promise.resolve({"Item": {"id": {"N": "1"}, "name": {"S": "Charlie"}}});
					const user = await callType.func(User).bind(User)(1);
					expect(user).to.be.an("object");
					expect(Object.keys(user)).to.eql(["id", "name"]);
					expect(user.id).to.eql(1);
					expect(user.name).to.eql("Charlie");
				});

				it("Should return object that is an instance of Document", async () => {
					getItemFunction = () => Promise.resolve({"Item": {"id": {"N": "1"}, "name": {"S": "Charlie"}}});
					const user = await callType.func(User).bind(User)(1);
					expect(user).to.be.an.instanceof(User);
				});

				it("Should return request if return request setting is set", async () => {
					const result = await callType.func(User).bind(User)(1, {"return": "request"});
					expect(getItemParams).to.not.exist;
					expect(result).to.eql({
						"Key": {"id": {"N": "1"}},
						"TableName": "User"
					});
				});

				it("Should return undefined for expired object", async () => {
					User = new dynamoose.Model("User", {"id": Number}, {"expires": {"ttl": 1000, "items": {"returnExpired": false}}});
					getItemFunction = () => Promise.resolve({"Item": {"id": {"N": "1"}, "ttl": {"N": "1"}}});
					const user = await callType.func(User).bind(User)(1);
					expect(user).to.eql(undefined);
				});

				it("Should return expired object if returnExpired is not set", async () => {
					User = new dynamoose.Model("User", {"id": Number}, {"expires": 1000});
					getItemFunction = () => Promise.resolve({"Item": {"id": {"N": "1"}, "ttl": {"N": "1"}}});
					const user = await callType.func(User).bind(User)(1);
					expect(user).to.be.an("object");
					expect(Object.keys(user)).to.eql(["id", "ttl"]);
					expect(user.id).to.eql(1);
					expect(user.ttl).to.eql(new Date(1000));
				});

				it("Should return object with correct values with saveUnknown", async () => {
					User = new dynamoose.Model("User", new dynamoose.Schema({"id": Number}, {"saveUnknown": true}));
					getItemFunction = () => Promise.resolve({"Item": {"id": {"N": "1"}, "hello": {"S": "world"}}});
					const user = await callType.func(User).bind(User)(1);
					expect(user).to.be.an("object");
					expect(Object.keys(user)).to.eql(["id", "hello"]);
					expect(user.id).to.eql(1);
					expect(user.hello).to.eql("world");
				});

				it("Should return object with correct values for string set", async () => {
					User = new dynamoose.Model("User", {"id": Number, "friends": [String]});
					getItemFunction = () => Promise.resolve({"Item": {"id": {"N": "1"}, "friends": {"SS": ["Charlie", "Bob"]}}});
					const user = await callType.func(User).bind(User)(1);
					expect(user).to.be.an("object");
					expect(Object.keys(user)).to.eql(["id", "friends"]);
					expect(user.id).to.eql(1);
					expect(user.friends).to.eql(new Set(["Charlie", "Bob"]));
				});

				it("Should return object with correct values for string set with saveUnknown", async () => {
					User = new dynamoose.Model("User", new dynamoose.Schema({"id": Number}, {"saveUnknown": true}));
					getItemFunction = () => Promise.resolve({"Item": {"id": {"N": "1"}, "friends": {"SS": ["Charlie", "Bob"]}}});
					const user = await callType.func(User).bind(User)(1);
					expect(user).to.be.an("object");
					expect(Object.keys(user)).to.eql(["id", "friends"]);
					expect(user.id).to.eql(1);
					expect(user.friends).to.eql(new Set(["Charlie", "Bob"]));
				});

				it("Should return object with correct values for number set", async () => {
					User = new dynamoose.Model("User", {"id": Number, "numbers": [Number]});
					getItemFunction = () => Promise.resolve({"Item": {"id": {"N": "1"}, "numbers": {"NS": ["5", "7"]}}});
					const user = await callType.func(User).bind(User)(1);
					expect(user).to.be.an("object");
					expect(Object.keys(user)).to.eql(["id", "numbers"]);
					expect(user.id).to.eql(1);
					expect(user.numbers).to.eql(new Set([5, 7]));
				});

				it("Should return object with correct values for number set with saveUnknown", async () => {
					User = new dynamoose.Model("User", new dynamoose.Schema({"id": Number}, {"saveUnknown": true}));
					getItemFunction = () => Promise.resolve({"Item": {"id": {"N": "1"}, "numbers": {"NS": ["5", "7"]}}});
					const user = await callType.func(User).bind(User)(1);
					expect(user).to.be.an("object");
					expect(Object.keys(user)).to.eql(["id", "numbers"]);
					expect(user.id).to.eql(1);
					expect(user.numbers).to.eql(new Set([5, 7]));
				});

				it("Should return object with correct values for date set", async () => {
					User = new dynamoose.Model("User", {"id": Number, "times": [Date]});
					const time = new Date();
					getItemFunction = () => Promise.resolve({"Item": {"id": {"N": "1"}, "times": {"NS": [time.getTime(), 0]}}});
					const user = await callType.func(User).bind(User)(1);
					expect(user).to.be.an("object");
					expect(Object.keys(user)).to.eql(["id", "times"]);
					expect(user.id).to.eql(1);
					expect(user.times).to.eql(new Set([time, new Date(0)]));
				});

				it("Should return object with correct values for buffer", async () => {
					User = new dynamoose.Model("User", {"id": Number, "data": Buffer});
					getItemFunction = () => Promise.resolve({"Item": {"id": {"N": "1"}, "data": {"B": Buffer.from("testdata")}}});
					const user = await callType.func(User).bind(User)(1);
					expect(user).to.be.an("object");
					expect(Object.keys(user)).to.eql(["id", "data"]);
					expect(user.id).to.eql(1);
					expect(user.data).to.eql(Buffer.from("testdata"));
				});

				it("Should return object with correct values for buffer set", async () => {
					User = new dynamoose.Model("User", {"id": Number, "data": [Buffer]});
					getItemFunction = () => Promise.resolve({"Item": {"id": {"N": "1"}, "data": {"BS": [Buffer.from("testdata"), Buffer.from("testdata2")]}}});
					const user = await callType.func(User).bind(User)(1);
					expect(user).to.be.an("object");
					expect(Object.keys(user)).to.eql(["id", "data"]);
					expect(user.id).to.eql(1);
					expect(user.data).to.eql(new Set([Buffer.from("testdata"), Buffer.from("testdata2")]));
				});

				it("Should return object with correct values for buffer set with saveUnknown", async () => {
					User = new dynamoose.Model("User", new dynamoose.Schema({"id": Number}, {"saveUnknown": true}));
					getItemFunction = () => Promise.resolve({"Item": {"id": {"N": "1"}, "data": {"BS": [Buffer.from("testdata"), Buffer.from("testdata2")]}}});
					const user = await callType.func(User).bind(User)(1);
					expect(user).to.be.an("object");
					expect(Object.keys(user)).to.eql(["id", "data"]);
					expect(user.id).to.eql(1);
					expect(user.data).to.eql(new Set([Buffer.from("testdata"), Buffer.from("testdata2")]));
				});

				it("Should return object with correct values if using custom types", async () => {
					User = new dynamoose.Model("User", {"id": Number, "name": String, "birthday": Date});
					getItemFunction = () => Promise.resolve({"Item": {"id": {"N": "1"}, "name": {"S": "Charlie"}, "birthday": {"N": "1"}}});
					const user = await callType.func(User).bind(User)(1);
					expect(user).to.be.an("object");
					expect(Object.keys(user)).to.eql(["id", "name", "birthday"]);
					expect(user.id).to.eql(1);
					expect(user.name).to.eql("Charlie");
					expect(user.birthday).to.eql(new Date(1));
				});

				it("Should return object with correct values if using custom types but value doesn't exist", async () => {
					User = new dynamoose.Model("User", {"id": Number, "name": String, "birthday": Date});
					getItemFunction = () => Promise.resolve({"Item": {"id": {"N": "1"}, "name": {"S": "Charlie"}}});
					const user = await callType.func(User).bind(User)(1);
					expect(user).to.be.an("object");
					expect(Object.keys(user)).to.eql(["id", "name"]);
					expect(user.id).to.eql(1);
					expect(user.name).to.eql("Charlie");
					expect(user.birthday).to.not.exist;
				});

				it("Should throw type mismatch error if passing in wrong type with custom type", () => {
					User = new dynamoose.Model("User", {"id": Number, "name": String, "birthday": Date});
					getItemFunction = () => Promise.resolve({"Item": {"id": {"N": "1"}, "name": {"S": "Charlie"}, "birthday": {"S": "Hello World"}}});

					return expect(callType.func(User).bind(User)(1)).to.be.rejectedWith("Expected birthday to be of type date, instead found type string.");
				});

				it("Should return object with correct values with object property", async () => {
					User = new dynamoose.Model("User", {"id": Number, "address": {"type": Object, "schema": {"street": String, "country": {"type": String, "required": true}}}});
					getItemFunction = () => Promise.resolve({"Item": {"id": {"N": "1"}, "address": {"M": {"street": {"S": "hello"}, "country": {"S": "world"}}}}});
					const user = await callType.func(User).bind(User)(1);
					expect(user).to.be.an("object");
					expect(Object.keys(user)).to.eql(["id", "address"]);
					expect(user.id).to.eql(1);
					expect(user.address).to.eql({"street": "hello", "country": "world"});
				});

				it("Should return object with correct values with object property with elements that don't exist in schema", async () => {
					User = new dynamoose.Model("User", {"id": Number, "address": {"type": Object, "schema": {"street": String, "country": {"type": String, "required": true}}}});
					getItemFunction = () => Promise.resolve({"Item": {"id": {"N": "1"}, "address": {"M": {"zip": {"N": "12345"}, "country": {"S": "world"}}}}});
					const user = await callType.func(User).bind(User)(1);
					expect(user).to.be.an("object");
					expect(Object.keys(user)).to.eql(["id", "address"]);
					expect(user.id).to.eql(1);
					expect(user.address).to.eql({"country": "world"});
				});

				it("Should throw type mismatch error if passing in wrong type with custom type for object", () => {
					User = new dynamoose.Model("User", {"id": Number, "address": {"type": Object, "schema": {"street": String, "country": {"type": String, "required": true}}}});
					getItemFunction = () => Promise.resolve({"Item": {"id": {"N": "1"}, "address": {"S": "test"}}});

					return expect(callType.func(User).bind(User)(1)).to.be.rejectedWith("Expected address to be of type object, instead found type string.");
				});

				it("Should throw type mismatch error if passing in wrong type for nested object attribute", () => {
					User = new dynamoose.Model("User", {"id": Number, "address": {"type": Object, "schema": {"street": String, "country": {"type": String, "required": true}}}});
					getItemFunction = () => Promise.resolve({"Item": {"id": {"N": "1"}, "address": {"M": {"country": {"BOOL": true}}}}});

					return expect(callType.func(User).bind(User)(1)).to.be.rejectedWith("Expected address.country to be of type string, instead found type boolean.");
				});

				it("Should return object with correct values with object property and saveUnknown set to true", async () => {
					User = new dynamoose.Model("User", new dynamoose.Schema({"id": Number, "address": Object}, {"saveUnknown": true}));
					getItemFunction = () => Promise.resolve({"Item": {"id": {"N": "1"}, "address": {"M": {"zip": {"N": "12345"}, "country": {"S": "world"}}}}});
					const user = await callType.func(User).bind(User)(1);
					expect(user).to.be.an("object");
					expect(Object.keys(user)).to.eql(["id", "address"]);
					expect(user.id).to.eql(1);
					expect(user.address).to.eql({"country": "world", "zip": 12345});
				});

				it("Should return object with correct values with multiple nested object properties and saveUnknown set to true", async () => {
					User = new dynamoose.Model("User", new dynamoose.Schema({"id": Number, "address": Object}, {"saveUnknown": true}));
					getItemFunction = () => Promise.resolve({"Item": {"id": {"N": "1"}, "address": {"M": {"data": {"M": {"country": {"S": "world"}}}, "name": {"S": "Home"}}}}});
					const user = await callType.func(User).bind(User)(1);
					expect(user).to.be.an("object");
					expect(Object.keys(user)).to.eql(["id", "address"]);
					expect(user.id).to.eql(1);
					expect(user.address).to.eql({"data": {"country": "world"}, "name": "Home"});
				});

				it("Should return object with correct values with multiple nested object properties", async () => {
					User = new dynamoose.Model("User", {"id": Number, "address": {"type": Object, "schema": {"data": {"type": Object, "schema": {"country": String}}, "name": String}}});
					getItemFunction = () => Promise.resolve({"Item": {"id": {"N": "1"}, "address": {"M": {"data": {"M": {"country": {"S": "world"}}}, "name": {"S": "Home"}}}}});
					const user = await callType.func(User).bind(User)(1);
					expect(user).to.be.an("object");
					expect(Object.keys(user)).to.eql(["id", "address"]);
					expect(user.id).to.eql(1);
					expect(user.address).to.eql({"data": {"country": "world"}, "name": "Home"});
				});

				it("Should return correct object for array properties", async () => {
					User = new dynamoose.Model("User", {"id": Number, "friends": {"type": Array, "schema": [String]}});
					getItemFunction = () => Promise.resolve({"Item": {"id": {"N": "1"}, "friends": {"L": [{"S": "Tim"}, {"S": "Bob"}]}}});
					const user = await callType.func(User).bind(User)(1);
					expect(user).to.be.an("object");
					expect(Object.keys(user)).to.eql(["id", "friends"]);
					expect(user.id).to.eql(1);
					expect(user.friends).to.eql(["Tim", "Bob"]);
				});

				it("Should return correct object with array and objects within array", async () => {
					User = new dynamoose.Model("User", {"id": Number, "friends": {"type": Array, "schema": [{"type": Object, "schema": {"id": Number, "name": String}}]}});
					getItemFunction = () => Promise.resolve({"Item": {"id": {"N": "1"}, "friends": {"L": [{"M": {"name": {"S": "Tim"}, "id": {"N": "1"}}}, {"M": {"name": {"S": "Bob"}, "id": {"N": "2"}}}]}}});
					const user = await callType.func(User).bind(User)(1);
					expect(user).to.be.an("object");
					expect(Object.keys(user)).to.eql(["id", "friends"]);
					expect(user.id).to.eql(1);
					expect(user.friends).to.eql([{"name": "Tim", "id": 1}, {"name": "Bob", "id": 2}]);
				});

				it("Should return correct object if attribute has a get function", async () => {
					User = new dynamoose.Model("User", {"id": Number, "name": {"type": String, "get": (val) => `${val}-get`}});
					getItemFunction = () => Promise.resolve({"Item": {"id": {"N": "1"}, "name": {"S": "Charlie"}}});
					const user = await callType.func(User).bind(User)(1);
					expect(user).to.be.an("object");
					expect(Object.keys(user)).to.eql(["id", "name"]);
					expect(user.id).to.eql(1);
					expect(user.name).to.eql("Charlie-get");
				});

				it("Should return correct object if attribute has an async get function", async () => {
					User = new dynamoose.Model("User", {"id": Number, "name": {"type": String, "get": async (val) => `${val}-get`}});
					getItemFunction = () => Promise.resolve({"Item": {"id": {"N": "1"}, "name": {"S": "Charlie"}}});
					const user = await callType.func(User).bind(User)(1);
					expect(user).to.be.an("object");
					expect(Object.keys(user)).to.eql(["id", "name"]);
					expect(user.id).to.eql(1);
					expect(user.name).to.eql("Charlie-get");
				});

				it("Should throw error if DynamoDB responds with error", () => {
					getItemFunction = () => Promise.reject({"error": "Error"});

					return expect(callType.func(User).bind(User)(1)).to.be.rejectedWith({"error": "Error"});
				});

				it("Should return undefined if no object exists in DynamoDB", async () => {
					getItemFunction = () => Promise.resolve({});
					const user = await callType.func(User).bind(User)(1);
					expect(user).to.eql(undefined);
				});

				it("Should return object with correct values if Dynamo object consists properties that don't exist in schema", async () => {
					getItemFunction = () => Promise.resolve({"Item": {"id": {"N": "1"}, "name": {"S": "Charlie"}, "hello": {"S": "world"}}});
					const user = await callType.func(User).bind(User)(1);
					expect(user).to.be.an("object");
					expect(Object.keys(user)).to.eql(["id", "name"]);
					expect(user.id).to.eql(1);
					expect(user.name).to.eql("Charlie");
				});

				it("Should throw error if Dynamo object contains properties that have type mismatch with schema", () => {
					User = new dynamoose.Model("User", {"id": Number, "name": String, "age": Number});
					getItemFunction = () => Promise.resolve({"Item": {"id": {"N": "1"}, "name": {"S": "Charlie"}, "age": {"S": "Hello World"}}});

					return expect(callType.func(User).bind(User)(1)).to.be.rejectedWith("Expected age to be of type number, instead found type string.");
				});

				it("Should wait for model to be ready prior to running DynamoDB API call", async () => {
					let calledGetItem = false;
					getItemFunction = () => {calledGetItem = true; return Promise.resolve({"Item": {"id": {"N": "1"}, "name": {"S": "Charlie"}}});};
					let describeTableResponse = {
						"Table": {"TableStatus": "CREATING"}
					};
					dynamoose.aws.ddb.set({
						"describeTable": () => ({
							"promise": () => Promise.resolve(describeTableResponse)
						}),
						"getItem": () => ({
							"promise": getItemFunction
						})
					});
					const model = new dynamoose.Model("User", {"id": Number, "name": String}, {"waitForActive": {"enabled": true, "check": {"frequency": 0, "timeout": 100}}});
					await utils.set_immediate_promise();

					let user;
					callType.func(model).bind(model)(1).then((item) => user = item);

					await utils.set_immediate_promise();
					expect(calledGetItem).to.be.false;
					expect(user).to.not.exist;
					expect(model.Model.pendingTasks.length).to.eql(1);

					describeTableResponse = {
						"Table": {"TableStatus": "ACTIVE"}
					};
					await utils.set_immediate_promise();
					expect(calledGetItem).to.be.true;
					expect({...user}).to.eql({"id": 1, "name": "Charlie"});
				});
			});
		});
	});

	describe("Model.batchGet", () => {
		let User, params, promiseFunction;
		beforeEach(() => {
			User = new dynamoose.Model("User", {"id": Number, "name": String});
			params = null;
			promiseFunction = null;
			dynamoose.aws.ddb.set({
				"batchGetItem": (paramsB) => {
					params = paramsB;
					return {"promise": promiseFunction};
				}
			});
		});
		afterEach(() => {
			User = null;
			params = null;
			promiseFunction = null;
			dynamoose.aws.ddb.revert();
		});

		it("Should be a function", () => {
			expect(User.batchGet).to.be.a("function");
		});

		const functionCallTypes = [
			{"name": "Promise", "func": (Model) => Model.batchGet},
			{"name": "Callback", "func": (Model) => util.promisify(Model.batchGet)}
		];

		functionCallTypes.forEach((callType) => {
			describe(callType.name, () => {
				it("Should send correct params to batchGetItem", async () => {
					promiseFunction = () => Promise.resolve({"Responses": {"User": [{"id": {"N": "1"}, "name": {"S": "Charlie"}}]}, "UnprocessedKeys": {}});
					await callType.func(User).bind(User)([1]);
					expect(params).to.be.an("object");
					expect(params).to.eql({
						"RequestItems": {
							"User": {
								"Keys": [
									{"id": {"N": "1"}}
								]
							}
						}
					});
				});

				it("Should return correct request if setting option return to request", async () => {
					promiseFunction = () => Promise.resolve({"Responses": {"User": [{"id": {"N": "1"}, "name": {"S": "Charlie"}}]}, "UnprocessedKeys": {}});
					const paramsB = await callType.func(User).bind(User)([1], {"return": "request"});
					expect(params).to.not.exist;
					expect(paramsB).to.be.an("object");
					expect(paramsB).to.eql({
						"RequestItems": {
							"User": {
								"Keys": [
									{"id": {"N": "1"}}
								]
							}
						}
					});
				});

				it("Should send correct params to batchGetItem for multiple items", async () => {
					promiseFunction = () => Promise.resolve({"Responses": {"User": [{"id": {"N": "1"}, "name": {"S": "Charlie"}}, {"id": {"N": "2"}, "name": {"S": "Bob"}}]}, "UnprocessedKeys": {}});
					await callType.func(User).bind(User)([1, 2]);
					expect(params).to.be.an("object");
					expect(params).to.eql({
						"RequestItems": {
							"User": {
								"Keys": [
									{"id": {"N": "1"}},
									{"id": {"N": "2"}}
								]
							}
						}
					});
				});

				it("Should return correct result from batchGet", async () => {
					promiseFunction = () => Promise.resolve({"Responses": {"User": [{"id": {"N": "1"}, "name": {"S": "Charlie"}}]}, "UnprocessedKeys": {}});
					const result = await callType.func(User).bind(User)([1]);
					expect(result).to.be.an("array");
					expect(result.unprocessedKeys).to.eql([]);
					expect(result.map((item) => ({...item}))).to.eql([
						{"id": 1, "name": "Charlie"}
					]);
				});

				it("Should return correct result from batchGet for multiple items", async () => {
					promiseFunction = () => Promise.resolve({"Responses": {"User": [{"id": {"N": "1"}, "name": {"S": "Charlie"}}, {"id": {"N": "2"}, "name": {"S": "Bob"}}]}, "UnprocessedKeys": {}});
					const result = await callType.func(User).bind(User)([1, 2]);
					expect(result).to.be.an("array");
					expect(result.unprocessedKeys).to.eql([]);
					expect(result.map((item) => ({...item}))).to.eql([
						{"id": 1, "name": "Charlie"},
						{"id": 2, "name": "Bob"}
					]);
				});

				it("Should return correct result from batchGet for multiple items that aren't sorted correctly", async () => {
					promiseFunction = () => Promise.resolve({"Responses": {"User": [{"id": {"N": "2"}, "name": {"S": "Bob"}}, {"id": {"N": "1"}, "name": {"S": "Charlie"}}]}, "UnprocessedKeys": {}});
					const result = await callType.func(User).bind(User)([1, 2]);
					expect(result).to.be.an("array");
					expect(result.unprocessedKeys).to.eql([]);
					expect(result.map((item) => ({...item}))).to.eql([
						{"id": 1, "name": "Charlie"},
						{"id": 2, "name": "Bob"}
					]);
				});

				it("Should return correct result from batchGet with unprocessed keys", async () => {
					promiseFunction = () => Promise.resolve({"Responses": {"User": [{"id": {"N": "1"}, "name": {"S": "Charlie"}}]}, "UnprocessedKeys": {"User": {"Keys": [{"id": {"N": 2}}]}}});
					const result = await callType.func(User).bind(User)([1, 2]);
					expect(result).to.be.an("array");
					expect(result.unprocessedKeys).to.eql([{"id": 2}]);
					expect(result.map((item) => ({...item}))).to.eql([
						{"id": 1, "name": "Charlie"}
					]);
				});

				it("Should return correct result from batchGet for multiple items with unprocessed keys", async () => {
					promiseFunction = () => Promise.resolve({"Responses": {"User": [{"id": {"N": "1"}, "name": {"S": "Charlie"}}, {"id": {"N": "3"}, "name": {"S": "Bob"}}]}, "UnprocessedKeys": {"User": {"Keys": [{"id": {"N": 2}}]}}});
					const result = await callType.func(User).bind(User)([1, 2, 3]);
					expect(result).to.be.an("array");
					expect(result.unprocessedKeys).to.eql([{"id": 2}]);
					expect(result.map((item) => ({...item}))).to.eql([
						{"id": 1, "name": "Charlie"},
						{"id": 3, "name": "Bob"}
					]);
				});

				it("Should return correct result from batchGet for multiple items that aren't sorted with unprocessed keys", async () => {
					promiseFunction = () => Promise.resolve({"Responses": {"User": [{"id": {"N": "3"}, "name": {"S": "Bob"}}, {"id": {"N": "1"}, "name": {"S": "Charlie"}}]}, "UnprocessedKeys": {"User": {"Keys": [{"id": {"N": 2}}]}}});
					const result = await callType.func(User).bind(User)([1, 2, 3]);
					expect(result).to.be.an("array");
					expect(result.unprocessedKeys).to.eql([{"id": 2}]);
					expect(result.map((item) => ({...item}))).to.eql([
						{"id": 1, "name": "Charlie"},
						{"id": 3, "name": "Bob"}
					]);
				});

				it("Should return correct result from batchGet for multiple unprocessed keys that aren't sorted", async () => {
					promiseFunction = () => Promise.resolve({"Responses": {"User": [{"id": {"N": "1"}, "name": {"S": "Charlie"}}]}, "UnprocessedKeys": {"User": {"Keys": [{"id": {"N": 3}}, {"id": {"N": 2}}]}}});
					const result = await callType.func(User).bind(User)([1, 2, 3]);
					expect(result).to.be.an("array");
					expect(result.unprocessedKeys).to.eql([{"id": 2}, {"id": 3}]);
					expect(result.map((item) => ({...item}))).to.eql([
						{"id": 1, "name": "Charlie"}
					]);
				});

				it("Should handle correctly if item not in Responses or UnprocessedKeys", async () => {
					promiseFunction = () => Promise.resolve({"Responses": {"User": [{"id": {"N": "1"}, "name": {"S": "Charlie"}}]}, "UnprocessedKeys": {"User": {"Keys": [{"id": {"N": 3}}, {"id": {"N": 2}}]}}});
					const result = await callType.func(User).bind(User)([1, 2, 3, 4]);
					expect(result).to.be.an("array");
					expect(result.unprocessedKeys).to.eql([{"id": 2}, {"id": 3}]);
					expect(result.map((item) => ({...item}))).to.eql([
						{"id": 1, "name": "Charlie"}
					]);
				});

				it("Should handle correctly if item not in Responses", async () => {
					promiseFunction = () => Promise.resolve({"Responses": {"User": [{"id": {"N": "1"}, "name": {"S": "Charlie"}}]}, "UnprocessedKeys": {}});
					const result = await callType.func(User).bind(User)([1, 2]);
					expect(result).to.be.an("array");
					expect(result.unprocessedKeys).to.eql([]);
					expect(result.map((item) => ({...item}))).to.eql([
						{"id": 1, "name": "Charlie"}
					]);
				});

				it("Should throw error if DynamoDB responds with error", () => {
					promiseFunction = () => Promise.reject({"error": "Error"});

					return expect(callType.func(User).bind(User)([1, 2, 3])).to.be.rejectedWith({"error": "Error"});
				});

				it("Should wait for model to be ready prior to running DynamoDB API call", async () => {
					let calledBatchGetItem = false;
					promiseFunction = () => {calledBatchGetItem = true; return Promise.resolve({"Responses": {"User": [{"id": {"N": "1"}, "name": {"S": "Charlie"}}]}, "UnprocessedKeys": {}});};
					let describeTableResponse = {
						"Table": {"TableStatus": "CREATING"}
					};
					dynamoose.aws.ddb.set({
						"describeTable": () => ({
							"promise": () => Promise.resolve(describeTableResponse)
						}),
						"batchGetItem": () => ({
							"promise": promiseFunction
						})
					});
					const model = new dynamoose.Model("User", {"id": Number, "name": String}, {"waitForActive": {"enabled": true, "check": {"frequency": 0, "timeout": 100}}});
					await utils.set_immediate_promise();

					let users;
					callType.func(model).bind(model)([1]).then((item) => users = item);

					await utils.set_immediate_promise();
					expect(calledBatchGetItem).to.be.false;
					expect(users).to.not.exist;
					expect(model.Model.pendingTasks.length).to.eql(1);

					describeTableResponse = {
						"Table": {"TableStatus": "ACTIVE"}
					};
					await utils.set_immediate_promise();
					expect(calledBatchGetItem).to.be.true;
					expect(users.map((user) => ({...user}))).to.eql([{"id": 1, "name": "Charlie"}]);
				});
			});
		});
	});

	describe("Model.create", () => {
		let User, createItemParams, createItemFunction;
		beforeEach(() => {
			User = new dynamoose.Model("User", {"id": Number, "name": String});
			dynamoose.aws.ddb.set({
				"putItem": (params) => {
					createItemParams = params;
					return {"promise": createItemFunction};
				}
			});
		});
		afterEach(() => {
			User = null;
			dynamoose.aws.ddb.revert();
		});

		it("Should be a function", () => {
			expect(User.create).to.be.a("function");
		});

		const functionCallTypes = [
			{"name": "Promise", "func": (Model) => Model.create},
			{"name": "Callback", "func": (Model) => util.promisify(Model.create)}
		];
		functionCallTypes.forEach((callType) => {
			describe(callType.name, () => {
				it("Should send correct params to putItem", async () => {
					createItemFunction = () => Promise.resolve();
					await callType.func(User).bind(User)({"id": 1, "name": "Charlie"});
					expect(createItemParams).to.be.an("object");
					expect(createItemParams).to.eql({
						"ConditionExpression": "attribute_not_exists(#__hash_key)",
						"ExpressionAttributeNames": {
							"#__hash_key": "id"
						},
						"Item": {
							"id": {
								"N": "1"
							},
							"name": {
								"S": "Charlie"
							}
						},
						"TableName": "User"
					});
				});

				it("Should not include attributes that do not exist in schema", async () => {
					createItemFunction = () => Promise.resolve();
					await callType.func(User).bind(User)({"id": 1, "name": "Charlie", "hello": "world"});
					expect(createItemParams.Item).to.eql({
						"id": {
							"N": "1"
						},
						"name": {
							"S": "Charlie"
						}
					});
				});

				it("Should overwrite if passed into options", async () => {
					createItemFunction = () => Promise.resolve();
					await callType.func(User).bind(User)({"id": 1, "name": "Charlie"}, {"overwrite": true});
					expect(createItemParams).to.be.an("object");
					expect(createItemParams).to.eql({
						"Item": {
							"id": {
								"N": "1"
							},
							"name": {
								"S": "Charlie"
							}
						},
						"TableName": "User"
					});
				});

				it("Should send correct params to putItem with set function", async () => {
					createItemFunction = () => Promise.resolve();
					User = new dynamoose.Model("User", {"id": Number, "name": {"type": String, "set": (val) => `${val}-set`}});
					await callType.func(User).bind(User)({"id": 1, "name": "Charlie"});
					expect(createItemParams).to.be.an("object");
					expect(createItemParams).to.eql({
						"ConditionExpression": "attribute_not_exists(#__hash_key)",
						"ExpressionAttributeNames": {
							"#__hash_key": "id"
						},
						"Item": {
							"id": {
								"N": "1"
							},
							"name": {
								"S": "Charlie-set"
							}
						},
						"TableName": "User"
					});
				});

				it("Should send correct params to putItem with async set function", async () => {
					createItemFunction = () => Promise.resolve();
					User = new dynamoose.Model("User", {"id": Number, "name": {"type": String, "set": async (val) => `${val}-set`}});
					await callType.func(User).bind(User)({"id": 1, "name": "Charlie"});
					expect(createItemParams).to.be.an("object");
					expect(createItemParams).to.eql({
						"ConditionExpression": "attribute_not_exists(#__hash_key)",
						"ExpressionAttributeNames": {
							"#__hash_key": "id"
						},
						"Item": {
							"id": {
								"N": "1"
							},
							"name": {
								"S": "Charlie-set"
							}
						},
						"TableName": "User"
					});
				});
			});
		});
	});

	describe("Model.batchPut", () => {
		let User, params, promiseFunction;
		beforeEach(() => {
			User = new dynamoose.Model("User", {"id": Number, "name": String});
			dynamoose.aws.ddb.set({
				"batchWriteItem": (paramsB) => {
					params = paramsB;
					return {"promise": promiseFunction};
				}
			});
		});
		afterEach(() => {
			User = null;
			params = null;
			promiseFunction = null;
			dynamoose.aws.ddb.revert();
		});

		it("Should be a function", () => {
			expect(User.batchPut).to.be.a("function");
		});

		const functionCallTypes = [
			{"name": "Promise", "func": (Model) => Model.batchPut},
			{"name": "Callback", "func": (Model) => util.promisify(Model.batchPut)}
		];
		functionCallTypes.forEach((callType) => {
			describe(callType.name, () => {
				it("Should should send correct parameters to batchWriteItem", async () => {
					promiseFunction = () => Promise.resolve({"UnprocessedItems": {}});
					await callType.func(User).bind(User)([{"id": 1, "name": "Charlie"}, {"id": 2, "name": "Bob"}]);
					expect(params).to.be.an("object");
					expect(params).to.eql({
						"RequestItems": {
							"User": [
								{
									"PutRequest": {
										"Item": {"id": {"N": "1"}, "name": {"S": "Charlie"}}
									}
								},
								{
									"PutRequest": {
										"Item": {"id": {"N": "2"}, "name": {"S": "Bob"}}
									}
								}
							]
						}
					});
				});

				it("Should return correct result from batchPut with no UnprocessedItems", async () => {
					promiseFunction = () => Promise.resolve({"UnprocessedItems": {}});
					const result = await callType.func(User).bind(User)([{"id": 1, "name": "Charlie"}, {"id": 2, "name": "Bob"}]);
					expect(result).to.eql({
						"unprocessedItems": []
					});
				});

				it("Should return correct result from batchPut with UnprocessedItems", async () => {
					promiseFunction = () => Promise.resolve({"UnprocessedItems": {"User": [{"PutRequest": {"Item": {"id": {"N": "1"}, "name": {"S": "Charlie"}}}}]}});
					const result = await callType.func(User).bind(User)([{"id": 1, "name": "Charlie"}, {"id": 2, "name": "Bob"}]);
					expect(result).to.eql({
						"unprocessedItems": [{"id": 1, "name": "Charlie"}]
					});
				});

				it("Should return correct result from batchPut with UnprocessedItems in wrong order", async () => {
					promiseFunction = () => Promise.resolve({"UnprocessedItems": {"User": [{"PutRequest": {"Item": {"id": {"N": "3"}, "name": {"S": "Tim"}}}}, {"PutRequest": {"Item": {"id": {"N": "1"}, "name": {"S": "Charlie"}}}}]}});
					const result = await callType.func(User).bind(User)([{"id": 1, "name": "Charlie"}, {"id": 2, "name": "Bob"}, {"id": 3, "name": "Tim"}]);
					expect(result).to.eql({
						"unprocessedItems": [{"id": 1, "name": "Charlie"}, {"id": 3, "name": "Tim"}]
					});
				});

				it("Should return request if return request setting is set", async () => {
					const result = await callType.func(User).bind(User)([{"id": 1, "name": "Charlie"}, {"id": 2, "name": "Bob"}], {"return": "request"});
					expect(params).to.not.exist;
					expect(result).to.eql({
						"RequestItems": {
							"User": [
								{
									"PutRequest": {
										"Item": {"id": {"N": "1"}, "name": {"S": "Charlie"}}
									}
								},
								{
									"PutRequest": {
										"Item": {"id": {"N": "2"}, "name": {"S": "Bob"}}
									}
								}
							]
						}
					});
				});

				it("Should throw error if error is returned from DynamoDB", () => {
					promiseFunction = () => Promise.reject({"error": "ERROR"});

					return expect(callType.func(User).bind(User)([{"id": 1, "name": "Charlie"}, {"id": 2, "name": "Bob"}])).to.be.rejectedWith({"error": "ERROR"});
				});
			});
		});
	});

	describe("Model.update", () => {
		let User, updateItemParams, updateItemFunction;
		beforeEach(() => {
			User = new dynamoose.Model("User", {"id": Number, "name": String, "age": Number});
			dynamoose.aws.ddb.set({
				"updateItem": (params) => {
					updateItemParams = params;
					return {"promise": updateItemFunction};
				}
			});
		});
		afterEach(() => {
			User = null;
			dynamoose.aws.ddb.revert();
		});

		it("Should be a function", () => {
			expect(User.update).to.be.a("function");
		});

		const functionCallTypes = [
			{"name": "Promise", "func": (Model) => Model.update},
			{"name": "Callback", "func": (Model) => util.promisify(Model.update)}
		];
		functionCallTypes.forEach((callType) => {
			describe(callType.name, () => {
				it("Should return request if settings passed in", async () => {
					updateItemFunction = () => Promise.resolve({});
					const response = await callType.func(User).bind(User)({"id": 1}, {"name": "Charlie"}, {"return": "request"});
					expect(response).to.be.an("object");
					expect(response).to.eql({
						"ExpressionAttributeNames": {
							"#a0": "name"
						},
						"ExpressionAttributeValues": {
							":v0": {
								"S": "Charlie"
							}
						},
						"UpdateExpression": "SET #a0 = :v0",
						"Key": {
							"id": {
								"N": "1"
							}
						},
						"TableName": "User",
						"ReturnValues": "ALL_NEW"
					});
				});

				it("Should send correct params to updateItem for trying to update unknown properties with saveUnknown", async () => {
					updateItemFunction = () => Promise.resolve({});
					User = new dynamoose.Model("User", new dynamoose.Schema({"id": Number, "name": String, "age": Number}, {"saveUnknown": true}));
					await callType.func(User).bind(User)({"id": 1, "name": "Charlie", "random": "hello world"});
					expect(updateItemParams).to.be.an("object");
					expect(updateItemParams).to.eql({
						"ExpressionAttributeNames": {
							"#a0": "name",
							"#a1": "random"
						},
						"ExpressionAttributeValues": {
							":v0": {
								"S": "Charlie"
							},
							":v1": {
								"S": "hello world"
							}
						},
						"UpdateExpression": "SET #a0 = :v0, #a1 = :v1",
						"Key": {
							"id": {
								"N": "1"
							}
						},
						"TableName": "User",
						"ReturnValues": "ALL_NEW"
					});
				});

				it("Should send correct params to updateItem for trying to update unknown properties", async () => {
					updateItemFunction = () => Promise.resolve({});
					await callType.func(User).bind(User)({"id": 1, "name": "Charlie", "random": "hello world"});
					expect(updateItemParams).to.be.an("object");
					expect(updateItemParams).to.eql({
						"ExpressionAttributeNames": {
							"#a0": "name"
						},
						"ExpressionAttributeValues": {
							":v0": {
								"S": "Charlie"
							}
						},
						"UpdateExpression": "SET #a0 = :v0",
						"Key": {
							"id": {
								"N": "1"
							}
						},
						"TableName": "User",
						"ReturnValues": "ALL_NEW"
					});
				});

				it("Should send correct params to updateItem for trying to update unknown list properties with saveUnknown", async () => {
					updateItemFunction = () => Promise.resolve({});
					User = new dynamoose.Model("User", new dynamoose.Schema({"id": Number, "name": String, "age": Number}, {"saveUnknown": true}));
					await callType.func(User).bind(User)({"id": 1, "name": "Charlie", "random": ["hello world"]});
					expect(updateItemParams).to.be.an("object");
					expect(updateItemParams).to.eql({
						"ExpressionAttributeNames": {
							"#a0": "name",
							"#a1": "random"
						},
						"ExpressionAttributeValues": {
							":v0": {
								"S": "Charlie"
							},
							":v1": {
								"L": [{"S": "hello world"}]
							}
						},
						"UpdateExpression": "SET #a0 = :v0, #a1 = :v1",
						"Key": {
							"id": {
								"N": "1"
							}
						},
						"TableName": "User",
						"ReturnValues": "ALL_NEW"
					});
				});

				it("Should send correct params to updateItem for trying to update unknown list properties with saveUnknown as $ADD", async () => {
					updateItemFunction = () => Promise.resolve({});
					User = new dynamoose.Model("User", new dynamoose.Schema({"id": Number, "name": String, "age": Number}, {"saveUnknown": true}));
					await callType.func(User).bind(User)({"id": 1}, {"$SET": {"name": "Charlie"}, "$ADD": {"random": ["hello world"]}});
					expect(updateItemParams).to.be.an("object");
					expect(updateItemParams).to.eql({
						"ExpressionAttributeNames": {
							"#a0": "name",
							"#a1": "random"
						},
						"ExpressionAttributeValues": {
							":v0": {
								"S": "Charlie"
							},
							":v1": {
								"L": [{"S": "hello world"}]
							}
						},
						"UpdateExpression": "SET #a0 = :v0, #a1 = list_append(#a1, :v1)",
						"Key": {
							"id": {
								"N": "1"
							}
						},
						"TableName": "User",
						"ReturnValues": "ALL_NEW"
					});
				});

				it("Should send correct params to updateItem for trying to update unknown list properties", async () => {
					updateItemFunction = () => Promise.resolve({});
					await callType.func(User).bind(User)({"id": 1, "name": "Charlie", "random": ["hello world"]});
					expect(updateItemParams).to.be.an("object");
					expect(updateItemParams).to.eql({
						"ExpressionAttributeNames": {
							"#a0": "name"
						},
						"ExpressionAttributeValues": {
							":v0": {
								"S": "Charlie"
							}
						},
						"UpdateExpression": "SET #a0 = :v0",
						"Key": {
							"id": {
								"N": "1"
							}
						},
						"TableName": "User",
						"ReturnValues": "ALL_NEW"
					});
				});

				it("Should send correct params to updateItem for single object update", async () => {
					updateItemFunction = () => Promise.resolve({});
					await callType.func(User).bind(User)({"id": 1, "name": "Charlie"});
					expect(updateItemParams).to.be.an("object");
					expect(updateItemParams).to.eql({
						"ExpressionAttributeNames": {
							"#a0": "name"
						},
						"ExpressionAttributeValues": {
							":v0": {
								"S": "Charlie"
							}
						},
						"UpdateExpression": "SET #a0 = :v0",
						"Key": {
							"id": {
								"N": "1"
							}
						},
						"TableName": "User",
						"ReturnValues": "ALL_NEW"
					});
				});

				it("Should send correct params to updateItem for single object update with multiple updates", async () => {
					updateItemFunction = () => Promise.resolve({});
					await callType.func(User).bind(User)({"id": 1, "name": "Charlie", "age": 5});
					expect(updateItemParams).to.be.an("object");
					expect(updateItemParams).to.eql({
						"ExpressionAttributeNames": {
							"#a0": "name",
							"#a1": "age"
						},
						"ExpressionAttributeValues": {
							":v0": {
								"S": "Charlie"
							},
							":v1": {
								"N": "5"
							}
						},
						"UpdateExpression": "SET #a0 = :v0, #a1 = :v1",
						"Key": {
							"id": {
								"N": "1"
							}
						},
						"TableName": "User",
						"ReturnValues": "ALL_NEW"
					});
				});

				it("Should send correct params to updateItem with seperate key and update objects", async () => {
					updateItemFunction = () => Promise.resolve({});
					await callType.func(User).bind(User)({"id": 1}, {"name": "Charlie"});
					expect(updateItemParams).to.be.an("object");
					expect(updateItemParams).to.eql({
						"ExpressionAttributeNames": {
							"#a0": "name"
						},
						"ExpressionAttributeValues": {
							":v0": {
								"S": "Charlie"
							}
						},
						"UpdateExpression": "SET #a0 = :v0",
						"Key": {
							"id": {
								"N": "1"
							}
						},
						"TableName": "User",
						"ReturnValues": "ALL_NEW"
					});
				});

				it("Should send correct params to updateItem with seperate key and update objects and multiple updates", async () => {
					updateItemFunction = () => Promise.resolve({});
					await callType.func(User).bind(User)({"id": 1}, {"name": "Charlie", "age": 5});
					expect(updateItemParams).to.be.an("object");
					expect(updateItemParams).to.eql({
						"ExpressionAttributeNames": {
							"#a0": "name",
							"#a1": "age"
						},
						"ExpressionAttributeValues": {
							":v0": {
								"S": "Charlie"
							},
							":v1": {
								"N": "5"
							}
						},
						"UpdateExpression": "SET #a0 = :v0, #a1 = :v1",
						"Key": {
							"id": {
								"N": "1"
							}
						},
						"TableName": "User",
						"ReturnValues": "ALL_NEW"
					});
				});

				it("Should send correct params to updateItem when using undefined to restore to default property", async () => {
					updateItemFunction = () => Promise.resolve({});
					User = new dynamoose.Model("User", {"id": Number, "name": {"type": String, "default": () => "Charlie"}, "age": Number});
					await callType.func(User).bind(User)({"id": 1, "name": undefined});
					expect(updateItemParams).to.be.an("object");
					expect(updateItemParams).to.eql({
						"ExpressionAttributeNames": {
							"#a0": "name"
						},
						"ExpressionAttributeValues": {
							":v0": {
								"S": "Charlie"
							}
						},
						"UpdateExpression": "SET #a0 = :v0",
						"Key": {
							"id": {
								"N": "1"
							}
						},
						"TableName": "User",
						"ReturnValues": "ALL_NEW"
					});
				});

				it("Should send correct params to updateItem when using undefined to delete default property", async () => {
					updateItemFunction = () => Promise.resolve({});
					User = new dynamoose.Model("User", {"id": Number, "name": String, "age": Number});
					await callType.func(User).bind(User)({"id": 1, "name": undefined});
					expect(updateItemParams).to.be.an("object");
					expect(updateItemParams).to.eql({
						"ExpressionAttributeNames": {
							"#a0": "name"
						},
						"ExpressionAttributeValues": {},
						"UpdateExpression": "REMOVE #a0",
						"Key": {
							"id": {
								"N": "1"
							}
						},
						"TableName": "User",
						"ReturnValues": "ALL_NEW"
					});
				});

				it("Should send correct params to updateItem when using dynamoose.undefined to delete default property", async () => {
					updateItemFunction = () => Promise.resolve({});
					User = new dynamoose.Model("User", {"id": Number, "name": {"type": String, "default": () => "Charlie"}, "age": Number});
					await callType.func(User).bind(User)({"id": 1, "name": dynamoose.undefined});
					expect(updateItemParams).to.be.an("object");
					expect(updateItemParams).to.eql({
						"ExpressionAttributeNames": {
							"#a0": "name"
						},
						"ExpressionAttributeValues": {},
						"UpdateExpression": "REMOVE #a0",
						"Key": {
							"id": {
								"N": "1"
							}
						},
						"TableName": "User",
						"ReturnValues": "ALL_NEW"
					});
				});

				it("Should send correct params to updateItem when using dynamoose.undefined to delete default property using $REMOVE", async () => {
					updateItemFunction = () => Promise.resolve({});
					User = new dynamoose.Model("User", {"id": Number, "name": {"type": String, "default": () => "Charlie"}, "age": Number});
					await callType.func(User).bind(User)({"id": 1}, {"$REMOVE": {"name": dynamoose.undefined}});
					expect(updateItemParams).to.be.an("object");
					expect(updateItemParams).to.eql({
						"ExpressionAttributeNames": {
							"#a0": "name"
						},
						"ExpressionAttributeValues": {},
						"UpdateExpression": "REMOVE #a0",
						"Key": {
							"id": {
								"N": "1"
							}
						},
						"TableName": "User",
						"ReturnValues": "ALL_NEW"
					});
				});

				it("Should send correct params to updateItem when using dynamoose.undefined to delete default property using $SET", async () => {
					updateItemFunction = () => Promise.resolve({});
					User = new dynamoose.Model("User", {"id": Number, "name": {"type": String, "default": () => "Charlie"}, "age": Number});
					await callType.func(User).bind(User)({"id": 1}, {"$SET": {"name": dynamoose.undefined}});
					expect(updateItemParams).to.be.an("object");
					expect(updateItemParams).to.eql({
						"ExpressionAttributeNames": {
							"#a0": "name"
						},
						"ExpressionAttributeValues": {},
						"UpdateExpression": "REMOVE #a0",
						"Key": {
							"id": {
								"N": "1"
							}
						},
						"TableName": "User",
						"ReturnValues": "ALL_NEW"
					});
				});

				it("Should send correct params to updateItem with $SET update expression", async () => {
					updateItemFunction = () => Promise.resolve({});
					await callType.func(User).bind(User)({"id": 1}, {"$SET": {"name": "Tim"}});
					expect(updateItemParams).to.be.an("object");
					expect(updateItemParams).to.eql({
						"ExpressionAttributeNames": {
							"#a0": "name"
						},
						"ExpressionAttributeValues": {
							":v0": {
								"S": "Tim"
							}
						},
						"UpdateExpression": "SET #a0 = :v0",
						"Key": {
							"id": {
								"N": "1"
							}
						},
						"TableName": "User",
						"ReturnValues": "ALL_NEW"
					});
				});

				it("Should send correct params to updateItem with $SET update expression and multiple property updates", async () => {
					updateItemFunction = () => Promise.resolve({});
					await callType.func(User).bind(User)({"id": 1}, {"$SET": {"name": "Charlie", "age": 5}});
					expect(updateItemParams).to.be.an("object");
					expect(updateItemParams).to.eql({
						"ExpressionAttributeNames": {
							"#a0": "name",
							"#a1": "age"
						},
						"ExpressionAttributeValues": {
							":v0": {
								"S": "Charlie"
							},
							":v1": {
								"N": "5"
							}
						},
						"UpdateExpression": "SET #a0 = :v0, #a1 = :v1",
						"Key": {
							"id": {
								"N": "1"
							}
						},
						"TableName": "User",
						"ReturnValues": "ALL_NEW"
					});
				});

				it("Should send correct params to updateItem with $SET update expression for list", async () => {
					updateItemFunction = () => Promise.resolve({});
					User = new dynamoose.Model("User", {"id": Number, "friends": {"type": Array, "schema": [String]}});
					await callType.func(User).bind(User)({"id": 1}, {"friends": ["Bob"]});
					expect(updateItemParams).to.be.an("object");
					expect(updateItemParams).to.eql({
						"ExpressionAttributeNames": {
							"#a0": "friends"
						},
						"ExpressionAttributeValues": {
							":v0": {
								"L": [
									{"S": "Bob"}
								]
							}
						},
						"UpdateExpression": "SET #a0 = :v0",
						"Key": {
							"id": {
								"N": "1"
							}
						},
						"TableName": "User",
						"ReturnValues": "ALL_NEW"
					});
				});

				it("Should send correct params to updateItem with $ADD update expression", async () => {
					updateItemFunction = () => Promise.resolve({});
					await callType.func(User).bind(User)({"id": 1}, {"$ADD": {"age": 5}});
					expect(updateItemParams).to.be.an("object");
					expect(updateItemParams).to.eql({
						"ExpressionAttributeNames": {
							"#a0": "age"
						},
						"ExpressionAttributeValues": {
							":v0": {
								"N": "5"
							}
						},
						"UpdateExpression": "ADD #a0 :v0",
						"Key": {
							"id": {
								"N": "1"
							}
						},
						"TableName": "User",
						"ReturnValues": "ALL_NEW"
					});
				});

				it("Should send correct params to updateItem with $ADD and $SET update expression", async () => {
					updateItemFunction = () => Promise.resolve({});
					await callType.func(User).bind(User)({"id": 1}, {"$ADD": {"age": 5}, "$SET": {"name": "Bob"}});
					expect(updateItemParams).to.be.an("object");
					expect(updateItemParams).to.eql({
						"ExpressionAttributeNames": {
							"#a0": "age",
							"#a1": "name"
						},
						"ExpressionAttributeValues": {
							":v0": {
								"N": "5"
							},
							":v1": {
								"S": "Bob"
							}
						},
						"UpdateExpression": "ADD #a0 :v0 SET #a1 = :v1",
						"Key": {
							"id": {
								"N": "1"
							}
						},
						"TableName": "User",
						"ReturnValues": "ALL_NEW"
					});
				});

				it("Should send correct params to updateItem with $ADD and $SET update expression but $SET expression not as object", async () => {
					updateItemFunction = () => Promise.resolve({});
					await callType.func(User).bind(User)({"id": 1}, {"$ADD": {"age": 5}, "name": "Bob"});
					expect(updateItemParams).to.be.an("object");
					expect(updateItemParams).to.eql({
						"ExpressionAttributeNames": {
							"#a0": "age",
							"#a1": "name"
						},
						"ExpressionAttributeValues": {
							":v0": {
								"N": "5"
							},
							":v1": {
								"S": "Bob"
							}
						},
						"UpdateExpression": "ADD #a0 :v0 SET #a1 = :v1",
						"Key": {
							"id": {
								"N": "1"
							}
						},
						"TableName": "User",
						"ReturnValues": "ALL_NEW"
					});
				});

				it("Should send correct params to updateItem with $ADD with one item for list append", async () => {
					updateItemFunction = () => Promise.resolve({});
					User = new dynamoose.Model("User", {"id": Number, "name": String, "friends": {"type": Array, "schema": [String]}});
					await callType.func(User).bind(User)({"id": 1}, {"$ADD": {"friends": "Tim"}});
					expect(updateItemParams).to.be.an("object");
					expect(updateItemParams).to.eql({
						"ExpressionAttributeNames": {
							"#a0": "friends"
						},
						"ExpressionAttributeValues": {
							":v0": {
								"L": [{"S": "Tim"}]
							}
						},
						"UpdateExpression": "SET #a0 = list_append(#a0, :v0)",
						"Key": {
							"id": {
								"N": "1"
							}
						},
						"TableName": "User",
						"ReturnValues": "ALL_NEW"
					});
				});

				it("Should send correct params to updateItem with $ADD with multiple items for list append", async () => {
					updateItemFunction = () => Promise.resolve({});
					User = new dynamoose.Model("User", {"id": Number, "name": String, "friends": {"type": Array, "schema": [String]}});
					await callType.func(User).bind(User)({"id": 1}, {"$ADD": {"friends": ["Tim", "Charlie"]}});
					expect(updateItemParams).to.be.an("object");
					expect(updateItemParams).to.eql({
						"ExpressionAttributeNames": {
							"#a0": "friends"
						},
						"ExpressionAttributeValues": {
							":v0": {
								"L": [{"S": "Tim"}, {"S": "Charlie"}]
							}
						},
						"UpdateExpression": "SET #a0 = list_append(#a0, :v0)",
						"Key": {
							"id": {
								"N": "1"
							}
						},
						"TableName": "User",
						"ReturnValues": "ALL_NEW"
					});
				});

				it("Should send correct params to updateItem with $REMOVE", async () => {
					updateItemFunction = () => Promise.resolve({});
					await callType.func(User).bind(User)({"id": 1}, {"$REMOVE": {"age": null}});
					expect(updateItemParams).to.be.an("object");
					expect(updateItemParams).to.eql({
						"ExpressionAttributeNames": {
							"#a0": "age",
						},
						"ExpressionAttributeValues": {},
						"UpdateExpression": "REMOVE #a0",
						"Key": {
							"id": {
								"N": "1"
							}
						},
						"TableName": "User",
						"ReturnValues": "ALL_NEW"
					});
				});

				it("Should send correct params to updateItem with $REMOVE as array", async () => {
					updateItemFunction = () => Promise.resolve({});
					await callType.func(User).bind(User)({"id": 1}, {"$REMOVE": ["age"]});
					expect(updateItemParams).to.be.an("object");
					expect(updateItemParams).to.eql({
						"ExpressionAttributeNames": {
							"#a0": "age",
						},
						"ExpressionAttributeValues": {},
						"UpdateExpression": "REMOVE #a0",
						"Key": {
							"id": {
								"N": "1"
							}
						},
						"TableName": "User",
						"ReturnValues": "ALL_NEW"
					});
				});

				it("Should send correct params to updateItem with $SET date", async () => {
					updateItemFunction = () => Promise.resolve({});
					const date = new Date();
					User = new dynamoose.Model("User", {"id": Number, "birthday": Date});
					await callType.func(User).bind(User)({"id": 1}, {"birthday": date});
					expect(updateItemParams).to.be.an("object");
					expect(updateItemParams).to.eql({
						"ExpressionAttributeNames": {
							"#a0": "birthday"
						},
						"ExpressionAttributeValues": {
							":v0": {
								"N": `${date.getTime()}`
							}
						},
						"UpdateExpression": "SET #a0 = :v0",
						"Key": {
							"id": {
								"N": "1"
							}
						},
						"TableName": "User",
						"ReturnValues": "ALL_NEW"
					});
				});

				it("Should send correct params to updateItem with $SET date as number", async () => {
					updateItemFunction = () => Promise.resolve({});
					User = new dynamoose.Model("User", {"id": Number, "birthday": Date});
					await callType.func(User).bind(User)({"id": 1}, {"birthday": 0});
					expect(updateItemParams).to.be.an("object");
					expect(updateItemParams).to.eql({
						"ExpressionAttributeNames": {
							"#a0": "birthday"
						},
						"ExpressionAttributeValues": {
							":v0": {
								"N": "0"
							}
						},
						"UpdateExpression": "SET #a0 = :v0",
						"Key": {
							"id": {
								"N": "1"
							}
						},
						"TableName": "User",
						"ReturnValues": "ALL_NEW"
					});
				});

				it("Should send correct params to updateItem with $ADD date as number", async () => {
					updateItemFunction = () => Promise.resolve({});
					User = new dynamoose.Model("User", {"id": Number, "birthday": Date});
					await callType.func(User).bind(User)({"id": 1}, {"$ADD": {"birthday": 1000}});
					expect(updateItemParams).to.be.an("object");
					expect(updateItemParams).to.eql({
						"ExpressionAttributeNames": {
							"#a0": "birthday"
						},
						"ExpressionAttributeValues": {
							":v0": {
								"N": "1000"
							}
						},
						"UpdateExpression": "ADD #a0 :v0",
						"Key": {
							"id": {
								"N": "1"
							}
						},
						"TableName": "User",
						"ReturnValues": "ALL_NEW"
					});
				});

				it("Should send correct params to updateItem for timestamps with updateAt", async () => {
					updateItemFunction = () => Promise.resolve({});
					User = new dynamoose.Model("User", new dynamoose.Schema({"id": Number, "name": String}, {"timestamps": true}));
					const date = Date.now();
					await callType.func(User).bind(User)({"id": 1}, {"name": "Charlie"});
					expect(updateItemParams).to.be.an("object");
					expect(updateItemParams).to.eql({
						"ExpressionAttributeNames": {
							"#a0": "updatedAt",
							"#a1": "name"
						},
						"ExpressionAttributeValues": {
							":v0": {
								"N": updateItemParams.ExpressionAttributeValues[":v0"].N
							},
							":v1": {
								"S": "Charlie"
							}
						},
						"UpdateExpression": "SET #a0 = :v0, #a1 = :v1",
						"Key": {
							"id": {
								"N": "1"
							}
						},
						"TableName": "User",
						"ReturnValues": "ALL_NEW"
					});
					expect(parseInt(updateItemParams.ExpressionAttributeValues[":v0"].N)).to.be.within(date - 10, date + 10);
				});

				it("Should send correct params to updateItem with conditional", async () => {
					updateItemFunction = () => Promise.resolve({});
					User = new dynamoose.Model("User", new dynamoose.Schema({"id": Number, "name": String, "active": Boolean}));
					const condition = new dynamoose.Condition("active").eq(true);
					await callType.func(User).bind(User)({"id": 1}, {"name": "Charlie"}, {condition});
					expect(updateItemParams).to.be.an("object");
					expect(updateItemParams).to.eql({
						"ExpressionAttributeNames": {
							"#a0": "name",
							"#ca0": "active"
						},
						"ExpressionAttributeValues": {
							":v0": {
								"S": "Charlie"
							},
							":cv0": {
								"BOOL": true
							}
						},
						"UpdateExpression": "SET #a0 = :v0",
						"ConditionExpression": "#ca0 = :cv0",
						"Key": {
							"id": {
								"N": "1"
							}
						},
						"TableName": "User",
						"ReturnValues": "ALL_NEW"
					});
				});

				it("Should return updated document upon success", async () => {
					updateItemFunction = () => Promise.resolve({"Attributes": {"id": {"N": "1"}, "name": {"S": "Charlie"}}});
					const result = await callType.func(User).bind(User)({"id": 1, "name": "Charlie"});
					expect(result.constructor.name).to.eql("Document");
					expect({...result}).to.eql({
						"id": 1,
						"name": "Charlie"
					});
				});

				it("Should not throw error if validation passes", () => {
					updateItemFunction = () => Promise.resolve({});
					User = new dynamoose.Model("User", {"id": Number, "myNumber": {"type": Number, "validate": (val) => val > 10}});

					return expect(callType.func(User).bind(User)({"id": 1}, {"myNumber": 11})).to.not.be.rejected;
				});

				it("Should not throw error if validation doesn't pass when using $ADD", () => {
					updateItemFunction = () => Promise.resolve({});
					User = new dynamoose.Model("User", {"id": Number, "myNumber": {"type": Number, "validate": (val) => val > 10}});

					return expect(callType.func(User).bind(User)({"id": 1}, {"$ADD": {"myNumber": 5}})).to.not.be.rejected;
				});

				it("Should throw error if validation doesn't pass", () => {
					updateItemFunction = () => Promise.reject({"error": "ERROR"});
					User = new dynamoose.Model("User", {"id": Number, "name": {"type": String, "validate": (val) => val.length > 10}});

					return expect(callType.func(User).bind(User)({"id": 1}, {"name": "Bob"})).to.be.rejectedWith("name with a value of Bob had a validation error when trying to save the document");
				});

				it("Should throw error if value not in enum", () => {
					updateItemFunction = () => Promise.reject({"error": "ERROR"});
					User = new dynamoose.Model("User", {"id": Number, "name": {"type": String, "enum": ["Bob", "Tim"]}});

					return expect(callType.func(User).bind(User)({"id": 1}, {"name": "Todd"})).to.be.rejectedWith("name must equal [\"Bob\",\"Tim\"], but is set to Todd");
				});

				it("Should not throw error if value is in enum", () => {
					updateItemFunction = () => Promise.resolve({});
					User = new dynamoose.Model("User", {"id": Number, "name": {"type": String, "enum": ["Bob", "Tim"]}});

					return expect(callType.func(User).bind(User)({"id": 1}, {"name": "Bob"})).to.not.be.rejected;
				});

				it("Should throw error for type mismatch for set", () => {
					updateItemFunction = () => Promise.reject({"error": "ERROR"});

					return expect(callType.func(User).bind(User)({"id": 1}, {"name": false})).to.be.rejectedWith("Expected name to be of type string, instead found type boolean.");
				});

				it("Should throw error for type mismatch for add", () => {
					updateItemFunction = () => Promise.reject({"error": "ERROR"});
					User = new dynamoose.Model("User", {"id": Number, "myNumber": Number});

					return expect(callType.func(User).bind(User)({"id": 1}, {"$ADD": {"myNumber": false}})).to.be.rejectedWith("Expected myNumber to be of type number, instead found type boolean.");
				});

				it("Should throw error for one item list append type mismatch", () => {
					updateItemFunction = () => Promise.reject({"error": "ERROR"});
					User = new dynamoose.Model("User", {"id": Number, "name": String, "friends": {"type": Array, "schema": [String]}});

					return expect(callType.func(User).bind(User)({"id": 1}, {"$ADD": {"friends": false}})).to.be.rejectedWith("Expected friends.0 to be of type string, instead found type boolean.");
				});

				it("Should throw error for multiple item list append type mismatch", () => {
					updateItemFunction = () => Promise.reject({"error": "ERROR"});
					User = new dynamoose.Model("User", {"id": Number, "name": String, "friends": {"type": Array, "schema": [String]}});

					return expect(callType.func(User).bind(User)({"id": 1}, {"$ADD": {"friends": [1, 5]}})).to.be.rejectedWith("Expected friends.0 to be of type string, instead found type number.");
				});

				it("Should throw error if trying to remove required property", () => {
					updateItemFunction = () => Promise.reject({"error": "ERROR"});
					User = new dynamoose.Model("User", {"id": Number, "name": {"type": String, "required": true}});

					return expect(callType.func(User).bind(User)({"id": 1}, {"$REMOVE": ["name"]})).to.be.rejectedWith("name is a required property but has no value when trying to save document");
				});

				it("Should not throw error if trying to modify required property", () => {
					updateItemFunction = () => Promise.resolve({});
					User = new dynamoose.Model("User", {"id": Number, "name": {"type": String, "required": true}});

					return expect(callType.func(User).bind(User)({"id": 1}, {"name": "Bob"})).to.not.be.rejected;
				});

				it("Should not throw error if not modifying required property", () => {
					updateItemFunction = () => Promise.resolve({});
					User = new dynamoose.Model("User", {"id": Number, "name": {"type": String, "required": true}, "friends": [String]});

					return expect(callType.func(User).bind(User)({"id": 1}, {"friends": ["Bob"]})).to.not.be.rejected;
				});

				it("Should throw error if trying to replace object without nested required property", () => {
					updateItemFunction = () => Promise.resolve({});
					User = new dynamoose.Model("User", {"id": Number, "data": {"type": Object, "schema": {"name": String, "age": {"type": Number, "required": true}}}});

					return expect(callType.func(User).bind(User)({"id": 1}, {"data": {"name": "Charlie"}})).to.be.rejectedWith("data.age is a required property but has no value when trying to save document");
				});

				it("Should throw error if trying to replace object with $SET without nested required property", () => {
					updateItemFunction = () => Promise.resolve({});
					User = new dynamoose.Model("User", {"id": Number, "data": {"type": Object, "schema": {"name": String, "age": {"type": Number, "required": true}}}});

					return expect(callType.func(User).bind(User)({"id": 1}, {"$SET": {"data": {"name": "Charlie"}}})).to.be.rejectedWith("data.age is a required property but has no value when trying to save document");
				});

				it("Should use default value if deleting property", async () => {
					updateItemFunction = () => Promise.resolve({});
					User = new dynamoose.Model("User", {"id": Number, "name": {"type": String, "default": "Bob"}});
					await callType.func(User).bind(User)({"id": 1}, {"$REMOVE": ["name"]});
					expect(updateItemParams).to.be.an("object");
					expect(updateItemParams).to.eql({
						"ExpressionAttributeNames": {
							"#a0": "name"
						},
						"ExpressionAttributeValues": {
							":v0": {
								"S": "Bob"
							}
						},
						"UpdateExpression": "SET #a0 = :v0",
						"Key": {
							"id": {
								"N": "1"
							}
						},
						"TableName": "User",
						"ReturnValues": "ALL_NEW"
					});
				});

				it("Shouldn't use default value if modifying property", async () => {
					updateItemFunction = () => Promise.resolve({});
					User = new dynamoose.Model("User", {"id": Number, "name": {"type": String, "default": "Bob"}});
					await callType.func(User).bind(User)({"id": 1}, {"name": "Tim"});
					expect(updateItemParams).to.be.an("object");
					expect(updateItemParams).to.eql({
						"ExpressionAttributeNames": {
							"#a0": "name"
						},
						"ExpressionAttributeValues": {
							":v0": {
								"S": "Tim"
							}
						},
						"UpdateExpression": "SET #a0 = :v0",
						"Key": {
							"id": {
								"N": "1"
							}
						},
						"TableName": "User",
						"ReturnValues": "ALL_NEW"
					});
				});

				it("Shouldn't use default value if modifying different property", async () => {
					updateItemFunction = () => Promise.resolve({});
					User = new dynamoose.Model("User", {"id": Number, "name": {"type": String, "default": "Bob"}, "data": String});
					await callType.func(User).bind(User)({"id": 1}, {"data": "test"});
					expect(updateItemParams).to.be.an("object");
					expect(updateItemParams).to.eql({
						"ExpressionAttributeNames": {
							"#a0": "data"
						},
						"ExpressionAttributeValues": {
							":v0": {
								"S": "test"
							}
						},
						"UpdateExpression": "SET #a0 = :v0",
						"Key": {
							"id": {
								"N": "1"
							}
						},
						"TableName": "User",
						"ReturnValues": "ALL_NEW"
					});
				});

				it("Should use forceDefault value if deleting property", async () => {
					updateItemFunction = () => Promise.resolve({});
					User = new dynamoose.Model("User", {"id": Number, "name": {"type": String, "default": "Bob", "forceDefault": true}});
					await callType.func(User).bind(User)({"id": 1}, {"$REMOVE": ["name"]});
					expect(updateItemParams).to.be.an("object");
					expect(updateItemParams).to.eql({
						"ExpressionAttributeNames": {
							"#a0": "name"
						},
						"ExpressionAttributeValues": {
							":v0": {
								"S": "Bob"
							}
						},
						"UpdateExpression": "SET #a0 = :v0",
						"Key": {
							"id": {
								"N": "1"
							}
						},
						"TableName": "User",
						"ReturnValues": "ALL_NEW"
					});
				});

				it("Should use forceDefault value if modifying property", async () => {
					updateItemFunction = () => Promise.resolve({});
					User = new dynamoose.Model("User", {"id": Number, "name": {"type": String, "default": "Bob", "forceDefault": true}});
					await callType.func(User).bind(User)({"id": 1}, {"name": "Tim"});
					expect(updateItemParams).to.be.an("object");
					expect(updateItemParams).to.eql({
						"ExpressionAttributeNames": {
							"#a0": "name"
						},
						"ExpressionAttributeValues": {
							":v0": {
								"S": "Bob"
							}
						},
						"UpdateExpression": "SET #a0 = :v0",
						"Key": {
							"id": {
								"N": "1"
							}
						},
						"TableName": "User",
						"ReturnValues": "ALL_NEW"
					});
				});

				it("Should use forceDefault value if adding to property that is a string set", async () => {
					updateItemFunction = () => Promise.resolve({});
					User = new dynamoose.Model("User", {"id": Number, "friends": {"type": [String], "default": ["Bob"], "forceDefault": true}});
					await callType.func(User).bind(User)({"id": 1}, {"$ADD": {"friends": ["Tim"]}});
					expect(updateItemParams).to.be.an("object");
					expect(updateItemParams).to.eql({
						"ExpressionAttributeNames": {
							"#a0": "friends"
						},
						"ExpressionAttributeValues": {
							":v0": {
								"SS": ["Bob"]
							}
						},
						"UpdateExpression": "SET #a0 = :v0",
						"Key": {
							"id": {
								"N": "1"
							}
						},
						"TableName": "User",
						"ReturnValues": "ALL_NEW"
					});
				});

				it("Should use forceDefault value if adding to property that is a string list", async () => {
					updateItemFunction = () => Promise.resolve({});
					User = new dynamoose.Model("User", {"id": Number, "friends": {"type": Array, "schema": [String], "default": ["Bob"], "forceDefault": true}});
					await callType.func(User).bind(User)({"id": 1}, {"$ADD": {"friends": ["Tim"]}});
					expect(updateItemParams).to.be.an("object");
					expect(updateItemParams).to.eql({
						"ExpressionAttributeNames": {
							"#a0": "friends"
						},
						"ExpressionAttributeValues": {
							":v0": {
								"L": [
									{"S": "Bob"}
								]
							}
						},
						"UpdateExpression": "SET #a0 = :v0",
						"Key": {
							"id": {
								"N": "1"
							}
						},
						"TableName": "User",
						"ReturnValues": "ALL_NEW"
					});
				});

				it("Should use forceDefault value if modifying different property", async () => {
					updateItemFunction = () => Promise.resolve({});
					User = new dynamoose.Model("User", {"id": Number, "name": {"type": String, "default": "Bob", "forceDefault": true}, "data": String});
					await callType.func(User).bind(User)({"id": 1}, {"data": "test"});
					expect(updateItemParams).to.be.an("object");
					expect(updateItemParams).to.eql({
						"ExpressionAttributeNames": {
							"#a0": "data",
							"#a1": "name"
						},
						"ExpressionAttributeValues": {
							":v0": {
								"S": "test"
							},
							":v1": {
								"S": "Bob"
							}
						},
						"UpdateExpression": "SET #a0 = :v0, #a1 = :v1",
						"Key": {
							"id": {
								"N": "1"
							}
						},
						"TableName": "User",
						"ReturnValues": "ALL_NEW"
					});
				});

				it("Shouldn't conform to enum if property isn't being updated", async () => {
					updateItemFunction = () => Promise.resolve({});
					User = new dynamoose.Model("User", {"id": Number, "name": {"type": String, "enum": ["Bob", "Tim"]}, "data": String});
					await callType.func(User).bind(User)({"id": 1}, {"data": "test"});
					expect(updateItemParams).to.be.an("object");
					expect(updateItemParams).to.eql({
						"ExpressionAttributeNames": {
							"#a0": "data"
						},
						"ExpressionAttributeValues": {
							":v0": {
								"S": "test"
							}
						},
						"UpdateExpression": "SET #a0 = :v0",
						"Key": {
							"id": {
								"N": "1"
							}
						},
						"TableName": "User",
						"ReturnValues": "ALL_NEW"
					});
				});

				it("Should throw error if AWS throws error", () => {
					updateItemFunction = () => Promise.reject({"error": "ERROR"});

					return expect(callType.func(User).bind(User)({"id": 1}, {"$ADD": {"age": 5}, "name": "Bob"})).to.be.rejectedWith({"error": "ERROR"});
				});
			});
		});
	});

	describe("Model.delete", () => {
		let User, deleteItemParams, deleteItemFunction;
		beforeEach(() => {
			User = new dynamoose.Model("User", {"id": Number, "name": String});
			dynamoose.aws.ddb.set({
				"deleteItem": (params) => {
					deleteItemParams = params;
					return {"promise": deleteItemFunction};
				}
			});
		});
		afterEach(() => {
			User = null;
			deleteItemParams = null;
			deleteItemFunction = null;
			dynamoose.aws.ddb.revert();
		});

		it("Should be a function", () => {
			expect(User.delete).to.be.a("function");
		});

		const functionCallTypes = [
			{"name": "Promise", "func": (Model) => Model.delete},
			{"name": "Callback", "func": (Model) => util.promisify(Model.delete)}
		];
		functionCallTypes.forEach((callType) => {
			describe(callType.name, () => {
				it("Should should send correct parameters to deleteItem", async () => {
					deleteItemFunction = () => Promise.resolve();
					await callType.func(User).bind(User)(1);
					expect(deleteItemParams).to.be.an("object");
					expect(deleteItemParams).to.eql({
						"Key": {
							"id": {
								"N": "1"
							}
						},
						"TableName": "User"
					});
				});

				it("Should send correct params to deleteItem if we pass in an object", async () => {
					deleteItemFunction = () => Promise.resolve();
					await callType.func(User).bind(User)({"id": 1});
					expect(deleteItemParams).to.be.an("object");
					expect(deleteItemParams).to.eql({
						"Key": {
							"id": {
								"N": "1"
							}
						},
						"TableName": "User"
					});
				});

				it("Should send correct params to deleteItem if we pass in an object with range key", async () => {
					deleteItemFunction = () => Promise.resolve();
					User = new dynamoose.Model("User", {"id": Number, "name": {"type": String, "rangeKey": true}});
					await callType.func(User).bind(User)({"id": 1, "name": "Charlie"});
					expect(deleteItemParams).to.be.an("object");
					expect(deleteItemParams).to.eql({
						"Key": {
							"id": {
								"N": "1"
							},
							"name": {
								"S": "Charlie"
							}
						},
						"TableName": "User"
					});
				});

				it("Should send correct params to deleteItem if we pass in an entire object with unnecessary attributes", async () => {
					deleteItemFunction = () => Promise.resolve();
					await callType.func(User).bind(User)({"id": 1, "name": "Charlie"});
					expect(deleteItemParams).to.be.an("object");
					expect(deleteItemParams).to.eql({
						"Key": {
							"id": {
								"N": "1"
							}
						},
						"TableName": "User"
					});
				});


				it("Should return request if return request setting is set", async () => {
					const result = await callType.func(User).bind(User)(1, {"return": "request"});
					expect(deleteItemParams).to.not.exist;
					expect(result).to.eql({
						"Key": {"id": {"N": "1"}},
						"TableName": "User"
					});
				});

				it("Should throw error if error is returned from DynamoDB", () => {
					deleteItemFunction = () => Promise.reject({"error": "ERROR"});

					return expect(callType.func(User).bind(User)({"id": 1, "name": "Charlie"})).to.be.rejectedWith({"error": "ERROR"});
				});
			});
		});
	});

	describe("Model.batchDelete", () => {
		let User, params, promiseFunction;
		beforeEach(() => {
			User = new dynamoose.Model("User", {"id": Number, "name": String});
			dynamoose.aws.ddb.set({
				"batchWriteItem": (paramsB) => {
					params = paramsB;
					return {"promise": promiseFunction};
				}
			});
		});
		afterEach(() => {
			User = null;
			params = null;
			promiseFunction = null;
			dynamoose.aws.ddb.revert();
		});

		it("Should be a function", () => {
			expect(User.batchDelete).to.be.a("function");
		});

		const functionCallTypes = [
			{"name": "Promise", "func": (Model) => Model.batchDelete},
			{"name": "Callback", "func": (Model) => util.promisify(Model.batchDelete)}
		];
		functionCallTypes.forEach((callType) => {
			describe(callType.name, () => {
				it("Should should send correct parameters to batchWriteItem", async () => {
					promiseFunction = () => Promise.resolve({"UnprocessedItems": {}});
					await callType.func(User).bind(User)([1, 2]);
					expect(params).to.be.an("object");
					expect(params).to.eql({
						"RequestItems": {
							"User": [
								{
									"DeleteRequest": {
										"Key": {"id": {"N": "1"}}
									}
								},
								{
									"DeleteRequest": {
										"Key": {"id": {"N": "2"}}
									}
								}
							]
						}
					});
				});

				it("Should return correct result from batchDelete with no UnprocessedItems", async () => {
					promiseFunction = () => Promise.resolve({"UnprocessedItems": {}});
					const result = await callType.func(User).bind(User)([1, 2]);
					expect(result).to.eql({
						"unprocessedItems": []
					});
				});

				it("Should return correct result from batchDelete with UnprocessedItems", async () => {
					promiseFunction = () => Promise.resolve({"UnprocessedItems": {"User": [{"DeleteRequest": {"Key": {"id": {"N": "1"}}}}]}});
					const result = await callType.func(User).bind(User)([1, 2]);
					expect(result).to.eql({
						"unprocessedItems": [{"id": 1}]
					});
				});

				it("Should return correct result from batchDelete with UnprocessedItems in wrong order", async () => {
					promiseFunction = () => Promise.resolve({"UnprocessedItems": {"User": [{"DeleteRequest": {"Key": {"id": {"N": "3"}}}}, {"DeleteRequest": {"Key": {"id": {"N": "1"}}}}]}});
					const result = await callType.func(User).bind(User)([1, 2, 3]);
					expect(result).to.eql({
						"unprocessedItems": [{"id": 1}, {"id": 3}]
					});
				});

				it("Should return request if return request setting is set", async () => {
					const result = await callType.func(User).bind(User)([1, 2], {"return": "request"});
					expect(params).to.not.exist;
					expect(result).to.eql({
						"RequestItems": {
							"User": [
								{
									"DeleteRequest": {
										"Key": {"id": {"N": "1"}}
									}
								},
								{
									"DeleteRequest": {
										"Key": {"id": {"N": "2"}}
									}
								}
							]
						}
					});
				});

				it("Should throw error if error is returned from DynamoDB", () => {
					promiseFunction = () => Promise.reject({"error": "ERROR"});

					return expect(callType.func(User).bind(User)([{"id": 1, "name": "Charlie"}])).to.be.rejectedWith({"error": "ERROR"});
				});
			});
		});
	});

	describe("Model.table.create.request", () => {
		it("Should be a function", () => {
			expect(new dynamoose.Model("User", {"id": String}).table.create.request).to.be.a("function");
		});

		it("Should return correct result", async () => {
			expect(await new dynamoose.Model("User", {"id": String}).table.create.request()).to.eql({
				"TableName": "User",
				"ProvisionedThroughput": {
					"ReadCapacityUnits": 5,
					"WriteCapacityUnits": 5
				},
				"AttributeDefinitions": [
					{
						"AttributeName": "id",
						"AttributeType": "S"
					}
				],
				"KeySchema": [
					{
						"AttributeName": "id",
						"KeyType": "HASH"
					}
				]
			});
		});
	});

	describe("Model.transaction", () => {
		let User;
		beforeEach(() => {
			User = new dynamoose.Model("User", {"id": Number, "name": String});
		});
		afterEach(() => {
			User = null;
		});

		it("Should be an object", () => {
			expect(User.transaction).to.be.an("object");
		});

		describe("Model.transaction.get", () => {
			it("Should be a function", () => {
				expect(User.transaction.get).to.be.a("function");
			});

			it("Should return an object", async () => {
				expect(await User.transaction.get(1)).to.be.an("object");
			});

			it("Should return correct result", async () => {
				expect(await User.transaction.get(1)).to.eql({
					"Get": {
						"Key": {"id": {"N": "1"}},
						"TableName": "User"
					}
				});
			});

			it("Should print warning if passing callback", () => {
				let result;
				const oldWarn = console.warn;
				console.warn = (warning) => result = warning;
				User.transaction.get(1, () => {});
				console.warn = oldWarn;

				expect(result).to.eql("Dynamoose Warning: Passing callback function into transaction method not allowed. Removing callback function from list of arguments.");
			});
		});

		describe("Model.transaction.create", () => {
			it("Should be a function", () => {
				expect(User.transaction.create).to.be.a("function");
			});

			it("Should return an object", async () => {
				expect(await User.transaction.create({"id": 1})).to.be.an("object");
			});

			it("Should return correct result", async () => {
				expect(await User.transaction.create({"id": 1})).to.eql({
					"Put": {
						"ConditionExpression": "attribute_not_exists(#__hash_key)",
						"ExpressionAttributeNames": {
							"#__hash_key": "id"
						},
						"Item": {"id": {"N": "1"}},
						"TableName": "User"
					}
				});
			});

			it("Should return correct result with overwrite set to true", async () => {
				expect(await User.transaction.create({"id": 1}, {"overwrite": true})).to.eql({
					"Put": {
						"Item": {"id": {"N": "1"}},
						"TableName": "User"
					}
				});
			});

			it("Should return correct result with overwrite set to false", async () => {
				expect(await User.transaction.create({"id": 1}, {"overwrite": false})).to.eql({
					"Put": {
						"ConditionExpression": "attribute_not_exists(#__hash_key)",
						"ExpressionAttributeNames": {
							"#__hash_key": "id"
						},
						"Item": {"id": {"N": "1"}},
						"TableName": "User"
					}
				});
			});

			it("Should print warning if passing callback", () => {
				let result;
				const oldWarn = console.warn;
				console.warn = (warning) => result = warning;
				User.transaction.create({"id": 1}, {"overwrite": false}, () => {});
				console.warn = oldWarn;

				expect(result).to.eql("Dynamoose Warning: Passing callback function into transaction method not allowed. Removing callback function from list of arguments.");
			});
		});

		describe("Model.transaction.delete", () => {
			it("Should be a function", () => {
				expect(User.transaction.delete).to.be.a("function");
			});

			it("Should return an object", async () => {
				expect(await User.transaction.delete(1)).to.be.an("object");
			});

			it("Should return correct result", async () => {
				expect(await User.transaction.delete(1)).to.eql({
					"Delete": {
						"Key": {"id": {"N": "1"}},
						"TableName": "User"
					}
				});
			});

			it("Should print warning if passing callback", () => {
				let result;
				const oldWarn = console.warn;
				console.warn = (warning) => result = warning;
				User.transaction.delete(1, () => {});
				console.warn = oldWarn;

				expect(result).to.eql("Dynamoose Warning: Passing callback function into transaction method not allowed. Removing callback function from list of arguments.");
			});
		});

		describe("Model.transaction.update", () => {
			it("Should be a function", () => {
				expect(User.transaction.update).to.be.a("function");
			});

			it("Should return an object", async () => {
				expect(await User.transaction.update({"id": 1, "name": "Bob"})).to.be.an("object");
			});

			it("Should return correct result", async () => {
				expect(await User.transaction.update({"id": 1, "name": "Bob"})).to.eql({
					"Update": {
						"Key": {"id": {"N": "1"}},
						"ExpressionAttributeNames": {
							"#a0": "name"
						},
						"ExpressionAttributeValues": {
							":v0": {"S": "Bob"}
						},
						"UpdateExpression": "SET #a0 = :v0",
						"TableName": "User"
					}
				});
			});

			it("Should print warning if passing callback", () => {
				let result;
				const oldWarn = console.warn;
				console.warn = (warning) => result = warning;
				User.transaction.update({"id": 1, "name": "Bob"}, () => {});
				console.warn = oldWarn;

				expect(result).to.eql("Dynamoose Warning: Passing callback function into transaction method not allowed. Removing callback function from list of arguments.");
			});
		});

		describe("Model.transaction.condition", () => {
			it("Should be a function", () => {
				expect(User.transaction.condition).to.be.a("function");
			});

			it("Should return an object", async () => {
				expect(await User.transaction.condition(1)).to.be.an("object");
			});

			it("Should return correct result", async () => {
				expect(await User.transaction.condition(1)).to.eql({
					"ConditionCheck": {
						"Key": {"id": {"N": "1"}},
						"TableName": "User"
					}
				});
			});

			it("Should return correct result with options", async () => {
				expect(await User.transaction.condition(1, {"hello": "world"})).to.eql({
					"ConditionCheck": {
						"Key": {"id": {"N": "1"}},
						"TableName": "User",
						"hello": "world"
					}
				});
			});

			it("Should print warning if passing callback", () => {
				let result;
				const oldWarn = console.warn;
				console.warn = (warning) => result = warning;
				User.transaction.condition(1, () => {});
				console.warn = oldWarn;

				expect(result).to.eql("Dynamoose Warning: Passing callback function into transaction method not allowed. Removing callback function from list of arguments.");
			});
		});
	});

	describe("Model.methods", () => {
		let User, user;
		beforeEach(() => {
			User = new dynamoose.Model("User", {"id": Number, "name": String});
			user = new User();
		});
		afterEach(() => {
			User = null;
			user = null;
		});

		it("Should be an object", () => {
			expect(User.methods).to.be.an("object");
		});

<<<<<<< HEAD
		function customMethodTests(settings) {
			describe(`${settings.prefixName}.set`, () => {
=======
		describe("Model.methods.set", () => {
			it("Should be a function", () => {
				expect(User.methods.set).to.be.a("function");
			});

			it("Should not throw an error when being called", () => {
				expect(() => User.methods.set("random", () => {})).to.not.throw();
			});

			it("Should set correct method on model", () => {
				User.methods.set("random", () => {});
				expect(User.random).to.be.a("function");
			});

			it("Should not overwrite internal methods", () => {
				const originalMethod = User.get;
				const newMethod = () => {};
				User.methods.set("get", newMethod);
				expect(User.get).to.eql(originalMethod);
				expect(User.get).to.not.eql(newMethod);
			});

			it("Should overwrite methods if Internal.internalProperties exists but type doesn't", () => {
				const originalMethod = User.get;
				const newMethod = () => {};
				User.random = originalMethod;
				User.random[Internal.internalProperties] = {};
				User.methods.set("random", newMethod);
				expect(User.random).to.eql(originalMethod);
				expect(User.random).to.not.eql(newMethod);
			});

			const methodTypes = [
				{"name": "Callback", "func": (func) => {
					return function (...args) {
						const cb = args[args.length - 1];
						func.bind(this)(...args).then((result) => cb(null, result)).catch((err) => cb(err));
					};
				}},
				{"name": "Promise", "func": (func) => func}
			];
			methodTypes.forEach((methodType) => {
				describe(`Method Type - ${methodType.name}`, () => {
					const callerTypes = [
						{"name": "Callback", "func": util.promisify},
						{"name": "Promise", "func": (func) => func}
					];
					callerTypes.forEach((callerType) => {
						describe(`Caller Type - ${callerType.name}`, () => {
							let methodTypeCallDetails = [], methodTypeCallResult = {};
							beforeEach(() => {
								User.methods.set("action", methodType.func(async function (...args) {
									methodTypeCallDetails.push({"arguments": [...args], "this": this});
									if (methodTypeCallResult.error) {
										throw methodTypeCallResult.error;
									} else if (methodTypeCallResult.result) {
										return methodTypeCallResult.result;
									}
								}));
							});
							afterEach(() => {
								methodTypeCallDetails = [];
								methodTypeCallResult = {};
							});

							it("Should call custom method with correct arguments", async () => {
								methodTypeCallResult.result = "Success";
								await callerType.func(User.action)();
								expect(methodTypeCallDetails.length).to.eql(1);
								expect(methodTypeCallDetails[0].arguments.length).to.eql(1);
								expect(methodTypeCallDetails[0].arguments[0]).to.be.a("function");
							});

							it("Should call custom method with correct arguments if passing in one argument", async () => {
								await callerType.func(User.action)("Hello World");
								expect(methodTypeCallDetails.length).to.eql(1);
								expect(methodTypeCallDetails[0].arguments.length).to.eql(2);
								expect(methodTypeCallDetails[0].arguments[0]).to.eql("Hello World");
								expect(methodTypeCallDetails[0].arguments[1]).to.be.a("function");
							});

							it("Should call custom method with correct arguments if passing in two arguments", async () => {
								await callerType.func(User.action)("Hello", "World");
								expect(methodTypeCallDetails.length).to.eql(1);
								expect(methodTypeCallDetails[0].arguments.length).to.eql(3);
								expect(methodTypeCallDetails[0].arguments[0]).to.eql("Hello");
								expect(methodTypeCallDetails[0].arguments[1]).to.eql("World");
								expect(methodTypeCallDetails[0].arguments[2]).to.be.a("function");
							});

							it("Should call custom method with correct `this`", async () => {
								methodTypeCallResult.result = "Success";
								await callerType.func(User.action)();
								expect(methodTypeCallDetails[0].this).to.eql(User);
							});

							it("Should return correct response that custom method returns", async () => {
								methodTypeCallResult.result = "Success";
								const result = await callerType.func(User.action)();
								expect(result).to.eql("Success");
							});

							it("Should throw error if custom method throws error", async () => {
								methodTypeCallResult.error = "ERROR";
								let result, error;
								try {
									result = await callerType.func(User.action)();
								} catch (e) {
									error = e;
								}
								expect(result).to.not.exist;
								expect(error).to.eql("ERROR");
							});
						});
					});
				});
			});
		});

		describe("Model.methods.delete", () => {
			it("Should be a function", () => {
				expect(User.methods.delete).to.be.a("function");
			});

			it("Should not delete internal methods", () => {
				User.methods.delete("get");
				expect(User.get).to.be.a("function");
			});

			it("Should not throw error for deleting unknown method", () => {
				expect(() => User.methods.delete("randomHere123")).to.not.throw();
			});

			it("Should delete custom method", () => {
				User.methods.set("myMethod", () => {});
				expect(User.myMethod).to.be.a("function");
				User.methods.delete("myMethod");
				expect(User.myMethod).to.eql(undefined);
			});
		});

		describe("Model.methods.document", () => {
			describe("Model.methods.document.set", () => {
>>>>>>> 87c0f54a
				it("Should be a function", () => {
					expect(settings.methodEntryPoint().set).to.be.a("function");
				});

				it("Should not throw an error when being called", () => {
					expect(() => settings.methodEntryPoint().set("random", () => {})).to.not.throw();
				});

				it("Should set correct method on model", () => {
					settings.methodEntryPoint().set("random", () => {});
					expect(settings.testObject().random).to.be.a("function");
				});

				it("Should not overwrite internal methods", () => {
					const originalMethod = settings.testObject()[settings.existingMethod];
					const newMethod = () => {};
					settings.methodEntryPoint().set(settings.existingMethod, newMethod);
					expect(settings.testObject()[settings.existingMethod]).to.eql(originalMethod);
					expect(settings.testObject()[settings.existingMethod]).to.not.eql(newMethod);
				});

				it("Should overwrite methods if Internal.internalProperties exists but type doesn't", () => {
					const originalMethod = settings.testObject()[settings.existingMethod];
					const newMethod = () => {};
					settings.testObject().random = originalMethod;
					settings.testObject().random[Internal.internalProperties] = {};
					settings.methodEntryPoint().set(settings.existingMethod, newMethod);
					expect(settings.testObject().random).to.eql(originalMethod);
					expect(settings.testObject().random).to.not.eql(newMethod);
				});

				const methodTypes = [
					{"name": "Callback", "func": (func) => {
						return function (...args) {
							const cb = args[args.length - 1];
							func.bind(this)(...args).then((result) => cb(null, result)).catch((err) => cb(err));
						};
					}},
					{"name": "Promise", "func": (func) => func}
				];
				methodTypes.forEach((methodType) => {
					describe(`Method Type - ${methodType.name}`, () => {
						const callerTypes = [
							{"name": "Callback", "func": util.promisify},
							{"name": "Promise", "func": (func) => func}
						];
						callerTypes.forEach((callerType) => {
							describe(`Caller Type - ${callerType.name}`, () => {
								let methodTypeCallDetails = [], methodTypeCallResult = {};
								beforeEach(() => {
									settings.methodEntryPoint().set("action", methodType.func(async function (...args) {
										methodTypeCallDetails.push({"arguments": [...args], "this": this});
										if (methodTypeCallResult.error) {
											throw methodTypeCallResult.error;
										} else if (methodTypeCallResult.result) {
											return methodTypeCallResult.result;
										}
									}));
								});
								afterEach(() => {
									methodTypeCallDetails = [];
									methodTypeCallResult = {};
								});

								it("Should call custom method with correct arguments", async () => {
									methodTypeCallResult.result = "Success";
									await callerType.func(settings.testObject().action)();
									expect(methodTypeCallDetails.length).to.eql(1);
									expect(methodTypeCallDetails[0].arguments.length).to.eql(1);
									expect(methodTypeCallDetails[0].arguments[0]).to.be.a("function");
								});

								it("Should call custom method with correct arguments if passing in one argument", async () => {
									await callerType.func(user.action)("Hello World");
									expect(methodTypeCallDetails.length).to.eql(1);
									expect(methodTypeCallDetails[0].arguments.length).to.eql(2);
									expect(methodTypeCallDetails[0].arguments[0]).to.eql("Hello World");
									expect(methodTypeCallDetails[0].arguments[1]).to.be.a("function");
								});

								it("Should call custom method with correct arguments if passing in two arguments", async () => {
									await callerType.func(user.action)("Hello", "World");
									expect(methodTypeCallDetails.length).to.eql(1);
									expect(methodTypeCallDetails[0].arguments.length).to.eql(3);
									expect(methodTypeCallDetails[0].arguments[0]).to.eql("Hello");
									expect(methodTypeCallDetails[0].arguments[1]).to.eql("World");
									expect(methodTypeCallDetails[0].arguments[2]).to.be.a("function");
								});

								it("Should call custom method with correct `this`", async () => {
									methodTypeCallResult.result = "Success";
									// Not sure why we have to bind here
									// Through manual testing tho, you do not need to bind anything and in production use this works as described in the documentation
									// Would be nice to figure out why this is only necessary for our test suite and fix it
									await callerType.func(settings.testObject().action).bind(settings.testObject())();
									expect(methodTypeCallDetails[0].this).to.eql(settings.testObject());
								});

								it("Should return correct response that custom method returns", async () => {
									methodTypeCallResult.result = "Success";
									const result = await callerType.func(settings.testObject().action)();
									expect(result).to.eql("Success");
								});

								it("Should throw error if custom method throws error", async () => {
									methodTypeCallResult.error = "ERROR";
									let result, error;
									try {
										result = await callerType.func(settings.testObject().action)();
									} catch (e) {
										error = e;
									}
									expect(result).to.not.exist;
									expect(error).to.eql("ERROR");
								});
							});
						});
					});
				});
			});
			describe(`${settings.prefixName}.delete`, () => {
				it("Should be a function", () => {
					expect(settings.methodEntryPoint().delete).to.be.a("function");
				});

				it("Should not delete internal methods", () => {
					settings.methodEntryPoint().delete(settings.existingMethod);
					expect(settings.testObject()[settings.existingMethod]).to.be.a("function");
				});

				it("Should not throw error for deleting unknown method", () => {
					expect(() => settings.methodEntryPoint().delete("randomHere123")).to.not.throw();
				});

				it("Should delete custom method", () => {
					settings.methodEntryPoint().set("myMethod", () => {});
					expect(settings.testObject().myMethod).to.be.a("function");
					settings.methodEntryPoint().delete("myMethod");
					expect(settings.testObject().myMethod).to.eql(undefined);
				});
			});
		}

		customMethodTests({"prefixName": "Model.methods", "methodEntryPoint": () => User.methods, "testObject": () => User, "existingMethod": "get"});
		describe("Model.methods.document", () => {
			customMethodTests({"prefixName": "Model.methods.document", "methodEntryPoint": () => User.methods.document, "testObject": () => user, "existingMethod": "save"});
		});
	});
});

describe("model", () => {
	beforeEach(() => {
		dynamoose.Model.defaults = {"create": false, "waitForActive": false};
	});
	afterEach(() => {
		dynamoose.Model.defaults = {};
	});

	let Cat;
	beforeEach(() => {
		const schema = new dynamoose.Schema({"name": String});
		Cat = new dynamoose.Model("Cat", schema);
	});

	it("Should allow creating instance of Model", () => {
		expect(() => new Cat({"name": "Bob"})).to.not.throw();
	});
});<|MERGE_RESOLUTION|>--- conflicted
+++ resolved
@@ -3115,154 +3115,8 @@
 			expect(User.methods).to.be.an("object");
 		});
 
-<<<<<<< HEAD
 		function customMethodTests(settings) {
 			describe(`${settings.prefixName}.set`, () => {
-=======
-		describe("Model.methods.set", () => {
-			it("Should be a function", () => {
-				expect(User.methods.set).to.be.a("function");
-			});
-
-			it("Should not throw an error when being called", () => {
-				expect(() => User.methods.set("random", () => {})).to.not.throw();
-			});
-
-			it("Should set correct method on model", () => {
-				User.methods.set("random", () => {});
-				expect(User.random).to.be.a("function");
-			});
-
-			it("Should not overwrite internal methods", () => {
-				const originalMethod = User.get;
-				const newMethod = () => {};
-				User.methods.set("get", newMethod);
-				expect(User.get).to.eql(originalMethod);
-				expect(User.get).to.not.eql(newMethod);
-			});
-
-			it("Should overwrite methods if Internal.internalProperties exists but type doesn't", () => {
-				const originalMethod = User.get;
-				const newMethod = () => {};
-				User.random = originalMethod;
-				User.random[Internal.internalProperties] = {};
-				User.methods.set("random", newMethod);
-				expect(User.random).to.eql(originalMethod);
-				expect(User.random).to.not.eql(newMethod);
-			});
-
-			const methodTypes = [
-				{"name": "Callback", "func": (func) => {
-					return function (...args) {
-						const cb = args[args.length - 1];
-						func.bind(this)(...args).then((result) => cb(null, result)).catch((err) => cb(err));
-					};
-				}},
-				{"name": "Promise", "func": (func) => func}
-			];
-			methodTypes.forEach((methodType) => {
-				describe(`Method Type - ${methodType.name}`, () => {
-					const callerTypes = [
-						{"name": "Callback", "func": util.promisify},
-						{"name": "Promise", "func": (func) => func}
-					];
-					callerTypes.forEach((callerType) => {
-						describe(`Caller Type - ${callerType.name}`, () => {
-							let methodTypeCallDetails = [], methodTypeCallResult = {};
-							beforeEach(() => {
-								User.methods.set("action", methodType.func(async function (...args) {
-									methodTypeCallDetails.push({"arguments": [...args], "this": this});
-									if (methodTypeCallResult.error) {
-										throw methodTypeCallResult.error;
-									} else if (methodTypeCallResult.result) {
-										return methodTypeCallResult.result;
-									}
-								}));
-							});
-							afterEach(() => {
-								methodTypeCallDetails = [];
-								methodTypeCallResult = {};
-							});
-
-							it("Should call custom method with correct arguments", async () => {
-								methodTypeCallResult.result = "Success";
-								await callerType.func(User.action)();
-								expect(methodTypeCallDetails.length).to.eql(1);
-								expect(methodTypeCallDetails[0].arguments.length).to.eql(1);
-								expect(methodTypeCallDetails[0].arguments[0]).to.be.a("function");
-							});
-
-							it("Should call custom method with correct arguments if passing in one argument", async () => {
-								await callerType.func(User.action)("Hello World");
-								expect(methodTypeCallDetails.length).to.eql(1);
-								expect(methodTypeCallDetails[0].arguments.length).to.eql(2);
-								expect(methodTypeCallDetails[0].arguments[0]).to.eql("Hello World");
-								expect(methodTypeCallDetails[0].arguments[1]).to.be.a("function");
-							});
-
-							it("Should call custom method with correct arguments if passing in two arguments", async () => {
-								await callerType.func(User.action)("Hello", "World");
-								expect(methodTypeCallDetails.length).to.eql(1);
-								expect(methodTypeCallDetails[0].arguments.length).to.eql(3);
-								expect(methodTypeCallDetails[0].arguments[0]).to.eql("Hello");
-								expect(methodTypeCallDetails[0].arguments[1]).to.eql("World");
-								expect(methodTypeCallDetails[0].arguments[2]).to.be.a("function");
-							});
-
-							it("Should call custom method with correct `this`", async () => {
-								methodTypeCallResult.result = "Success";
-								await callerType.func(User.action)();
-								expect(methodTypeCallDetails[0].this).to.eql(User);
-							});
-
-							it("Should return correct response that custom method returns", async () => {
-								methodTypeCallResult.result = "Success";
-								const result = await callerType.func(User.action)();
-								expect(result).to.eql("Success");
-							});
-
-							it("Should throw error if custom method throws error", async () => {
-								methodTypeCallResult.error = "ERROR";
-								let result, error;
-								try {
-									result = await callerType.func(User.action)();
-								} catch (e) {
-									error = e;
-								}
-								expect(result).to.not.exist;
-								expect(error).to.eql("ERROR");
-							});
-						});
-					});
-				});
-			});
-		});
-
-		describe("Model.methods.delete", () => {
-			it("Should be a function", () => {
-				expect(User.methods.delete).to.be.a("function");
-			});
-
-			it("Should not delete internal methods", () => {
-				User.methods.delete("get");
-				expect(User.get).to.be.a("function");
-			});
-
-			it("Should not throw error for deleting unknown method", () => {
-				expect(() => User.methods.delete("randomHere123")).to.not.throw();
-			});
-
-			it("Should delete custom method", () => {
-				User.methods.set("myMethod", () => {});
-				expect(User.myMethod).to.be.a("function");
-				User.methods.delete("myMethod");
-				expect(User.myMethod).to.eql(undefined);
-			});
-		});
-
-		describe("Model.methods.document", () => {
-			describe("Model.methods.document.set", () => {
->>>>>>> 87c0f54a
 				it("Should be a function", () => {
 					expect(settings.methodEntryPoint().set).to.be.a("function");
 				});
@@ -3336,7 +3190,7 @@
 								});
 
 								it("Should call custom method with correct arguments if passing in one argument", async () => {
-									await callerType.func(user.action)("Hello World");
+									await callerType.func(settings.testObject().action)("Hello World");
 									expect(methodTypeCallDetails.length).to.eql(1);
 									expect(methodTypeCallDetails[0].arguments.length).to.eql(2);
 									expect(methodTypeCallDetails[0].arguments[0]).to.eql("Hello World");
@@ -3344,7 +3198,7 @@
 								});
 
 								it("Should call custom method with correct arguments if passing in two arguments", async () => {
-									await callerType.func(user.action)("Hello", "World");
+									await callerType.func(settings.testObject().action)("Hello", "World");
 									expect(methodTypeCallDetails.length).to.eql(1);
 									expect(methodTypeCallDetails[0].arguments.length).to.eql(3);
 									expect(methodTypeCallDetails[0].arguments[0]).to.eql("Hello");
