--- conflicted
+++ resolved
@@ -293,74 +293,6 @@
   }
 );
 
-<<<<<<< HEAD
-var Cat9 = dynamoose.model('Cat9', {
-    id: {
-        type: Number,
-        validate: function(v) {
-            return v > 0;
-        }
-    },
-    name: String,
-    owner: String,
-    age: {
-        type: Number
-    },
-    vet: {
-        name: String,
-        address: String
-    },
-    ears: [{
-        name: String
-    }],
-    legs: [String],
-    more: Object,
-    array: Array,
-    validated: {
-        type: String,
-        validate: function(v) {
-            return v === 'valid';
-        }
-    }
-}, {
-    useDocumentTypes: true,
-    timestamps: true
-});
-
-var Cat10 = dynamoose.model('Cat10', {
-    id: {
-        type: Number,
-        validate: function(v) {
-            return v > 0;
-        }
-    },
-    name: String,
-    owner: String,
-    age: {
-        type: Number
-    },
-    vet: {
-        name: String,
-        address: String
-    },
-    ears: [{
-        name: String
-    }],
-    legs: [String],
-    more: Object,
-    array: Array,
-    validated: {
-        type: String,
-        validate: function(v) {
-            return v === 'valid';
-        }
-    }
-}, {
-    useDocumentTypes: true,
-    expires: NINE_YEARS
-});
-
-=======
 	var Cat9 = dynamoose.model('Cat9',
 	{
 	  id: {
@@ -396,7 +328,39 @@
     parents: Array,
     details: Object
 	}, {useDocumentTypes: false, useNativeBooleans: false});
->>>>>>> 5be0d182
+
+  var Cat11 = dynamoose.model('Cat11', {
+    id: {
+        type: Number,
+        validate: function(v) {
+            return v > 0;
+        }
+    },
+    name: String,
+    owner: String,
+    age: {
+        type: Number
+    },
+    vet: {
+        name: String,
+        address: String
+    },
+    ears: [{
+        name: String
+    }],
+    legs: [String],
+    more: Object,
+    array: Array,
+    validated: {
+        type: String,
+        validate: function(v) {
+            return v === 'valid';
+        }
+    }
+  }, {
+    useDocumentTypes: true,
+    expires: NINE_YEARS
+  });
 
   var CatWithMethodsSchema = new dynamoose.Schema({
     id: Number,
@@ -419,12 +383,9 @@
     Cat8: Cat8,
     Cat9: Cat9,
     Cat10: Cat10,
-<<<<<<< HEAD
-=======
+    Cat11: Cat11,
     CatWithOwner: CatWithOwner,
->>>>>>> 5be0d182
     Owner: Owner,
-    CatWithOwner: CatWithOwner,
     ExpiringCat: ExpiringCat,
     ExpiringCatNoReturn: ExpiringCatNoReturn,
     ExpiringCatReturnTrue: ExpiringCatReturnTrue,
