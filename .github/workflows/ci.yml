--- conflicted
+++ resolved
@@ -14,16 +14,13 @@
     runs-on: ubuntu-latest
     strategy:
       matrix:
-<<<<<<< HEAD
         node-version: [
           8.x,
           10.x,
           12.x,
-          13.x
+          13.x,
+          14.x
         ]
-=======
-        node-version: [8.x, 10.x, 12.x, 13.x, 14.x]
->>>>>>> d5e42489
     steps:
       - uses: actions/checkout@v2
       - name: Use Node.js
