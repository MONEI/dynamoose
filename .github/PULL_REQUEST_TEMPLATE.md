--- conflicted
+++ resolved
@@ -67,13 +67,6 @@
 - [ ] I have searched through the GitHub pull requests to ensure this PR has not already been submitted
 - [ ] I have updated the Dynamoose documentation (if required) given the changes I made
 - [ ] I have added/updated the Dynamoose test cases (if required) given the changes I made
-<<<<<<< HEAD
-- [ ] I agree that all changes made in this pull request may be distributed and are made available in accordance with the [Dynamoose license](https://github.com/dynamoose/dynamoose/blob/master/LICENSE)
-=======
-- [ ] I have ensured the following commands are successful from the root of the project directory
-  - [ ] `npm test`
-  - [ ] `npm run lint`
 - [ ] I agree that all changes made in this pull request may be distributed and are made available in accordance with the [Dynamoose license](https://github.com/dynamoose/dynamoose/blob/main/LICENSE)
->>>>>>> cc0ed410
 - [ ] All of my commits and commit messages are detailed, explain what changes were made, and are easy to follow and understand
 - [ ] I have filled out all fields above