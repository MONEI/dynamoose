# Dynamoose [![Build Status](https://travis-ci.org/automategreen/dynamoose.png)](https://travis-ci.org/automategreen/dynamoose)


Dynamoose is a modeling tool for Amazon's DynamoDB (inspired by [Mongoose](http://mongoosejs.com/))

In switching from MongoDB/Mongoose to DynamoDB, we missed the modeling provided by Mongoose. There are several great modules out there, but they didn't match our needs.  We created Dynamoose based on our usage.

Dynamoose uses the official [AWS SDK](https://github.com/aws/aws-sdk-js).

## Getting Started

### Installation

    $ npm install dynamoose

### Example

Set AWS configurations in enviroment varable:

```sh
export AWS_ACCESS_KEY_ID="Your AWS Access Key ID"
export AWS_SECRET_ACCESS_KEY="Your AWS Secret Access Key"
export AWS_REGION="us-east-1"
```

Here's a simple example:

```js
var dynamoose = require('dynamoose');

// Create cat model with default options
var Cat = dynamoose.model('Cat', { id: Number, name: String });

// Create a new cat object
var garfield = new Cat({id: 666, name: 'Garfield'});

// Save to DynamoDB
garfield.save();

// Lookup in DynamoDB
Cat.get(666)
.then(function (badCat) {
  console.log('Never trust a smiling cat. - ' + badCat.name);
});
```

## Specifying AWS credentials

There are three ways to specify AWS credentials:

### .aws/credentials

### Environment Variables

### AWS.config

## Dynamoose API

```js
var dynamoose = require('dynamoose');
```

### dynamoose.model(name, schema, [options])

Compiles a new model or looks up an existing one. `options` is optional.

Default `options`:

```js
{
  create: true, // Create table in DB, if it does not exist,
  update: false, // Update remote indexes if they do not match local index structure
  waitForActive: true, // Wait for table to be created before trying to us it
  waitForActiveTimeout: 180000 // wait 3 minutes for table to activate
}
```

Basic example:

```js
var Cat = dynamoose.model('Cat', { id: Number, name: String });
```

### dynamoose.local(url)

Configure dynamoose to use a DynamoDB local for testing.

`url` defaults to 'http://localhost:8000'

```js
dynamoose.local();
```

### dynamoose.ddb()

Configures and returns the AWS.DynamoDB object

### dynamoose.AWS

AWS object for dynamoose.  Used to configure AWS for dynamoose.

```js
dynamoose.AWS.config.update({
  accessKeyId: 'AKID',
  secretAccessKey: 'SECRET',
  region: 'us-east-1'
});
```

### dynamoose.setDefaults(options)

Sets the default to be used when creating a model. Can be modified on a per model by passing options to `.model()`.

Default `options`:

```js
{
  create: true // Create table in DB if it does not exist
}
```

It is recommended that `create` be disabled for production environments.

```js
dynamoose.setDefaults( { create: false });
```

### dynamoose.Schema

The dynamoose Schema class, used to create new schema definitions. For example:

```js
var appleSchema = new dynamoose.Schema({
  id: Number, 
  type: String
});
```

### dynamoose.Table

Table class


## Schemas

Schemas are used to define DynamoDB table attributes and their constraints.

### Creating a new Schema

Schemas are created using `new Schema(attrDefObj, options)`. 

The first argument (`attrDefObj`) is an object containing attribute definitions. Keys of this object correspond to attributes in the resulting DynamoDB table. The values of these keys define constraints on those attributes (as well as a few handy features...). See [Attribute Definitions](#attribute-definitions) for a more thorough description.

The second argument (`options`) defines options for the table that are beyond the scope of individual attributes. See [Schema Options](#schema-options) for more.

The following is an example of creating a new Schema:

```js
var Schema = dynamoose.Schema;

var dogSchema = new Schema({
  ownerId: {
    type: Number,
    validate: function(v) { return v > 0; },
    hashKey: true
  },
  name: {
    type: String,
    rangeKey: true,
    index: true // name: nameLocalIndex, ProjectionType: ALL
  },
  breed: {
    type: String,
    trim: true,
    required: true,
    index: {
      global: true,
      rangeKey: 'ownerId',
      name: 'BreedIndex',
      project: true, // ProjectionType: ALL
      throughput: 5 // read and write are both 5
    }
  },
  color: {
    lowercase: true,
    type: [String],
    default: ['Brown']
  },
  age: Number
},
{
  throughput: {read: 15, write: 5}
});
```

### Attribute Types

Attribute Types define the domain of a particular attribute. For example, a `name` might be set to `String` or `age` to `Number`. 

The following table describes valid Attribute Types, and their translation to DynamoDB types:

| Attribute Type | Resulting DynamoDB Type |
|:--------------:|:-----------------------:|
| String         | 'S'                     |
| Number         | 'N'                     |
| Boolean        | 'S'                     |
| Date           | 'N'                     |
| Object         | 'S'                     |
| Array          | 'S'                     |
| Buffer         | 'B'                     |
| [String]       | 'SS'                    |
| [Number]       | 'NS'                    |
| [Boolean]      | 'SS'                    |
| [Date]         | 'NS'                    |
| [Object]       | 'SS'                    |
| [Array]        | 'SS'                    |

### Attribute Definitions

Attribute definitions define constraints on a particular attribute specified in a Schema. Attribute definitions may be an object type (see [Attribute Types](#attribute-types)) or an object with the following options:

**type**: AttributeType _required_

Required for all attribute definitions. Defines the attribute type. See [Attribute Types](#attribute-types).

**hashKey**: boolean

Sets the attribute as the table's hash key. If this option isn't specified in a schema, then the first attribute is defined as the hash key.

**rangeKey**: boolean

Sets the attribute as the table's range key.

**required**: boolean

Sets the attribute as a 'required' attribute. Required attributes must not be saved as undefined or null, or an error will be thrown.

**index**: boolean or object

Defines the attribute as a local or global secondary index. Index can either be true or an index definition object. The index definition object can contain the following keys:

- _name: 'string'_ - Name of index (Default is `attribute.name + (global ? 'GlobalIndex' : 'LocalIndex')``).
- _global: boolean_ - Set the index to be a global secondary index.  Attribute will be the hash key for the Index.
- _rangeKey: 'string'_ - The range key for a global secondary index.
- _project: boolean | ['string', ...]_ - Sets the attributes to be projected for the index.  `true` projects all attributes, `false` projects only the key attributes, and ['string', ...] projects the attributes listed. Default is `true`.
- _throughput: number | {read: number, write: number}_ - Sets the throughput for the global secondary index.

**default**: function | value

Applies a default to the attribute's value when saving, if the values is null or undefined.

If default is a function, the function is called, and the response is assigned to the attribute's value.

If it is a value, the value is simply assigned.

**validate**: function, regular expression, or value

Validation required before for saving.

If validate is a function, the function is used to validate the attribute's value. The function must have the signature:

```js
function(value) {
  if(valid)
    return true;
  else
    return false;
}
```

If it is a RegExp, it is compared using `RegExp.text(value)`.

If it is a value, it is compared with `===`.

**set**: function

Adds a setter function that will be used to transform the value before writing to the DB.

**get**: function

Adds a getter function that will be used to transform the value returned from the DB.

**trim**: boolean

Trim whitespace from string when saving to DB.

**lowercase**: boolean

Convert to lowercase when saving to DB.

**uppercase**: boolean

Convert to uppercase when saving to DB.

### Options

**throughput**: number | {read: number, write: number}

Sets the throughput of the DynamoDB table. The value can either be a number or an object with the keys `read` and `write` (for example: `{read: 5, write: 2}`). If it is a number, both read and write are configured to that number. If it is omitted, the read and write values will be set to 1.

```js
var schema = new Schema({...}, { throughput: 5 });
var schema = new Schema({...}, { throughput: { read: 5, write: 2 } });
```

**timestamps**: boolean | {createdAt: string, updatedAt: string}

Defines that _schema_ must contain fields to control creation and last update timestamps. If it is set to true, this fields will be createdAt for creation date and updatedAt for last update. for example:

```js
var schema = new Schema({...}, { throughput: 5, timestamps: true});
```

Also it is possible to specify wich names that field will use, like in the following example:

```js
var schema = new Schema({...}, { throughput: 5, timestamps: {createdAt: 'creationDate', updatedAt: 'lastUpdateDate'});
```

## Model API

```js
var Dog = dynamoose.model('Dog', dogSchema);
```

#### new Model(object)

Creates a new instance of the model. Object keys are assigned to the new model.

```js
var odie = new Dog({
  ownerId: 4,
  name: 'Odie',
  breed: 'Beagle',
  color: ['Tan'],
  cartoon: true
});
```

#### model.put(options, callback) & model.save(options, callback)

Puts the item in the DynamoDB table.  Will overwrite the item.

```js
odie.save(function (err) {
  if(err) { return console.log(err); }
  console.log('Ta-da!');
});

odie.save({
    condition: '#o = :ownerId',
    conditionNames: { o: 'ownerId' },
    conditionValues: { ownerId: 4 }
  }, function (err) {
  if(err) { return console.log(err); }
  console.log('Ta-da!');
});
```

#### Model.batchPut(items, options, callback)

Puts multiple items in the table. Will overwrite existing items.

```js
Dog.batchPut([
  {
    ownerId: 2,
    name: 'Princes',
    breed: 'Jack Russell Terrier',
    color: ['White', 'Brown'],
    cartoon: true
  },
  {
    ownerId: 3,
    name: 'Toto',
    breed: 'Terrier',
    color: ['Brown'],
    cartoon: false
  },
  {
    ownerId: 4,
    name: 'Odie',
    breed: 'Beagle',
    color: ['Tan'],
    cartoon: true
  },
  {
    ownerId: 5,
    name: 'Lassie',
    breed: 'Beagle',
    color: ['Tan'],
    cartoon: false
  }], function (err, dogs) {
    if (err) { return console.log(err); }
    console.log('Ta-da!');
  });
```

##### Options

**overwrite**: boolean

Overwrite existing item. Defaults to true.

**condition**: string

An expression for a conditional update. See
[the AWS documentation](http://docs.aws.amazon.com/amazondynamodb/latest/developerguide/Expressions.SpecifyingConditions.html)
for more information about condition expressions.

**conditionNames**: object

A map of name substitutions for the condition expression.

**conditionValues**: object

A map of values for the condition expression. Note that in order for
automatic object conversion to work, the keys in this object must
match schema attribute names.

#### Model.create(object, options, callback)

Creates a new instance of the model and save the item in the table.

```js
Dog.create({
  ownerId: 4,
  name: 'Odie',
  breed: 'Beagle',
  color: ['Tan'],
  cartoon: true
}, function(err, odie) {
  if(err) { return console.log(err); }
  console.log('Odie is a ' + odie.breed);
});
```

#### Model.get(key, options, callback)

Gets an item from the table.

```js
Dog.get({ownerId: 4, name: 'Odie'}, function(err, odie) {
  if(err) { return console.log(err); }
  console.log('Odie is a ' + odie.breed);
});
```

#### Model.batchGet(keys, options, callback)

Gets multiple items from the table.

```js
Dog.batchGet([{ownerId: 4, name: 'Odie'}, {ownerId: 5, name: 'Lassie'}], function (err, dogs) {
  if (err) { return console.log(err); }
  console.log('Retrieved two dogs: ' + dogs);
});
```

#### Model.delete(key, options, callback)

Deletes an item from the table.

```js
Dog.delete({ownerId: 4, name: 'Odie'}, function(err) {
  if(err) { return console.log(err); }
  console.log('Bye bye Odie');
});
```

#### model.delete(callback)

Deletes the item from the table.

```js
odie.delete(function(err) {
  if(err) { return console.log(err); }
  console.log('Bye bye Odie');
});
```

#### Model.batchDelete(keys, options, callback)

Deletes multiple items from the table.

```js
Dog.batchDelete([
  { ownerId: 2, name: 'Princes' },
  { ownerId: 3, name: 'Toto' },
  { ownerId: 4, name: 'Odie' },
  { ownerId: 5, name: 'Lassie'}
], function (err) {
  if (err) { return console.log(err); }
  console.log('Bye bye my friends');
});
```

#### Model.query(query, options, callback)

Queries a table or index.  If callback is not provided, then a Query object is returned. See [Query](#query).

#### Model.queryOne(query, options, callback)

Same functionality as query except only return the first result object (if any). See [Query](#query).

#### Model.scan(filter, options, callback)

Scans a table. If callback is not provided, then a Scan object is returned. See [Scan](#scan).

#### Model.update(key, update, options, callback)

Updates and existing item in the table. Three types of updates: $PUT, $ADD, and $DELETE.

**$PUT**

Put is the default behavior.  The two example below are identical.

```js
Dog.update({ownerId: 4, name: 'Odie'}, {age: 1}, function (err) {
  if(err) { return console.log(err); }
  console.log('Just a puppy');
})
```

```js
Dog.update({ownerId: 4, name: 'Odie'}, {$PUT: {age: 1}}, function (err) {
  if(err) { return console.log(err); }
  console.log('Just a puppy');
})
```

**$ADD**

Removes one or more attributes from an item.

```js
Dog.update({ownerId: 4, name: 'Odie'}, {$ADD: {age: 1}}, function (err) {
  if(err) { return console.log(err); }
  console.log('Birthday boy');
})
```

**$DELETE**

Removes one or more attributes from an item.

```js
Dog.update({ownerId: 4, name: 'Odie'}, {$DELETE: {age: null}}, function (err) {
  if(err) { return console.log(err); }
  console.log('Too old to keep count');
})
```

<<<<<<< HEAD
##### Options

**allowEmptyArray**: boolean

If true, the attribute can be updated to an empty array. If falsey, empty arrays will remove the attribute. Defaults to false.

**createRequired**: boolean

If true, required attributes will be filled with their default values on update (regardless of you specifying them for the update). Defaults to false.

**updateTimestamps**: boolean

If true, the `timestamps` attributes will be updated. Will not do anything if timestamps attribute were not specified. Defaults to true.

### Query
=======
## Query
>>>>>>> dcc17638

#### Model.query(query, options, callback)

Queries a table or index. The query parameter can either the the hash key of the table or global index or a complete query object. If the callback is provided, the exec command is called automatically, and the query parameter must be a query object.

```js
Dog.query('breed').eq('Beagle').exec(function (err, dogs) {
  // Look at all the beagles
});
```

```js
Dog.query({breed: {eq: 'Beagle'} }, function (err, dogs) {
  // Look at all the beagles
});
```

#### query.exec(callback)

Executes the query against the table or index.

#### query.where(rangeKey)

Set the range key of the table or index to query.

#### query.filter(filter)

Set the attribute on which to filter.

#### query.and()

Use add logic for filters.

#### query.or()

Use or logic for filters.

#### scan.not()

Inverts the filter logic that follows.

#### scan.null()

Filter attribute for null.

#### query.eq(value)

Hash, range key, or filter must equal the value provided. This is the only comparison option allowed for a hash key.

#### query.lt(value)

Range key or filter less than the value.

#### query.le(value)

Range key or filter less than or equal value.

#### query.ge(value)

Range key or filter greater than or equal value.

#### query.gt(value)

Range key or filter greater than the value.

#### query.beginsWith(value)

Range key or filter begins with value

#### query.between(a, b)

Range key or filter is greater than or equal `a`. and less than or equal to `b`.

#### scan.contains(value)

Filter contains the value.

#### scan.beginsWith(value)

Filter begins with the value.

#### scan.in(values)

Filter is in values array.

#### query.limit(limit)

The maximum number of items to evaluate (not necessarily the number of matching items). If DynamoDB processes the number of items up to the limit while processing the results, it stops the operation and returns the matching values up to that point, and a key in `lastKey` to apply in a subsequent operation, so that you can pick up where you left off. Also, if the processed data set size exceeds 1 MB before DynamoDB reaches this limit, it stops the operation and returns the matching values up to the limit, and a key in `lastKey` to apply in a subsequent operation to continue the operation. For more information, see Query and Scan in the Amazon DynamoDB Developer Guide.

#### query.consistent()

Query with consistent read.

#### query.descending()

Sort in descending order.

#### query.ascending()

Sort in ascending order (default).

#### query.startAt(key)

Start query at key. Use `lastKey` returned in query.exec() callback.

#### query.attributes(attributes)

Set the list of attributes to return.

#### query.count()

Return the number of matching items, rather than the matching items themselves.

#### query.counts()

Return the counts objects of matching items, rather than the matching items themselves:

```js
{
    "count": 2,
    "scannedCount": 1000
}
```

If you used a filter in the request, then `count` is the number of items returned after the filter was applied, and `scannedCount` is the number of matching items before the filter was applied.

## Scan

#### Model.scan(filter, options, callback)

Scans a table. The optional filter parameter can either be an attribute of the table or a complete filter object. If the callback is provided, the exec command is called automatically, and the scan parameter must be a Scan object.

```js
Dog.scan('breed').contains('Terrier').exec(function (err, dogs) {
  // Look at all the Terriers
});
```

```js
Dog.scan({breed: {contains: 'Terrier'} }, function (err, dogs) {
  // Look at all the Terriers
});
```

To get all the items in a table, do not provide a filter.

```js
Dog.scan().exec(function (err, dogs) {
  // Look at all the dogs
  if(dogs.lastKey) { // More dogs to get
    Dog.scan().startAt(dogs.lastKey).exec(function (err, dogs) {
      // Look more dogs
    });
  }
});
```

#### scan.exec(callback)

Executes a scan against a table

#### scan.and()

For readability only. Scans us AND logic for multiple attributes.  `and()` does not provide any functionality and can be omitted.

#### scan.where(filter) | scan.filter(filter)

Add additional attribute to the filter list.

#### scan.not()

Inverts the filter logic that follows.

#### scan.null()

Scan attribute for null.

#### scan.eq(value)

Attribute is equal to the value.

#### scan.lt(value)

Attribute is less than the value.

#### scan.le(value)

Attribute is less than or equal value.

#### scan.ge(value)

Attribute is greater than or equal value.

#### scan.gt(value)

Attribute is greater than the value.

#### scan.contains(value)

Attribute contains the value.

#### scan.beginsWith(value)

Attribute begins with the value.

#### scan.in(values)

Attribute is in values array.

#### scan.between(a, b)

Attribute value is greater than or equal `a`. and less than or equal to `b`.

#### scan.limit(limit)

The maximum number of items to evaluate (not necessarily the number of matching items). If DynamoDB processes the number of items up to the limit while processing the results, it stops the operation and returns the matching values up to that point, and a key in `lastKey` to apply in a subsequent operation, so that you can pick up where you left off. Also, if the processed data set size exceeds 1 MB before DynamoDB reaches this limit, it stops the operation and returns the matching values up to the limit, and a key in `lastKey` to apply in a subsequent operation to continue the operation. For more information, see Query and Scan in the Amazon DynamoDB Developer Guide.

#### scan.startAt(key)

Start scan at key. Use `lastKey` returned in `scan.exec()` callback.

#### scan.attributes(attributes)

Set the list of attributes to return.

#### scan.count()

Return the number of matching items, rather than the matching items themselves.

#### scan.counts()

Return the counts objects of matching items, rather than the matching items themselves:

```js
{
    "count": 2,
    "scannedCount": 1000
}
```

If you used a filter in the scan, then `count` is the number of items returned after the filter was applied, and `scannedCount` is the number of matching items before the filter was applied.

<|MERGE_RESOLUTION|>--- conflicted
+++ resolved
@@ -551,12 +551,11 @@
 })
 ```
 
-<<<<<<< HEAD
 ##### Options
 
 **allowEmptyArray**: boolean
 
-If true, the attribute can be updated to an empty array. If falsey, empty arrays will remove the attribute. Defaults to false.
+If true, the attribute can be updated to an empty array. If false, empty arrays will remove the attribute. Defaults to false.
 
 **createRequired**: boolean
 
@@ -566,10 +565,7 @@
 
 If true, the `timestamps` attributes will be updated. Will not do anything if timestamps attribute were not specified. Defaults to true.
 
-### Query
-=======
 ## Query
->>>>>>> dcc17638
 
 #### Model.query(query, options, callback)
 
