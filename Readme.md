# Dynamoose [![Build Status](https://travis-ci.org/automategreen/dynamoose.png)](https://travis-ci.org/automategreen/dynamoose)


Dynamoose is a modeling tool for Amazon's DynamoDB (inspired by [Mongoose](http://mongoosejs.com/))

In switching from MongoDB/Mongoose to DynamoDB, we missed the modeling provided by Mongoose. There are several great modules out there, but they didn't match our needs.  We created Dynamoose based on our usage.

Dynamoose uses the official [AWS SDK](https://github.com/aws/aws-sdk-js).

## Getting Started

### Installation

    $ npm install dynamoose

### Example

Set AWS configurations in enviroment varable:

```sh
export AWS_ACCESS_KEY_ID="Your AWS Access Key ID"
export AWS_SECRET_ACCESS_KEY="Your AWS Secret Access Key"
export AWS_REGION="us-east-1"
```

Here's a simple example:

```js
var dynamoose = require('dynamoose');

// Create cat model with default options
var Cat = dynamoose.model('Cat', { id: Number, name: String });

// Create a new cat object
var garfield = new Cat({id: 666, name: 'Garfield'});

// Save to DynamoDB
garfield.save();

// Lookup in DynamoDB
Cat.get(666)
.then(function (badCat) {
  console.log('Never trust a smiling cat. - ' + badCat.name);
});
```

## API

### Dynamoose

```js
var dynamoose = require('dynamoose');
```

#### dynamoose.model(name, schema, [options])

Compiles a new model or looks up an existing model. `options` is optional.

Default `options`:

```js
{
  create: true, // Create table in DB, if it does not exist
  waitForActive: true, // Wait for table to be created before trying to us it
  waitForActiveTimeout: 180000 // wait 3 minutes for table to activate
}
```

Basic example:

```js
var Cat = dynamoose.model('Cat', { id: Number, name: String });
```

#### dynamoose.local(url)

Configure dynamoose to use a DynamoDB local for testing.

`url` defaults to 'http://localhost:8000'

```js
dynamoose.local();
```

#### dynamoose.ddb()

Configures and returns the AWS.DynamoDB object

#### dynamoose.AWS

AWS object for dynamoose.  Used to configure AWS for dynamoose.

```js
dynamoose.AWS.config.update({
  accessKeyId: 'AKID',
  secretAccessKey: 'SECRET',
  region: 'us-east-1'
});
```

<<<<<<< HEAD
#### dynamoose.setdefaults(options)
=======
#### dynamoose.setDefaults(options)
>>>>>>> b483bdd4

Sets the default to be used when creating a model. Can be modified on a per model by passing options to `.model()`.

Default `options`:

```js
{
  create: true // Create table in DB if it does not exist
}
```

It is recommended that `create` be disabled for production environments.

```js
<<<<<<< HEAD
dynamoose.setdefaults( { create: false });
=======
dynamoose.setDefaults( { create: false });
>>>>>>> b483bdd4
```

#### dynamoose.Schema

Schema class

#### dynamoose.Table

Table class


### Schema

```js
var Schema = dynamoose.Schema;
```

#### new Schema(schema, options)

Create a new Schema objects. The schema maps back to a DynamoDB table.

```js
var dogSchema  = new Schema({
  ownerId: {
    type: Number,
    validate: function(v) { return v > 0; },
    hashKey: true
  },
  name: {
    type: String,
    rangeKey: true,
    index: true // name: nameLocalIndex, ProjectionType: ALL
  },
  breed: {
    type: String,
    trim: true,
    required: true,
    index: {
      global: true,
      rangeKey: 'ownerId',
      name: 'BreedIndex',
      project: true, // ProjectionType: ALL
      throughput: 5 // read and write are both 5
    }
  },
  color: {
    lowercase: true,
    type: [String],
    default: ['Brown']
  },
  age: Number
},
{
  throughput: {read: 15, write: 5}
});
```

##### Attribute Types

Each key represents an attribute in the DynamoDB table.  The value of the key can either be the attribute type or an Object describing the attribute.

Valid attribute types are:

- String
- Number
- Boolean
- Date
- Object
- Array
- Buffer

String, Boolean, Object, and Array all map to the DynamoDB type of 'S'.  Number and Date map to 'N'. Buffer maps to 'B'.

Types can also be sets of the above types.  This is done by making the type an array. For example, [String] would be a String Set (DynamoDB 'SS') and [Number] would be a Number Set (DynamoDB 'NS').

##### Attribute Definition

**type**: AttributeType _required_

Required for all attribute definitions. Defines the attribute type.  See [Attribute Types](#attribute-types).

**hashKey**: boolean

Defines the hash key attribute for the table.  If no attribute is defined as the hash key, the first attribute is assumed to be the hash key.

**rangeKey**: boolean

Defines the range key attribute.

**required**: boolean

Defines if the attribute is required.  Prior to saving an entry, if the attribute is undefined or null, an error will be thrown.

**index**: boolean | {...}

Defines the attribute as a local or global secondary index. Index can either be true or an index definition object. The index definition object can contain the following keys:

- _name: 'string'_ - Name of index (Default is `attribute.name + (global ? 'GlobalIndex' : 'LocalIndex')``).
- _global: boolean_ - Set the index to be a global secondary index.  Attribute will be the hash key for the Index.
- _rangeKey: 'string'_ - The range key for a global secondary index.
- _project: boolean | ['string', ...]_ - Sets the attributes to be projected for the index.  `true` projects all attributes, `false` projects only the key attributes, and ['string', ...] projects the attributes listed. Default is `true`.
- _throughput: number | {read: number, write: number}_ - Sets the throughput for the global secondary index.

**default**: function | value

Applies a default to the attribute's value when saving, if the values is null or undefined.

If default is a function, the function is called, and the response is assigned to the attribute's value.

If it is a value, the value is simply assigned.

**validate**: function | RegExp | value

Validation required before for saving.

If validate is a function, the function is used to validate the attribute's value. The function must have the signature:

```js
function(value) {
  if(valid)
    return true;
  else
    return false;
}
```

If it is a RegExp, it is compared using `RegExp.text(value)`.

If it is a value, it is compared with `===`.

**set**: function

Adds a setter function that will be used to transform the value before writing to the DB.

**get**: function

Adds a getter function that will be used to transform the value return from the DB.

**trim**: boolean

Trim whitespace from string when saving to DB.

**lowercase**: boolean

Convert to lowercase when saving to DB.

**uppercase**: boolean

Convert to uppercase when saving to DB.

##### Options

**throughput**: boolean | {read: number, write: number}

Sets the throughput of the DynamoDB table.  The value can either be a number or an Object with the keys read and write `{read: 5, write: 2}`. If it is a number, both read and write are configured to the same number.  If it is omitted, the default value is 1 for both read and write.

```js
var schema = New Schema({...}, { throughput: 5});
var schema = New Schema({...}, { throughput: { read: 5, write: 2 } });
```

### Model

```js
var Dog = dynamoose.model('Dog', dogSchema);
```

#### new Model(object)

Creates a new instance of the model. Object keys are assigned to the new model.

```js
var odie = new Dog({
  ownerId: 4,
  name: 'Odie',
  breed: 'Beagle',
  color: ['Tan'],
  cartoon: true
});
```

#### model.put(options, callback) & model.save(options, callback)

Puts the item in the DynamoDB table.  Will overwrite the item.

```js
odie.save(function (err) {
  if(err) { return console.log(err); }
  console.log('Ta-da!');
});

odie.save({
    condition: '#o = :ownerId',
    conditionNames: { o: 'ownerId' },
    conditionValues: { ownerId: 4 }
  }, function (err) {
  if(err) { return console.log(err); }
  console.log('Ta-da!');
});
```

#### Model.batchPut(items, options, callback)

Puts multiple items in the table. Will overwrite existing items.

```js
Dog.batchPut([
  {
    ownerId: 2,
    name: 'Princes',
    breed: 'Jack Russell Terrier',
    color: ['White', 'Brown'],
    cartoon: true
  },
  {
    ownerId: 3,
    name: 'Toto',
    breed: 'Terrier',
    color: ['Brown'],
    cartoon: false
  },
  {
    ownerId: 4,
    name: 'Odie',
    breed: 'Beagle',
    color: ['Tan'],
    cartoon: true
  },
  {
    ownerId: 5,
    name: 'Lassie',
    breed: 'Beagle',
    color: ['Tan'],
    cartoon: false
  }], function (err, dogs) {
    if (err) { return console.log(err); }
    console.log('Ta-da!');
  });
```

##### Options

**overwrite**: boolean

Overwrite existing item. Defaults to true.

**condition**: string

An expression for a conditional update. See
[the AWS documentation](http://docs.aws.amazon.com/amazondynamodb/latest/developerguide/Expressions.SpecifyingConditions.html)
for more information about condition expressions.

**conditionNames**: object

A map of name substitutions for the condition expression.

**conditionValues**: object

A map of values for the condition expression. Note that in order for
automatic object conversion to work, the keys in this object must
match schema attribute names.

#### Model.create(object, options, callback)

Creates a new instance of the model and save the item in the table.

```js
Dog.create({
  ownerId: 4,
  name: 'Odie',
  breed: 'Beagle',
  color: ['Tan'],
  cartoon: true
}, function(err, odie) {
  if(err) { return console.log(err); }
  console.log('Odie is a ' + odie.breed);
});
```

#### Model.get(key, options, callback)

Gets an item from the table.

```js
Dog.get({ownerId: 4, name: 'Odie'}, function(err, odie) {
  if(err) { return console.log(err); }
  console.log('Odie is a ' + odie.breed);
});
```

#### Model.batchGet(keys, options, callback)

Gets multiple items from the table.

```js
Dog.batchGet([{ownerId: 4, name: 'Odie'}, {ownerId: 5, name: 'Lassie'}], function (err, dogs) {
  if (err) { return console.log(err); }
  console.log('Retrieved two dogs: ' + dogs);
});
```

#### Model.delete(key, options, callback)

Deletes an item from the table.

```js
Dog.delete({ownerId: 4, name: 'Odie'}, function(err) {
  if(err) { return console.log(err); }
  console.log('Bye bye Odie');
});
```

#### model.delete(callback)

Deletes the item from the table.

```js
odie.delete(function(err) {
  if(err) { return console.log(err); }
  console.log('Bye bye Odie');
});
```

#### Model.batchDelete(keys, options, callback)

Deletes multiple items from the table.

```js
Dog.batchDelete([
  { ownerId: 2, name: 'Princes' },
  { ownerId: 3, name: 'Toto' },
  { ownerId: 4, name: 'Odie' },
  { ownerId: 5, name: 'Lassie'}
], function (err) {
  if (err) { return console.log(err); }
  console.log('Bye bye my friends');
});
```

#### Model.query(query, options, callback)

Queries a table or index.  If callback is not provided, then a Query object is returned. See [Query](#query).

#### Model.queryOne(query, options, callback)

Same functionality as query except only return the first result object (if any). See [Query](#query).

#### Model.scan(filter, options, callback)

Scans a table. If callback is not provided, then a Scan object is returned. See [Scan](#scan).

#### Model.update(key, update, callback)

Updates and existing item in the table. Three types of updates: $PUT, $ADD, and $DELETE. Refer to DynamoDB's updateItem documentation for details on how PUT, ADD, and DELETE work.

**$PUT**

Put is the default behavior.  The two example below are identical.

```js
Dog.update({age: 1},{ownerId: 4, name: 'Odie'}, function (err) {
  if(err) { return console.log(err); }
  console.log('Just a puppy');
})
```

```js
Dog.update({ownerId: 4, name: 'Odie'}, {$PUT: {age: 1}}, function (err) {
  if(err) { return console.log(err); }
  console.log('Just a puppy');
})
```

**$ADD**

```js
Dog.update({ownerId: 4, name: 'Odie'}, {$ADD: {age: 1}}, function (err) {
  if(err) { return console.log(err); }
  console.log('Birthday boy');
})
```

**$DELETE**

```js
Dog.update({ownerId: 4, name: 'Odie'}, {$DELETE: {age: null}}, function (err) {
  if(err) { return console.log(err); }
  console.log('Too old to keep count');
})
```

### Query

#### Model.query(query, options, callback)

Queries a table or index. The query parameter can either the the hash key of the table or global index or a complete query object. If the callback is provided, the exec command is called automatically, and the query parameter must be a query object.

```js
Dog.query('breed').eq('Beagle').exec(function (err, dogs) {
  // Look at all the beagles
});
```

```js
Dog.query({breed: {eq: 'Beagle'} }, function (err, dogs) {
  // Look at all the beagles
});
```

#### query.exec(callback)

Executes the query against the table or index.

#### query.where(rangeKey)

Set the range key of the table or index to query.

#### query.filter(filter)

Set the atribulte on which to filter.

#### query.and()

Use add logic for filters.

#### query.or()

Use or logic for filters.

#### scan.not()

Inverts the filter logic that follows.

#### scan.null()

Filter attribute for null.

#### query.eq(value)

Hash, range key, or filter must equal the value provided. This is the only comparison option allowed for a hash key.

#### query.lt(value)

Range key or filter less than the value.

#### query.le(value)

Range key or filter less than or equal value.

#### query.ge(value)

Range key or filter greater than or equal value.

#### query.gt(value)

Range key or filter greater than the value.

#### query.beginsWith(value)

Range key or filter begins with value

#### query.between(a, b)

Range key or filter is between values a and b.

Attribute is greater than the value.

#### scan.contains(value)

Filter contains the value.

#### scan.beginsWith(value)

Filter begins with the value.

#### scan.in(values)

Filter is in values array.

#### query.limit(limit)

Limit the number of responses.

#### query.consistent()

Query with consistent read.

#### query.descending()

Sort in descending order.

#### query.ascending()

Sort in ascending order (default).

#### query.startAt(key)

Start query at key.  Use LastEvaluatedKey returned in query.exec() callback.

#### query.attributes(attributes)

Set the attributes to return.

### Scan


#### Model.scan(filter, options, callback)

Scans a table. The optional filter parameter can either be an attribute of the table or a complete filter object. If the callback is provided, the exec command is called automatically, and the scan parameter must be a Scan object.

```js
Dog.scan('breed').contains('Terrier').exec(function (err, dogs) {
  // Look at all the Terriers
});
```

```js
Dog.scan({breed: {contains: 'Terrier'} }, function (err, dogs) {
  // Look at all the Terriers
});
```

To get all the items in a table, do not provide a filter.

```js
Dog.scan().exec(function (err, dogs) {
  // Look at all the dogs
  if(dogs.lastKey) { // More dogs to get
    Dog.scan().startAt(dogs.lastKey).exec(function (err, dogs) {
      // Look more dogs
    });
  }
});
```

#### scan.exec(callback)

Executes a scan against a table

#### scan.and()

For readability only. Scans us AND logic for multiple attributes.  `and()` does not provide any functionality and can be omitted.

#### scan.where(filter) | scan.filter(filter)

Add additional attribute to the filter list.

#### scan.not()

Inverts the filter logic that follows.

#### scan.null()

Scan attribute for null.

#### scan.eq(value)

Attribute is equal to the value.

#### scan.lt(value)

Attribute is less than the value.

#### scan.le(value)

Attribute is less than or equal value.

#### scan.ge(value)

Attribute is greater than or equal value.

#### scan.gt(value)

Attribute is greater than the value.

#### scan.contains(value)

Attribute contains the value.

#### scan.beginsWith(value)

Attribute begins with the value.

#### scan.in(values)

Attribute is in values array.

#### scan.between(a, b)

Attribute is between value a and b.

#### scan.limit(limit)

Limit scan response to limit.

#### scan.startAt(key)

Start scan at key.  Use LastEvaluatedKey returned in scan.exec() callback.

#### scan.attributes(attributes)

Set the attributes to return.<|MERGE_RESOLUTION|>--- conflicted
+++ resolved
@@ -98,11 +98,7 @@
 });
 ```
 
-<<<<<<< HEAD
-#### dynamoose.setdefaults(options)
-=======
 #### dynamoose.setDefaults(options)
->>>>>>> b483bdd4
 
 Sets the default to be used when creating a model. Can be modified on a per model by passing options to `.model()`.
 
@@ -117,11 +113,7 @@
 It is recommended that `create` be disabled for production environments.
 
 ```js
-<<<<<<< HEAD
-dynamoose.setdefaults( { create: false });
-=======
 dynamoose.setDefaults( { create: false });
->>>>>>> b483bdd4
 ```
 
 #### dynamoose.Schema
