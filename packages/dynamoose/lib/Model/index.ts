--- conflicted
+++ resolved
@@ -71,15 +71,11 @@
 	condition: ConditionTransaction;
 };
 
-<<<<<<< HEAD
 export interface schemaCorrectnessScoresSettings {
 	considerDefaults?: boolean
 }
 
 export interface ModelGetSettings {
-=======
-interface ModelGetSettings {
->>>>>>> 54599c99
 	return?: "item" | "request";
 	attributes?: string[];
 	consistent?: boolean;
