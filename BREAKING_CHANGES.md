# Breaking Changes

## 2.0 - incomplete list

- `scan.count()` has been removed, and `scan.counts()` has been renamed to `scan.count()`.
- Schema `default` value does not pass the model instance into `default` functions any more.
- `Model.update`
	- `$LISTAPPEND` has been removed, and `$ADD` now includes the behavior of `$LISTAPPEND`
	- `$DELETE` now maps to the correct underlying DynamoDB method instead of the previous behavior of mapping to `$REMOVE`
- `dynamoose.model` has been renamed to `dynamoose.Model`
- `dynamoose.local` has been renamed to `dynamoose.aws.ddb.local`
<<<<<<< HEAD
- `model.originalItem` has been renamed to `model.original` (or `Document.original`)
- `Document.original` formerly (`model.originalItem`) no longer returns the last item saved, but the item first retrieved from DynamoDB
=======
- `Model.getTableReq` has been renamed to `Model.table.create.request`
- `Model.table.create.request` (formerly `Model.getTableReq`) is now an async function
>>>>>>> 28005ec7
<|MERGE_RESOLUTION|>--- conflicted
+++ resolved
@@ -9,10 +9,7 @@
 	- `$DELETE` now maps to the correct underlying DynamoDB method instead of the previous behavior of mapping to `$REMOVE`
 - `dynamoose.model` has been renamed to `dynamoose.Model`
 - `dynamoose.local` has been renamed to `dynamoose.aws.ddb.local`
-<<<<<<< HEAD
-- `model.originalItem` has been renamed to `model.original` (or `Document.original`)
-- `Document.original` formerly (`model.originalItem`) no longer returns the last item saved, but the item first retrieved from DynamoDB
-=======
 - `Model.getTableReq` has been renamed to `Model.table.create.request`
 - `Model.table.create.request` (formerly `Model.getTableReq`) is now an async function
->>>>>>> 28005ec7
+- `model.originalItem` has been renamed to `model.original` (or `Document.original`)
+- `Document.original` formerly (`model.originalItem`) no longer returns the last item saved, but the item first retrieved from DynamoDB