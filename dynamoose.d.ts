// Custom made dynamoose declaration file.
import * as _AWS from 'aws-sdk';

declare module "dynamoose" {
  export var AWS: typeof _AWS;

  export function local(url: string): void;
<<<<<<< HEAD
  export function ddb(): typeof _AWS.DynamoDB;
  export function setDocumentClient(documentClient: _AWS.DynamoDB.DocumentClient): void;
=======
  export function ddb(): _AWS.DynamoDB;
>>>>>>> d9a852ec

  export function model<DataSchema, KeySchema>(
    modelName: string,
    schema: Schema | SchemaAttributes,
    options?: ModelOption
  ): ModelConstructor<DataSchema, KeySchema>;
  export function setDefaults(options: ModelOption): void;

  export interface ModelOption {
    create?: boolean, // Create table in DB, if it does not exist,
    update?: boolean, // Update remote indexes if they do not match local index structure
    waitForActive?: boolean, // Wait for table to be created before trying to us it
    waitForActiveTimeout?: number, // wait 3 minutes for table to activate
    prefix?: string, // Set table name prefix
    suffix?: string, // Set table name suffix
  }

  /**
   * Schema
   */
  export class Schema {
    constructor(schema: SchemaAttributes, options?: SchemaOptions);
    method(name: string, fn: any): any;
    parseDynamo(model: any, dynamoObj: any): any;
    static(name: string, fn: any): any;
    toDynamo(model: any): any;
    virtual(name: string, options: any): any;
    virtualpath(name: string): any;
  }

  
  export interface RawSchemaAttributeDefinition<Constructor, Type> {
    [key: string]: SchemaAttributeDefinition<Constructor, Type> 
      | RawSchemaAttributeDefinition<Constructor, Type>;
  }
  export interface SchemaAttributeDefinition<Constructor, Type> {
    type: Constructor;
    validate?: (v: Type) => boolean;
    hashKey?: boolean;
    rangeKey?: boolean;
    required?: boolean;
    get?: () => Type;
    set?: (v: Type) => void;
    trim?: boolean;
    lowercase?: boolean;
    uppercase?: boolean;
    /**
     * Indicating Secondary Index.
     * 'true' is means local, project all
     */
    index?: boolean | IndexDefinition | IndexDefinition[];
    default?: (() => Type) | Type
  }
  export interface SchemaOptions {
    throughput?: boolean | { read: number, write: number };
    useNativeBooleans?: boolean;
    useDocumentTypes?: boolean;
    timestamps?: boolean | { createdAt: string, updatedAt: string };
    expires?: number | { ttl: number, attribute: string };
    saveUnknown?: boolean;

    // @todo more strong type definition
    attributeToDynamo?: (name: string, json: any, model: any, defaultFormatter: any) => any;
    attributeFromDynamo?: (name: string, json: any, fallback: any) => any;
  }

  export interface SchemaAttributes {
    [key: string]: (
      SchemaAttributeDefinition<NumberConstructor, number>
      | SchemaAttributeDefinition<[NumberConstructor], number[]>
      | SchemaAttributeDefinition<DateConstructor, Date>
      | SchemaAttributeDefinition<StringConstructor, string>
      | SchemaAttributeDefinition<[StringConstructor], string[]>
      | SchemaAttributeDefinition<ObjectConstructor, Object>
      | SchemaAttributeDefinition<ArrayConstructor, Array<any>>
      | SchemaAttributeDefinition<any, any>
      | RawSchemaAttributeDefinition<any, any>
    )
  }

  /**
   * Index
   */
  interface IndexDefinition {
    name?: string;
    global?: boolean;
    rangeKey?: string;
    project?: boolean | string[];
    throughput?: number | { read: number, write: number };
  }

  /**
   * Table
   */
  export class Table {
    constructor(name: string, schema: any, options: any, base: any);
    create(next: any): any;
    createIndex(attributes: any, indexSpec: any): any;
    delete(next: any): any;
    deleteIndex(indexname: string): any;
    describe(next: any): any;
    init(next: any): any;
    update(next: any): any;
    waitForActive(timeout: any, next: any): any;
  }

  /**
   * Model
   */
  export class Model<ModelData> {
    constructor(obj: ModelData);
    put(options: PutOptions, callback: (err: Error) => void): Promise<Model<ModelData>>;
    save(options: SaveOptions, callback: (err: Error) => void): Promise<Model<ModelData>>;

    delete(callback?: (err: Error) => void): Promise<undefined>;

    put(callback: (err: Error) => void): Promise<Model<ModelData>>;
    put(options: ModelData, callback?: (err: Error) => void): Promise<Model<ModelData>>;

    save(callback?: (err: Error) => void): Promise<Model<ModelData>>;
    save(options: ModelData, callback?: (err: Error) => void): Promise<Model<ModelData>>;

    populate<T>(path: string | PopulateOptions): Promise<Model<ModelData> & T>
  }
  type PopulateOptions = { path: string, model: string, populate?: PopulateOptions }

  export interface PutOptions {
    /**
     * Overwrite existing item. Defaults to true.
     */
    overwrite?: boolean;
    /**
     * An expression for a conditional update. See the AWS documentation for more information about condition expressions.
     */
    condition?: string;
    /**
    * A map of name substitutions for the condition expression.
    */
    conditionNames?: any;
    /**
    * A map of values for the condition expression. Note that in order for automatic object conversion to work, the keys in this object must match schema attribute names.
    */
    conditionValues?: any;
  }
  type SaveOptions = PutOptions;

  export interface ModelConstructor<DataSchema, KeySchema> {
    new(value?: DataSchema): ModelSchema<DataSchema>;
    (value?: DataSchema): ModelSchema<DataSchema>;
    readonly prototype: ModelSchema<DataSchema>;

    batchPut(items: DataSchema[], options?: PutOptions, callback?: (err: Error, items: ModelSchema<DataSchema>[]) => void): Promise<ModelSchema<DataSchema>[]>;
    batchPut(items: DataSchema[], callback?: (err: Error, items: ModelSchema<DataSchema>[]) => void): Promise<ModelSchema<DataSchema>[]>;

    create(item: DataSchema, options?: PutOptions, callback?: (err: Error, model: ModelSchema<DataSchema>) => void): Promise<ModelSchema<DataSchema>>;    
    create(item: DataSchema, callback?: (err: Error, model: ModelSchema<DataSchema>) => void): Promise<ModelSchema<DataSchema>>;
    create(item: DataSchema, options?: PutOptions): Promise<ModelSchema<DataSchema>>;        

    get(key: KeySchema, callback?: (err: Error, data: DataSchema) => void): Promise<ModelSchema<DataSchema> | undefined>;
    batchGet(key: KeySchema[], callback?: (err: Error, data: DataSchema) => void): Promise<ModelSchema<DataSchema>[]>;

    delete(key: KeySchema, callback?: (err: Error) => void): Promise<undefined>;
    batchDelete(keys: KeySchema[], callback?: (err: Error) => void): Promise<undefined>;

    query(query: QueryFilter, callback?: (err: Error, results: ModelSchema<DataSchema>[]) => void): QueryInterface<ModelSchema<DataSchema>, QueryResult<ModelSchema<DataSchema>>>;
    queryOne(query: QueryFilter, callback?: (err: Error, results: ModelSchema<DataSchema>) => void): QueryInterface<ModelSchema<DataSchema>, ModelSchema<DataSchema>>;
    scan(filter?: ScanFilter, callback?: (err: Error, results: ModelSchema<DataSchema>[]) => void): ScanInterface<ModelSchema<DataSchema>>;

    update(key: KeySchema, update: UpdateUpdate<DataSchema>, options: UpdateOption, callback: (err: Error, items: ModelSchema<DataSchema>[]) => void): void;
    update(key: KeySchema, update: UpdateUpdate<DataSchema>, callback: (err: Error, items: ModelSchema<DataSchema>[]) => void): void;
    update(key: KeySchema, update: UpdateUpdate<DataSchema>, options?: UpdateOption): Promise<ModelSchema<DataSchema>>;
  }
  type ModelSchema<T> = Model<T> & T;

  /**
   * Update
   */

  /**
   * Updates and existing item in the table. Three types of updates: $PUT, $ADD, and $DELETE.
   * Put is the default behavior.
   */
  type UpdateUpdate<DataSchema> = (
    Partial<DataSchema>
    | { $PUT: Partial<DataSchema> }
    | { $ADD: Partial<DataSchema> }
    | { $DELETE: Partial<DataSchema> }
  );

  export interface UpdateOption {
    /**
     * If true, the attribute can be updated to an empty array. If false, empty arrays will remove the attribute. Defaults to false.
     */
    allowEmptyArray: boolean;
    /**
     * If true, required attributes will be filled with their default values on update (regardless of you specifying them for the update). Defaults to false.
     */
    createRequired: boolean;
    /**
     * If true, the timestamps attributes will be updated. Will not do anything if timestamps attribute were not specified. Defaults to true.
     */
    updateTimestamps: boolean;
  }


  /**
   * Query
   */
  type QueryFilter = any;
  export interface QueryInterface<T, R> {
    exec(callback?: (err: Error, result: R) => void): Promise<R>;
    where(rangeKey: string): QueryInterface<T, R>;
    filter(filter: string): QueryInterface<T, R>;
    and(): QueryInterface<T, R>;
    or(): QueryInterface<T, R>;
    not(): QueryInterface<T, R>;
    null(): QueryInterface<T, R>;
    eq(value: any): QueryInterface<T, R>;
    lt(value: any): QueryInterface<T, R>;
    le(value: any): QueryInterface<T, R>;
    ge(value: any): QueryInterface<T, R>;
    gt(value: any): QueryInterface<T, R>;
    beginsWith(value: string): QueryInterface<T, R>;
    between(valueA: any, valueB: any): QueryInterface<T, R>;
    contains(value: string): QueryInterface<T, R>;
    in(values: any[]): QueryInterface<T, R>;
    limit(limit: number): QueryInterface<T, R>;
    consistent(): QueryInterface<T, R>;
    descending(): QueryInterface<T, R>;
    ascending(): QueryInterface<T, R>;
    startAt(key: QueryKey): QueryInterface<T, R>;
    attributes(attributes: string[]): QueryInterface<T, R>;
    count(): QueryInterface<T, R>;
    counts(): QueryInterface<T, R>;
  }
  export interface QueryResult<T> extends Array<T> {
    lastKey?: QueryKey;
  }
  type QueryKey = string;


  /**
   * Scan
   */
  type ScanFilter = string | any;

  export interface ScanInterface<T> {
    exec(callback?: (err: Error, result: ScanResult<T>) => void): Promise<ScanResult<T>>;
    all(delay?: number, max?: number): ScanInterface<T>;
    parallel(totalSegments: number): ScanInterface<T>;
    using(indexName: string): ScanInterface<T>;
    consistent(filter?: any): ScanInterface<T>;
    where(filter: any): ScanInterface<T>;
    filter(filter: any): ScanInterface<T>;
    and(): ScanInterface<T>;
    not(): ScanInterface<T>;
    null(): ScanInterface<T>;
    eq(value: any): ScanInterface<T>;
    lt(value: any): ScanInterface<T>;
    le(value: any): ScanInterface<T>;
    ge(value: any): ScanInterface<T>;
    gt(value: any): ScanInterface<T>;
    beginsWith(value: any): ScanInterface<T>;
    between(valueA: any, valueB: any): ScanInterface<T>;
    contains(value: any): ScanInterface<T>;
    beginsWith(value: any): ScanInterface<T>;
    in(value: any): ScanInterface<T>;
    limit(limit: number): ScanInterface<T>;
    startAt(key: ScanKey): ScanInterface<T>;
    attributes(value: any): ScanInterface<T>;
    count(): ScanInterface<T>;
    counts(): ScanInterface<T>;
  }

  export interface ScanResult<ModelData> extends Array<ModelData> {
    lastKey?: ScanKey;
  }

  type ScanKey = string;

  export class VirtualType {
    constructor(options: any, name: string);
    applyVirtuals(model: any): void;
    get(fn: any): any;
    set(fn: any): any;
  }
}<|MERGE_RESOLUTION|>--- conflicted
+++ resolved
@@ -5,12 +5,8 @@
   export var AWS: typeof _AWS;
 
   export function local(url: string): void;
-<<<<<<< HEAD
-  export function ddb(): typeof _AWS.DynamoDB;
+  export function ddb(): _AWS.DynamoDB;
   export function setDocumentClient(documentClient: _AWS.DynamoDB.DocumentClient): void;
-=======
-  export function ddb(): _AWS.DynamoDB;
->>>>>>> d9a852ec
 
   export function model<DataSchema, KeySchema>(
     modelName: string,
