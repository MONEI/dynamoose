--- conflicted
+++ resolved
@@ -20,11 +20,8 @@
     waitForActive?: boolean, // Wait for table to be created before trying to us it
     waitForActiveTimeout?: number, // wait 3 minutes for table to activate
     prefix?: string, // Set table name prefix
-<<<<<<< HEAD
+    suffix?: string, // Set table name suffix
     serverSideEncryption?: boolean, // Set SSESpecification.Enabled (server-side encryption) to true or false (default: true)
-=======
-    suffix?: string, // Set table name suffix
->>>>>>> c53b4023
   }
 
   /**
