# Contributing to Dynamoose

:+1::tada: **THANK YOU** for taking the time to contribute! :tada::+1:

The following is a set of guidelines for contributing to Dynamoose and all projects in the [dynamoose Organization](https://github.com/dynamoose) on GitHub. Although these are strongly encouraged guidelines, nothing about this project is set in stone, if you believe something here should be edited, open a pull request to start a discussion about it.

## Code of Conduct

This project and everyone participating in it is governed by the [Dynamoose Code of Conduct](CODE_OF_CONDUCT.md). By participating, you are expected to uphold this code. Please report unacceptable behavior to the contact method in the [Code of Conduct](CODE_OF_CONDUCT.md).

## What should I know before I get started?

### Documentation

All of the documentation for the project is housed within the `docs/docs` folder. The general website is housed within the `docs` folder. It is important while contributing to Dynamoose to ensure that the documentation is complete, up to date, and helpful.

### Resources

It is highly encouraged to read through the following resources before contributing.

- [README](README.md)
- [Website](https://dynamoosejs.com)

## How Can I Contribute?

### Reporting Bugs

When reporting bugs please fill out the issue template with as much detail as possible. If you do not fill out the issue template with enough detail for us to debug your issue, your issue is at risk for being closed.

#### Minimal, Complete and Verifiable Example (MCVE)

One of the most important things when submitting an issue is to provide a *Minimal, Complete and Verifiable Example* (or MCVE for short). If you are reporting a bug it is important for us to be able to test and debug your code as quickly as possible.

- *Minimal* – Use as little code as possible that still produces the same problem
- *Complete* – Provide all parts needed to reproduce your problem
- *Reproducible* – Test the code to make sure it reproduces the problem

Without following these steps when creating code examples it is nearly impossible for us to debug your issue. Help us by putting time and care into code examples so that we also can help you. Not following this guideline puts your issue at risk of being closed.

### Submitting a Pull Request (PR)

It is highly recommended (although not required) to follow the pattern below before submitting a pull request. Not every step below will be relevant to all pull requests.

#### Before

1. **Identify a need in the project** - This can be a bug, feature request, or other change.
<<<<<<< HEAD
2. **Create a detailed issue to gauge interest** - Although most pull requests are merged, we don't want you to waste time creating a pull request that doesn't have the support of the community. This doesn't mean that even if the community supports an issue that the corresponding pull request will be merged, but it increases the chances with community support. *This step is highly encouraged for larger contributions, but not required. For smaller contributions (typos, adding tests, updating documentation, minor code changes, etc.) it is not necessary to create a separate issue.*
=======
2. **Create a detailed issue to gauge interest** - Although most pull requests are merged, we don't want you to waste time creating a pull request that doesn't have the support of the community. This doesn't mean that even if the community supports an issue that the corresponding pull request will be merged, but it increases the chances with community support. *This step is highly encouraged for larger contributions, but not required. For smaller contributions (typos, adding tests, updating documentaion, minor code changes, etc.) it is not necessary to create a separate issue.*
>>>>>>> ed6f3802
3. **Read through the `package.json`** - The `package.json` file in the root of the repository has a **lot** of useful information about the project. Especially read through the `scripts` section, as a lot of those scripts can help speed up your development process when working in Dynamoose. There are scripts for running tests, building the website, debugging code, fixing lint issues, etc.

#### During

1. **Create a fork & branch** - Before contributing to Dynamoose you must create a fork of the [main repository](https://github.com/dynamoose/dynamoose) and create a branch on your fork. It is highly discouraged from using a primary branch (ex. `main` or `alpha`) to make your changes. This is due to the fact that if you enable `Allow edits from maintainers` option, maintainers might commit directly to your primary branch which could cause problems if others are using your fork in their applications.
2. **Install dependencies** - Run `npm install` to install all the dependencies of the project.
3. **Maintain consistency throughout** - While working in the project, we highly encourage you to maintain the same coding style that the rest of the project uses. This means looking around at similar code and trying to adopt the same style and conventions in your code.
4. **Run tests & linter often** - It is highly encouraged to run `npm test` & `npm run lint` often to ensure you are conforming to the project guidelines. In order for a pull request to be merged all tests must pass, the linter must throw no errors, and test code coverage must not decrease.
5. **Write tests** - While (or better yet, before) making changes you should write tests in the test suite to ensure things work as expected.
	1. **Test Edge Cases** - While writing tests try to consider edge cases that might occur and write test for those edge cases. For example, what happens if you a user passes in no arguments, or what happens if the type passed in is not the type you expect.
	2. **Code Coverage Must Not Decrease** - Your pull request will not be merged if it decreases the code coverage for tests, so it is important to write tests to ensure any code added or modified is covered by tests.
	3. **No Log Output** - It is also important that your tests do not print any output to the console or logs, this includes `console.log`, UncaughtPromiseExceptions, etc. All logs printed should come directly from Jest.
	4. **One Test Must Fail Prior to Code Changes** - At *least* one test you write should fail without the code changes you have made.
<<<<<<< HEAD
	5. **Self Contained and Static** - All tests should be self contained and should not rely on each other in order to pass. All tests must also be static and have no potiental of failing based on random or outside factors.
	6. **Logic inside Jest Blocks** - All test logic should take place within Jest blocks (ex. `it`, `before`, `beforeEach`, `after` or `afterEach`). No interaction with Dynamoose or outside references should take place outside of those blocks (ex. you should not create models or schemas in the global or `describe` scope).
=======
	5. **Self Contained and Static** - All tests should be self contained and should not rely on each other in order to pass. All tests must also be static and have no potential of failing based on random or outside factors.
	6. **Logic inside Mocha Blocks** - All test logic should take place within Mocha blocks (ex. `it`, `before`, `beforeEach`, `after` or `afterEach`). No interaction with Dynamoose or outside references should take place outside of those blocks (ex. you should not create models or schemas in the global or `describe` scope).
>>>>>>> ed6f3802
6. **Update documentation** - For anything that effects users using Dynamoose, documentation should be added/deleted/modified to reflect the changes you have made. It is important to ensure the documentation you write is as clear as possible, giving examples, and attempting to answer as many relevant questions as possible.
7. **Commit small & often** - Please commit changes often and keep commit size to a minimum. It is highly discouraged from creating one massive commit with all of your changes in it. Every commit should also aim to pass the linter and tests. Commit messages should also be detailed enough to give a good explanation of the change made. Commit messages such as `changes` or `did stuff` are considered **poor** commit messages.

#### After

1. **Submit the pull request** - When submitting the pull request it is important to fill out the complete pull request template. This ensures reviewers of your pull request can easily understand what is going on and make sure all guidelines and requirements have been met. It is also highly recommended to enable the `Allow edits from maintainers` option (be aware that enabling this option means that maintainers have the right to commit to your branch at any time, *we do use this ability*).
2. **Be prepared for questions and suggestions** - As others review your pull request it is important to be available to answer questions and promptly respond to code suggestions. Stale pull requests run the risk of being closed, even if it's a large change or a lot of effort was put into it.
3. **Ask others for reviews** - If you know someone who is anticipating your work, ask them to test your branch and leave a detailed review on the pull request.

#### Release

Dynamoose does not currently have a release schedule that we conform to. We attempt to batch work into a release every so often. If you have a need that requires us releasing a version sooner, please notify us, and we will attempt to cut a new release earlier (however this is not guaranteed, and you are still welcome to point to a branch in NPM if we are unable to release on your timeline).

## How do I become a project maintainer?

At this time we are pretty strict in terms of who gets write/merge access to Dynamoose. The following are general guidelines we look for before granting those permissions, but other factors may apply depending on the situation.

1. **Activity** - Likely the most important factor is we need to see you remain active on the project for an extended period of time. We want maintainers to be active and although we don't require maintainers to dedicated all their time to Dynamoose, we are looking for maintainers to be active in the community.
2. **Contributions** - We are looking for project maintainers to be active in contributing feedback, features, bug fixes, documentation improvements, and more to the project. Short version: we want project maintainers to show that they are dedicated to improving the project.

In short, some starting tips towards becoming a project maintainer include:

1. Submit pull requests to improve the project
2. Answer questions in Slack or Stack Overflow
3. Reply to issues on GitHub

If you believe you have a case for becoming a project maintainer and feel as tho you meet those requirements [contact me](https://charlie.fish/contact) or reach out on Slack (Charlie Fish) and I'd be happy to discuss next steps with you.

It is also important to note that if you become a project maintainer, and become inactive on the project, your project maintainer status may be revoked.

---

## What do project maintainers need to know?

The following section is unlikely to be useful to general contributors to Dynamoose, and is reserved for project maintainers.

### Release

In order to release a version of Dynamoose you can kick off this process by running `node publish`. This will kick off the release process. Following the steps it guides you through should lead to a successful release. Please [contact me](https://charlie.fish/contact) or message me on the Dynamoose Slack (Charlie Fish) if you have questions or run into any issues.

It is important to note that you must have write permissions to the `main` branch in order for this process to be successful.<|MERGE_RESOLUTION|>--- conflicted
+++ resolved
@@ -44,11 +44,7 @@
 #### Before
 
 1. **Identify a need in the project** - This can be a bug, feature request, or other change.
-<<<<<<< HEAD
-2. **Create a detailed issue to gauge interest** - Although most pull requests are merged, we don't want you to waste time creating a pull request that doesn't have the support of the community. This doesn't mean that even if the community supports an issue that the corresponding pull request will be merged, but it increases the chances with community support. *This step is highly encouraged for larger contributions, but not required. For smaller contributions (typos, adding tests, updating documentation, minor code changes, etc.) it is not necessary to create a separate issue.*
-=======
 2. **Create a detailed issue to gauge interest** - Although most pull requests are merged, we don't want you to waste time creating a pull request that doesn't have the support of the community. This doesn't mean that even if the community supports an issue that the corresponding pull request will be merged, but it increases the chances with community support. *This step is highly encouraged for larger contributions, but not required. For smaller contributions (typos, adding tests, updating documentaion, minor code changes, etc.) it is not necessary to create a separate issue.*
->>>>>>> ed6f3802
 3. **Read through the `package.json`** - The `package.json` file in the root of the repository has a **lot** of useful information about the project. Especially read through the `scripts` section, as a lot of those scripts can help speed up your development process when working in Dynamoose. There are scripts for running tests, building the website, debugging code, fixing lint issues, etc.
 
 #### During
@@ -62,13 +58,8 @@
 	2. **Code Coverage Must Not Decrease** - Your pull request will not be merged if it decreases the code coverage for tests, so it is important to write tests to ensure any code added or modified is covered by tests.
 	3. **No Log Output** - It is also important that your tests do not print any output to the console or logs, this includes `console.log`, UncaughtPromiseExceptions, etc. All logs printed should come directly from Jest.
 	4. **One Test Must Fail Prior to Code Changes** - At *least* one test you write should fail without the code changes you have made.
-<<<<<<< HEAD
-	5. **Self Contained and Static** - All tests should be self contained and should not rely on each other in order to pass. All tests must also be static and have no potiental of failing based on random or outside factors.
+	5. **Self Contained and Static** - All tests should be self contained and should not rely on each other in order to pass. All tests must also be static and have no potential of failing based on random or outside factors.
 	6. **Logic inside Jest Blocks** - All test logic should take place within Jest blocks (ex. `it`, `before`, `beforeEach`, `after` or `afterEach`). No interaction with Dynamoose or outside references should take place outside of those blocks (ex. you should not create models or schemas in the global or `describe` scope).
-=======
-	5. **Self Contained and Static** - All tests should be self contained and should not rely on each other in order to pass. All tests must also be static and have no potential of failing based on random or outside factors.
-	6. **Logic inside Mocha Blocks** - All test logic should take place within Mocha blocks (ex. `it`, `before`, `beforeEach`, `after` or `afterEach`). No interaction with Dynamoose or outside references should take place outside of those blocks (ex. you should not create models or schemas in the global or `describe` scope).
->>>>>>> ed6f3802
 6. **Update documentation** - For anything that effects users using Dynamoose, documentation should be added/deleted/modified to reflect the changes you have made. It is important to ensure the documentation you write is as clear as possible, giving examples, and attempting to answer as many relevant questions as possible.
 7. **Commit small & often** - Please commit changes often and keep commit size to a minimum. It is highly discouraged from creating one massive commit with all of your changes in it. Every commit should also aim to pass the linter and tests. Commit messages should also be detailed enough to give a good explanation of the change made. Commit messages such as `changes` or `did stuff` are considered **poor** commit messages.
 
