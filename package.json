{
  "name": "dynamoose",
  "version": "2.1.0-alpha.8",
  "description": "Dynamoose is a modeling tool for Amazon's DynamoDB (inspired by Mongoose)",
  "main": "dist/index.js",
  "types": "dist/index.d.ts",
  "homepage": "https://github.com/dynamoosejs/dynamoose#readme",
  "directories": {
    "doc": "docs"
  },
  "devDependencies": {
    "@typescript-eslint/eslint-plugin": "^2.28.0",
    "@typescript-eslint/parser": "^2.28.0",
    "chai": "^4.2.0",
    "chai-as-promised": "^7.1.1",
    "coveralls": "^3.0.11",
    "eslint": "^6.8.0",
    "mocha": "^7.1.1",
    "nyc": "^15.0.1",
    "typescript": "^3.8.3"
  },
  "scripts": {
    "prepare": "npm run build:clean; npm run build",
    "build": "tsc",
    "build:clean": "rm -rf dist",
    "build:watch": "npm run build -- -w",
    "test": "nyc --all mocha && nyc report --reporter=html",
<<<<<<< HEAD
    "test:nocoverage": "mocha",
    "lint": "eslint . --ext .ts,.js",
    "lint:fix": "npm run lint -- --fix",
=======
    "test:debug": "mocha --inspect=9229",
    "test:debug:breakpoint": "mocha --inspect-brk=9229",
    "lint": "eslint .",
    "test-nocoverage": "mocha",
>>>>>>> 212509f3
    "site:install": "cd docs && npm install",
    "site:start": "cd docs && npm start",
    "site:build": "cd docs && npm run build",
    "site:swizzle": "cd docs && npm run swizzle"
  },
  "repository": {
    "type": "git",
    "url": "git+https://github.com/dynamoosejs/dynamoose.git"
  },
  "author": {
    "name": "Charlie Fish",
    "email": "fishcharlie.code@gmail.com",
    "url": "https://charlie.fish"
  },
  "contributors": [
    {
      "name": "Brandon Goode"
    }
  ],
  "bugs": {
    "url": "https://github.com/dynamoosejs/dynamoose/issues"
  },
  "dependencies": {
    "@types/node": "^13.13.0",
    "@types/source-map-support": "^0.5.1",
    "aws-sdk": "^2.658.0",
    "source-map-support": "^0.5.17",
    "uuid": "^7.0.3"
  },
  "license": "Unlicense",
  "keywords": [
    "dynamodb",
    "dynamo",
    "mongoose",
    "aws",
    "amazon",
    "document",
    "model",
    "schema",
    "database",
    "data",
    "datastore",
    "query",
    "scan",
    "nosql",
    "db",
    "nosql",
    "store",
    "document store",
    "table",
    "json",
    "object"
  ],
  "engines": {
    "node": ">=8.0.0"
  },
  "files": [
    "dist"
  ]
}<|MERGE_RESOLUTION|>--- conflicted
+++ resolved
@@ -25,16 +25,11 @@
     "build:clean": "rm -rf dist",
     "build:watch": "npm run build -- -w",
     "test": "nyc --all mocha && nyc report --reporter=html",
-<<<<<<< HEAD
+    "test:debug": "mocha --inspect=9229",
+    "test:debug:breakpoint": "mocha --inspect-brk=9229",
     "test:nocoverage": "mocha",
     "lint": "eslint . --ext .ts,.js",
     "lint:fix": "npm run lint -- --fix",
-=======
-    "test:debug": "mocha --inspect=9229",
-    "test:debug:breakpoint": "mocha --inspect-brk=9229",
-    "lint": "eslint .",
-    "test-nocoverage": "mocha",
->>>>>>> 212509f3
     "site:install": "cd docs && npm install",
     "site:start": "cd docs && npm start",
     "site:build": "cd docs && npm run build",
