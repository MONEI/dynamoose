{
  "name": "dynamoose",
  "version": "3.0.0-alpha.1",
  "description": "Dynamoose is a modeling tool for Amazon's DynamoDB (inspired by Mongoose)",
  "main": "dist/index.js",
  "types": "dist/index.d.ts",
  "homepage": "https://dynamoosejs.com",
  "directories": {
    "doc": "docs"
  },
  "devDependencies": {
    "@types/node": "^14.14.34",
    "@types/source-map-support": "^0.5.3",
    "@typescript-eslint/eslint-plugin": "^4.17.0",
    "@typescript-eslint/parser": "^4.17.0",
    "chai": "^4.3.4",
    "chai-as-promised": "^7.1.1",
    "eslint": "^7.22.0",
    "mocha": "^8.3.2",
    "nyc": "^15.1.0",
    "rimraf": "^3.0.2",
    "typescript": "^4.2.3"
  },
  "scripts": {
    "prepare": "npm run build:clean && npm run build",
    "build": "tsc",
    "build:sourcemap": "tsc --sourceMap",
    "build:clean": "rimraf dist",
    "build:watch": "npm run build -- -w",
    "test:nocoverage": "mocha",
    "test": "nyc npm run test:nocoverage",
    "test:debug": "npm run test:nocoverage -- --no-timeout --inspect=9229",
    "test:debug:breakpoint": "npm run test:nocoverage -- --no-timeout --inspect-brk=9229",
    "test:types": "tsc --project test/types/tsconfig.json",
    "lint": "eslint . --ext .ts,.js --max-warnings 0",
    "lint:fix": "npm run lint -- --fix",
    "site:install": "cd docs && npm install",
    "site:start": "cd docs && npm start",
    "site:build": "cd docs && npm run build",
    "site:swizzle": "cd docs && npm run swizzle"
  },
  "repository": {
    "type": "git",
    "url": "git+https://github.com/dynamoose/dynamoose.git"
  },
  "author": {
    "name": "Charlie Fish",
    "email": "fishcharlie.code@gmail.com",
    "url": "https://charlie.fish"
  },
  "contributors": [
    {
      "name": "Brandon Goode"
    }
  ],
  "bugs": {
    "url": "https://github.com/dynamoose/dynamoose/issues"
  },
  "dependencies": {
<<<<<<< HEAD
    "@aws-sdk/client-dynamodb": "^3.8.0",
    "@aws-sdk/util-dynamodb": "^3.8.0",
    "uuid": "^8.3.1"
=======
    "@aws-sdk/client-dynamodb": "^3.8.1",
    "@aws-sdk/util-dynamodb": "^3.8.1",
    "js-object-utilities": "^2.0.0",
    "source-map-support": "^0.5.19",
    "uuid": "^8.3.2"
>>>>>>> d993cf77
  },
  "license": "Unlicense",
  "keywords": [
    "dynamodb",
    "dynamo",
    "mongoose",
    "aws",
    "amazon",
    "document",
    "model",
    "schema",
    "database",
    "data",
    "datastore",
    "query",
    "scan",
    "nosql",
    "db",
    "nosql",
    "store",
    "document store",
    "table",
    "json",
    "object",
    "storage"
  ],
  "engines": {
    "node": ">=10.0.0"
  },
  "files": [
    "dist"
  ],
  "funding": [
    {
      "type": "github-sponsors",
      "url": "https://github.com/sponsors/fishcharlie"
    },
    {
      "type": "opencollective",
      "url": "https://opencollective.com/dynamoose"
    }
  ]
}<|MERGE_RESOLUTION|>--- conflicted
+++ resolved
@@ -57,17 +57,10 @@
     "url": "https://github.com/dynamoose/dynamoose/issues"
   },
   "dependencies": {
-<<<<<<< HEAD
-    "@aws-sdk/client-dynamodb": "^3.8.0",
-    "@aws-sdk/util-dynamodb": "^3.8.0",
-    "uuid": "^8.3.1"
-=======
     "@aws-sdk/client-dynamodb": "^3.8.1",
     "@aws-sdk/util-dynamodb": "^3.8.1",
     "js-object-utilities": "^2.0.0",
-    "source-map-support": "^0.5.19",
     "uuid": "^8.3.2"
->>>>>>> d993cf77
   },
   "license": "Unlicense",
   "keywords": [
