--- conflicted
+++ resolved
@@ -56,17 +56,10 @@
     "url": "https://github.com/dynamoose/dynamoose/issues"
   },
   "dependencies": {
-<<<<<<< HEAD
     "@aws-sdk/client-dynamodb": "^3.45.0",
     "@aws-sdk/util-dynamodb": "^3.45.0",
     "dynamoose-utils": "^3.0.0-alpha.2",
-    "js-object-utilities": "^2.0.0"
-=======
-    "aws-sdk": "^2.968.0",
-    "js-object-utilities": "^2.1.0",
-    "source-map-support": "^0.5.19",
-    "uuid": "^8.3.2"
->>>>>>> 1b8b61d6
+    "js-object-utilities": "^2.1.0"
   },
   "license": "Unlicense",
   "keywords": [
