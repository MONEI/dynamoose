{
  "name": "dynamoose",
<<<<<<< HEAD
  "version": "3.0.0-alpha.1",
=======
  "version": "2.7.3",
>>>>>>> 24a3fe81
  "description": "Dynamoose is a modeling tool for Amazon's DynamoDB (inspired by Mongoose)",
  "main": "dist/index.js",
  "types": "dist/index.d.ts",
  "homepage": "https://dynamoosejs.com",
  "directories": {
    "doc": "docs"
  },
  "devDependencies": {
    "@types/node": "^14.14.7",
    "@types/source-map-support": "^0.5.3",
    "@typescript-eslint/eslint-plugin": "^4.7.0",
    "@typescript-eslint/parser": "^4.7.0",
    "chai": "^4.2.0",
    "chai-as-promised": "^7.1.1",
    "eslint": "^7.13.0",
    "mocha": "^7.2.0",
    "nyc": "^15.1.0",
    "rimraf": "^3.0.2",
    "typescript": "^4.0.5"
  },
  "scripts": {
    "prepare": "npm run build:clean && npm run build",
    "build": "tsc",
    "build:clean": "rimraf dist",
    "build:watch": "npm run build -- -w",
    "test:nocoverage": "mocha",
    "test": "nyc npm run test:nocoverage",
    "test:debug": "npm run test:nocoverage -- --no-timeout --inspect=9229",
    "test:debug:breakpoint": "npm run test:nocoverage -- --no-timeout --inspect-brk=9229",
    "test:types": "tsc --project test/types/tsconfig.json",
    "lint": "eslint . --ext .ts,.js --max-warnings 0",
    "lint:fix": "npm run lint -- --fix",
    "site:install": "cd docs && npm install",
    "site:start": "cd docs && npm start",
    "site:build": "cd docs && npm run build",
    "site:swizzle": "cd docs && npm run swizzle"
  },
  "repository": {
    "type": "git",
    "url": "git+https://github.com/dynamoose/dynamoose.git"
  },
  "author": {
    "name": "Charlie Fish",
    "email": "fishcharlie.code@gmail.com",
    "url": "https://charlie.fish"
  },
  "contributors": [
    {
      "name": "Brandon Goode"
    }
  ],
  "bugs": {
    "url": "https://github.com/dynamoose/dynamoose/issues"
  },
  "dependencies": {
<<<<<<< HEAD
    "@aws-sdk/client-dynamodb": "^3.8.0",
    "@aws-sdk/util-dynamodb": "^3.8.0",
=======
    "aws-sdk": "^2.792.0",
    "js-object-utilities": "^2.0.0",
>>>>>>> 24a3fe81
    "source-map-support": "^0.5.19",
    "uuid": "^8.3.1"
  },
  "license": "Unlicense",
  "keywords": [
    "dynamodb",
    "dynamo",
    "mongoose",
    "aws",
    "amazon",
    "document",
    "model",
    "schema",
    "database",
    "data",
    "datastore",
    "query",
    "scan",
    "nosql",
    "db",
    "nosql",
    "store",
    "document store",
    "table",
    "json",
    "object",
    "storage"
  ],
  "engines": {
    "node": ">=10.0.0"
  },
  "files": [
    "dist"
  ],
  "funding": [
    {
      "type": "github-sponsors",
      "url": "https://github.com/sponsors/fishcharlie"
    },
    {
      "type": "opencollective",
      "url": "https://opencollective.com/dynamoose"
    }
  ]
}<|MERGE_RESOLUTION|>--- conflicted
+++ resolved
@@ -1,10 +1,6 @@
 {
   "name": "dynamoose",
-<<<<<<< HEAD
   "version": "3.0.0-alpha.1",
-=======
-  "version": "2.7.3",
->>>>>>> 24a3fe81
   "description": "Dynamoose is a modeling tool for Amazon's DynamoDB (inspired by Mongoose)",
   "main": "dist/index.js",
   "types": "dist/index.d.ts",
@@ -60,13 +56,9 @@
     "url": "https://github.com/dynamoose/dynamoose/issues"
   },
   "dependencies": {
-<<<<<<< HEAD
     "@aws-sdk/client-dynamodb": "^3.8.0",
     "@aws-sdk/util-dynamodb": "^3.8.0",
-=======
-    "aws-sdk": "^2.792.0",
     "js-object-utilities": "^2.0.0",
->>>>>>> 24a3fe81
     "source-map-support": "^0.5.19",
     "uuid": "^8.3.1"
   },
