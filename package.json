{
  "name": "dynamoose",
<<<<<<< HEAD
  "version": "3.0.0-alpha.2",
=======
  "version": "2.8.0",
>>>>>>> e0abe06c
  "description": "Dynamoose is a modeling tool for Amazon's DynamoDB (inspired by Mongoose)",
  "main": "dist/index.js",
  "types": "dist/index.d.ts",
  "homepage": "https://dynamoosejs.com",
  "directories": {
    "doc": "docs"
  },
  "devDependencies": {
<<<<<<< HEAD
    "@types/node": "^14.14.34",
    "@typescript-eslint/eslint-plugin": "^4.17.0",
    "@typescript-eslint/parser": "^4.17.0",
    "chai": "^4.3.4",
    "chai-as-promised": "^7.1.1",
    "dynamoose-logger": "^3.0.0-alpha.1",
    "eslint": "^7.22.0",
    "mocha": "^8.3.2",
    "nyc": "^15.1.0",
    "rimraf": "^3.0.2",
    "typescript": "^4.2.3"
=======
    "@types/node": "^16.6.1",
    "@types/source-map-support": "^0.5.4",
    "@typescript-eslint/eslint-plugin": "^4.29.1",
    "@typescript-eslint/parser": "^4.29.1",
    "chai": "^4.3.4",
    "chai-as-promised": "^7.1.1",
    "eslint": "^7.32.0",
    "mocha": "^7.2.0",
    "nyc": "^15.1.0",
    "rimraf": "^3.0.2",
    "typescript": "^4.3.5"
>>>>>>> e0abe06c
  },
  "scripts": {
    "prepare": "npm run build:clean && npm run build",
    "build": "tsc",
    "build:sourcemap": "tsc --sourceMap",
    "build:clean": "rimraf dist",
    "build:watch": "npm run build -- -w",
    "build:sourcemap:watch": "npm run build:sourcemap -- -w",
    "test:nocoverage": "mocha",
    "test": "nyc npm run test:nocoverage",
    "test:debug": "npm run test:nocoverage -- --no-timeout --inspect=9229",
    "test:debug:breakpoint": "npm run test:nocoverage -- --no-timeout --inspect-brk=9229",
    "test:types": "tsc --project test/types/tsconfig.json",
    "lint": "eslint . --ext .ts,.js --max-warnings 0",
    "lint:fix": "npm run lint -- --fix",
    "site:install": "cd docs && npm install",
    "site:start": "cd docs && npm start",
    "site:build": "cd docs && npm run build",
    "site:swizzle": "cd docs && npm run swizzle"
  },
  "repository": {
    "type": "git",
    "url": "git+https://github.com/dynamoose/dynamoose.git"
  },
  "author": {
    "name": "Charlie Fish",
    "email": "fishcharlie.code@gmail.com",
    "url": "https://charlie.fish"
  },
  "contributors": [
    {
      "name": "Brandon Goode"
    }
  ],
  "bugs": {
    "url": "https://github.com/dynamoose/dynamoose/issues"
  },
  "dependencies": {
<<<<<<< HEAD
    "@aws-sdk/client-dynamodb": "^3.8.1",
    "@aws-sdk/util-dynamodb": "^3.8.1",
    "dynamoose-utils": "^3.0.0-alpha.2",
    "js-object-utilities": "^2.0.0"
=======
    "aws-sdk": "^2.968.0",
    "js-object-utilities": "^2.0.0",
    "source-map-support": "^0.5.19",
    "uuid": "^8.3.2"
>>>>>>> e0abe06c
  },
  "license": "Unlicense",
  "keywords": [
    "dynamodb",
    "dynamo",
    "mongoose",
    "aws",
    "amazon",
    "document",
    "model",
    "schema",
    "database",
    "data",
    "datastore",
    "query",
    "scan",
    "nosql",
    "db",
    "nosql",
    "store",
    "document store",
    "table",
    "json",
    "object",
    "storage"
  ],
  "engines": {
    "node": ">=10.0.0"
  },
  "files": [
    "dist"
  ],
  "funding": [
    {
      "type": "github-sponsors",
      "url": "https://github.com/sponsors/fishcharlie"
    },
    {
      "type": "opencollective",
      "url": "https://opencollective.com/dynamoose"
    }
  ]
}<|MERGE_RESOLUTION|>--- conflicted
+++ resolved
@@ -1,10 +1,6 @@
 {
   "name": "dynamoose",
-<<<<<<< HEAD
   "version": "3.0.0-alpha.2",
-=======
-  "version": "2.8.0",
->>>>>>> e0abe06c
   "description": "Dynamoose is a modeling tool for Amazon's DynamoDB (inspired by Mongoose)",
   "main": "dist/index.js",
   "types": "dist/index.d.ts",
@@ -13,31 +9,17 @@
     "doc": "docs"
   },
   "devDependencies": {
-<<<<<<< HEAD
-    "@types/node": "^14.14.34",
-    "@typescript-eslint/eslint-plugin": "^4.17.0",
-    "@typescript-eslint/parser": "^4.17.0",
-    "chai": "^4.3.4",
-    "chai-as-promised": "^7.1.1",
-    "dynamoose-logger": "^3.0.0-alpha.1",
-    "eslint": "^7.22.0",
-    "mocha": "^8.3.2",
-    "nyc": "^15.1.0",
-    "rimraf": "^3.0.2",
-    "typescript": "^4.2.3"
-=======
     "@types/node": "^16.6.1",
-    "@types/source-map-support": "^0.5.4",
     "@typescript-eslint/eslint-plugin": "^4.29.1",
     "@typescript-eslint/parser": "^4.29.1",
     "chai": "^4.3.4",
     "chai-as-promised": "^7.1.1",
+    "dynamoose-logger": "^3.0.0-alpha.1",
     "eslint": "^7.32.0",
-    "mocha": "^7.2.0",
+    "mocha": "^8.3.2",
     "nyc": "^15.1.0",
     "rimraf": "^3.0.2",
     "typescript": "^4.3.5"
->>>>>>> e0abe06c
   },
   "scripts": {
     "prepare": "npm run build:clean && npm run build",
@@ -76,17 +58,10 @@
     "url": "https://github.com/dynamoose/dynamoose/issues"
   },
   "dependencies": {
-<<<<<<< HEAD
     "@aws-sdk/client-dynamodb": "^3.8.1",
     "@aws-sdk/util-dynamodb": "^3.8.1",
     "dynamoose-utils": "^3.0.0-alpha.2",
     "js-object-utilities": "^2.0.0"
-=======
-    "aws-sdk": "^2.968.0",
-    "js-object-utilities": "^2.0.0",
-    "source-map-support": "^0.5.19",
-    "uuid": "^8.3.2"
->>>>>>> e0abe06c
   },
   "license": "Unlicense",
   "keywords": [
