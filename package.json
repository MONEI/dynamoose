--- conflicted
+++ resolved
@@ -1,10 +1,6 @@
 {
   "name": "dynamoose",
-<<<<<<< HEAD
-  "version": "2.1.0-alpha.9",
-=======
   "version": "2.0.0",
->>>>>>> 147b90f2
   "description": "Dynamoose is a modeling tool for Amazon's DynamoDB (inspired by Mongoose)",
   "main": "dist/index.js",
   "types": "dist/index.d.ts",
