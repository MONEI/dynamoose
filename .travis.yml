language: node_js
node_js:
  - "0.10"
  - "0.11"
before_script:
  - npm install -g grunt-cli
<<<<<<< HEAD
  - wget http://dynamodb-local.s3-website-us-west-2.amazonaws.com/dynamodb_local_2014-10-07.tar.gz
  - tar xfz dynamodb_local_2014-10-07.tar.gz
  - java -Djava.library.path=./DynamoDBLocal_lib -jar DynamoDBLocal.jar -inMemory &
=======
  - wget http://dynamodb-local.s3-website-us-west-2.amazonaws.com/dynamodb_local_2015-01-27.tar.gz
  - tar xfz dynamodb_local_2015-01-27.tar.gz
  - java -Djava.library.path=./DynamoDBLocal_lib -jar DynamoDBLocal.jar -inMemory &
>>>>>>> df0e2f81
<|MERGE_RESOLUTION|>--- conflicted
+++ resolved
@@ -4,12 +4,6 @@
   - "0.11"
 before_script:
   - npm install -g grunt-cli
-<<<<<<< HEAD
-  - wget http://dynamodb-local.s3-website-us-west-2.amazonaws.com/dynamodb_local_2014-10-07.tar.gz
-  - tar xfz dynamodb_local_2014-10-07.tar.gz
-  - java -Djava.library.path=./DynamoDBLocal_lib -jar DynamoDBLocal.jar -inMemory &
-=======
   - wget http://dynamodb-local.s3-website-us-west-2.amazonaws.com/dynamodb_local_2015-01-27.tar.gz
   - tar xfz dynamodb_local_2015-01-27.tar.gz
   - java -Djava.library.path=./DynamoDBLocal_lib -jar DynamoDBLocal.jar -inMemory &
->>>>>>> df0e2f81
