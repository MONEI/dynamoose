--- conflicted
+++ resolved
@@ -284,14 +284,10 @@
 				this.setInternalProperties(internalProperties, internalPropertiesObject);
 			}
 
-			this.settings.raw = object;
+			const internalPropertiesObject = this.getInternalProperties(internalProperties);
+			internalPropertiesObject.settings.raw = object;
+			this.setInternalProperties(internalProperties, internalPropertiesObject);
 		}
-<<<<<<< HEAD
-		const internalPropertiesObject = this.getInternalProperties(internalProperties);
-		internalPropertiesObject.settings.raw = object;
-		this.setInternalProperties(internalProperties, internalPropertiesObject);
-=======
->>>>>>> 19291ba3
 
 		return this;
 	}
