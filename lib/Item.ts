--- conflicted
+++ resolved
@@ -828,14 +828,10 @@
 		}));
 	}
 
-<<<<<<< HEAD
 	// Map Attributes fromDynamo
 	mapAttributes("fromDynamo");
 
-	return returnObject;
-=======
 	return {...returnObject};
->>>>>>> a93a4db2
 };
 Item.prototype.toDynamo = async function (this: Item, settings: Partial<ItemObjectFromSchemaSettings> = {}): Promise<any> {
 	const newSettings: ItemObjectFromSchemaSettings = {
