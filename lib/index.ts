import "source-map-support/register";

import {Model, ModelOptionsOptional} from "./Model";
import {Schema, SchemaDefinition} from "./Schema";
import {Condition} from "./Condition";
import transaction from "./Transaction";
import aws = require("./aws");
import Internal = require("./Internal");
import utils = require("./utils");
import logger = require("./logger");
import {Document} from "./Document";
import ModelStore = require("./ModelStore");
import {ModelType} from "./General";

<<<<<<< HEAD
interface ModelDocumentConstructor<T extends Document> {
	new (object: {[key: string]: any}): T;
}

const model = <T extends Document>(name: string, schema?: Schema | SchemaDefinition | (Schema | SchemaDefinition)[], options: ModelOptionsOptional = {}): T & Model<T> & ModelDocumentConstructor<T> => {
=======
const model = <T extends Document>(name: string, schema?: Schema | SchemaDefinition, options: ModelOptionsOptional = {}): ModelType<T> => {
>>>>>>> 016d49ed
	let model: Model<T>;
	let storedSchema: Model<T>;
	if (name) {
		storedSchema = ModelStore(name);
	}
	// TODO: this is something I'd like to do. But is a breaking change. Need to enable this and uncomment it in a breaking release. Also will need to fix the tests as well.
	/* if (schema && storedSchema) {
		throw new CustomError.InvalidParameter(`Model with name ${name} has already been registered.`);
	} else */
	if (!schema && storedSchema) {
		model = storedSchema;
	} else {
		model = new Model(name, schema, options);
	}
	const returnObject: any = model.Document;
	const keys = utils.array_flatten([
		Object.keys(model),
		Object.keys(Object.getPrototypeOf(model)),
		Object.getOwnPropertyNames(Object.getPrototypeOf(model))
	]).filter((key) => !["constructor", "name"].includes(key));
	keys.forEach((key) => {
		if (typeof model[key] === "object") {
			const main = (key: string): void => {
				utils.object.set(returnObject, key, {});
				const value = utils.object.get(model as any, key);
				if (value === null || value.constructor !== Object && value.constructor !== Array) {
					utils.object.set(returnObject, key, value);
				} else {
					Object.keys(value).forEach((subKey): void => {
						const newKey = `${key}.${subKey}`;
						const subValue: any = utils.object.get(model as any, newKey);
						if (typeof subValue === "object") {
							main(newKey);
						} else {
							utils.object.set(returnObject, newKey, typeof subValue === "function" ? subValue.bind(model) : subValue);
						}
					});
				}
			};
			main(key);
		} else if (typeof model[key] === "function") {
			returnObject[key] = model[key].bind(model);
		} else {
			returnObject[key] = model[key];
		}
	});
	return returnObject as any;
};
model.defaults = {
	...require("./Model/defaults").custom
};

export = {
	model,
	Schema,
	Condition,
	transaction,
	aws,
	logger,
	"UNDEFINED": Internal.Public.undefined,
	"THIS": Internal.Public.this
};<|MERGE_RESOLUTION|>--- conflicted
+++ resolved
@@ -12,15 +12,7 @@
 import ModelStore = require("./ModelStore");
 import {ModelType} from "./General";
 
-<<<<<<< HEAD
-interface ModelDocumentConstructor<T extends Document> {
-	new (object: {[key: string]: any}): T;
-}
-
-const model = <T extends Document>(name: string, schema?: Schema | SchemaDefinition | (Schema | SchemaDefinition)[], options: ModelOptionsOptional = {}): T & Model<T> & ModelDocumentConstructor<T> => {
-=======
-const model = <T extends Document>(name: string, schema?: Schema | SchemaDefinition, options: ModelOptionsOptional = {}): ModelType<T> => {
->>>>>>> 016d49ed
+const model = <T extends Document>(name: string, schema?: Schema | SchemaDefinition | (Schema | SchemaDefinition)[], options: ModelOptionsOptional = {}): ModelType<T> => {
 	let model: Model<T>;
 	let storedSchema: Model<T>;
 	if (name) {
