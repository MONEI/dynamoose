--- conflicted
+++ resolved
@@ -160,19 +160,11 @@
         })
         .catch(function(e) { debug(e); });
 
-<<<<<<< HEAD
-        } else {
-          if (indexes.delete.length > 0 || indexes.create.length > 0) {
-            var mess = table.name + ' indexes are not synchronized and update flag is set to false';
-            debug(mess);
-            deferred.reject(new Error(mess));
-          }
-=======
       } else {
         if (indexes.delete.length > 0 || indexes.create.length > 0) {
-          debug('indexes are not synchronized and update flag is set to false');
-          deferred.reject(new Error('indexes are not synchronized and update flag is set to false'));
->>>>>>> a2159923
+          const mess = `${table.name} indexes are not synchronized and update flag is set to false`;
+          debug(mess);
+          deferred.reject(new Error(mess));
         }
       }
       table.initialized = true;
