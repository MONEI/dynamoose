--- conflicted
+++ resolved
@@ -497,20 +497,18 @@
     createTableReq.GlobalSecondaryIndexes = globalSecIndexes;
   }
   
-<<<<<<< HEAD
-  if (this && this.options && this.options.steamOptions) {
-    if (this.options.steamOptions.enabled === true) {
+  if (this && this.options) {
+    if (this.options.steamOptions && this.options.steamOptions.enabled === true) {
       createTableReq.StreamSpecification = {
         StreamEnabled: true,
         StreamViewType: this.options.streamOptions.type
       };
     }
-=======
-  if (this && this.options && this.options.serverSideEncryption) {
-    createTableReq.SSESpecification = { 
-      'Enabled': true
-    };
->>>>>>> a280dd73
+    if (this.options.serverSideEncryption) {
+        createTableReq.SSESpecification = { 
+          'Enabled': true
+        };
+    }
   }
 
   return createTableReq;
