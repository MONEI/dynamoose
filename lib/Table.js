'use strict';
const Q = require('q');
const debug = require('debug')('dynamoose:table');
const util = require('util');
const _ = require('lodash');

function Table(name, schema, options, base) {
  debug('new Table (%s)', name, schema);
  this.name = name;
  this.schema = schema;
  this.options = options || {};
  this.base = base;

  if (this.options.create === undefined || this.options.create === null) {
    this.options.create = true;
  }
}

const compareIndexes = function compareIndexes(local, remote) {
  let indexes = {
    delete: [],
    create: []
  };
  let localTableReq = local;
  let remoteTableReq = remote;
  let i;
  let j;

  let localIndexes = localTableReq.GlobalSecondaryIndexes || [];
  let remoteIndexes = remoteTableReq.GlobalSecondaryIndexes || [];

  debug('compareIndexes');
  // let's see what remote indexes we need to sync or create
  for (i = 0; i < localIndexes.length; i++) {
    let remoteIndexFound = false;
    for (j = 0; j < remoteIndexes.length; j++) {
      if (remoteIndexes[j].IndexName === localIndexes[i].IndexName) {
        // let's see if the core data matches. if it doesn't,
        // we may need to delete the remote GSI and rebuild.
        let localIndex = _.pick(localIndexes[i], 'IndexName', 'KeySchema', 'Projection');
        let remoteIndex = _.pick(remoteIndexes[j], 'IndexName', 'KeySchema', 'Projection');

        if (!_.isEqual(remoteIndex, localIndex)) {
          localIndex.ProvisionedThroughput = localIndexes[i].ProvisionedThroughput;
          indexes.delete.push(localIndex);
          indexes.create.push(localIndex);
          remoteIndexFound = true;
        } else {
          remoteIndexFound = true;
        }
      }
    }
    if (!remoteIndexFound) {
      indexes.create.push(localIndexes[i]);
    }
  }
  for (j = 0; j < remoteIndexes.length; j++) {
    let localExists = false;
    for (i = 0; i < localIndexes.length; i++) {
      if (remoteIndexes[j].IndexName === localIndexes[i].IndexName) {
        localExists = true;
      }
    }
    if (!localExists) {
      indexes.delete.push(remoteIndexes[j]);
    }
  }
  // now let's see what remote indexes exist that shouldn't exist

  return indexes;
};

Table.prototype.deleteIndex = function deleteIndex(indexName) {
  const deferred = Q.defer();
  let table = this;
  table.active = false;
  let params = {
    TableName: table.name,
    GlobalSecondaryIndexUpdates: [
      {
        Delete: {
          IndexName: indexName
        }
      }
    ]
  };
  table.base.ddb().updateTable(params, function (err, data) {
    debug('deleteIndex handler running');
    if (err) {
      deferred.reject(err);
    }
    else {
      setTimeout(function () {
        table.waitForActive()
        .then(function () {
          deferred.resolve(data);
        });
      }, 300);
    }
  });
  return deferred.promise;
};

Table.prototype.createIndex = function createIndex(attributes, indexSpec) {
  const deferred = Q.defer();
  let table = this;
  table.active = false;
  let params = {
    TableName: this.name,
    AttributeDefinitions: attributes,
    GlobalSecondaryIndexUpdates: [
      {
        Create: indexSpec
      }
    ]
  };
  this.base.ddb().updateTable(params, function (err, data) {
    if (err) {
      deferred.reject(err);
    }
    else {
      setTimeout(function () {
        table.waitForActive()
        .then(function () {
          deferred.resolve(data);
        });
      }, 300);
    }
  });
  return deferred.promise;
};

Table.prototype.init = function (next) {
  debug('initializing table, %s, %j', this.name, this.options);
  const deferred = Q.defer();

  let table = this;
  let localTableReq;

  if (this.options.create) {
    this.describe()
<<<<<<< HEAD
      .then(function (data) {
        debug('table exist -- initialization done');
        localTableReq = buildTableReq(table.name, table.schema, this);
        let indexes = compareIndexes(localTableReq, data.Table);

        debug('%s', JSON.stringify(indexes, null, 2));
        if (table.options.update) {
          debug('updating indexes sequentially');
          Q()
            .then(function() {
              return indexes.delete.reduce(function(cur, next) {
                return cur.then(function() { return table.deleteIndex(next.IndexName); });
              }, Q());
            })
            .then(function() {
              return indexes.create.reduce(function(cur, next) {
                return cur.then(function() { return table.createIndex(localTableReq.AttributeDefinitions, next); });
              }, Q());
            })
            .catch(function(e) { debug(e); });
=======
    .then(function (data) {
      debug('table exist -- initialization done');
      localTableReq = table.buildTableReq(table.name, table.schema);
      var indexes = compareIndexes(localTableReq, data.Table);

      debug('%s', JSON.stringify(indexes, null, 2));
      if (table.options.update) {
        debug('updating indexes sequentially');
        Q()
        .then(function() {
          return indexes.delete.reduce(function(cur, next) {
            return cur.then(function() { return table.deleteIndex(next.IndexName); });
          }, Q());
        })
        .then(function() {
          return indexes.create.reduce(function(cur, next) {
            return cur.then(function() { return table.createIndex(localTableReq.AttributeDefinitions, next); });
          }, Q());
        })
        .catch(function(e) { debug(e); });
>>>>>>> 761f6b65

      } else {
        if (indexes.delete.length > 0 || indexes.create.length > 0) {
          debug('indexes are not synchronized and update flag is set to false');
          deferred.reject(new Error('indexes are not synchronized and update flag is set to false'));
        }
      }
      table.initialized = true;
      return table.waitForActive()
      .then(function() {
        return table.updateTTL();
      })
      .then(function () {
        return deferred.resolve();
      });
    })
    .catch(function (err) {
      if (err && err.code === 'ResourceNotFoundException') {
        debug('table does not exist -- creating');
        return deferred.resolve(
          table.create()
          .then(function () {
            table.initialized = true;
          })
          .then(function () {
            if (table.options.waitForActive) {
              return table.waitForActive();
            }
          })
          .then(function () {
            return table.updateTTL();
          })
        );
      }
      if (err) {
        debug('error initializing', err.stack);
        return deferred.reject(err);
      }
    });
  } else {
    table.initialized = true;
    return table.updateTTL();

  }
  return deferred.promise.nodeify(next);
};

Table.prototype.waitForActive = function (timeout, next) {
  debug('Waiting for Active table, %s, %j', this.name, this.options);
  const deferred = Q.defer();

  if (typeof timeout === 'function') {
    next = timeout;
    timeout = null;
  }

  if (!timeout) {
    timeout = this.options.waitForActiveTimeout;
  }

  let table = this;

  let timeoutAt = Date.now() + timeout;

  function waitForActive() {
    debug('Waiting...');
    if (Date.now() > timeoutAt) {
      return deferred.reject(
        new Error('Wait for Active timed out after ' + timeout + ' ms.')
      );
    }
    if (!table.initialized) {
      return setTimeout(waitForActive, 10);
    }
    table.describe()
<<<<<<< HEAD
      .then(function (data) {
        let active = (data.Table.TableStatus === 'ACTIVE');
        let indexes = data.Table.GlobalSecondaryIndexes || [];
        indexes.forEach(function (gsi) {
          //debug('waitForActive Index Check: %s', JSON.stringify(gsi, null, 2));
          debug('index %s.IndexStatus is %s', gsi.IndexName, gsi.IndexStatus);
          if (gsi.IndexStatus !== 'ACTIVE') {
            active = false;
          }
        });
        if (!active) {
          debug('Waiting for Active again - %s', table.name);
          setTimeout(waitForActive, 500);
        } else {
          table.active = true;
          deferred.resolve();
        }
      })
      .catch(function (err) {
        if (err && err.code === 'ResourceNotFoundException') {
          return setTimeout(waitForActive, 10);
=======
    .then(function (data) {
      var active = (data.Table.TableStatus === 'ACTIVE');
      var indexes = data.Table.GlobalSecondaryIndexes || [];
      indexes.forEach(function (gsi) {
        //debug('waitForActive Index Check: %s', JSON.stringify(gsi, null, 2));
        debug('index %s.IndexStatus is %s', gsi.IndexName, gsi.IndexStatus);
        if (gsi.IndexStatus !== 'ACTIVE') {
          active = false;
>>>>>>> 761f6b65
        }
      });
      if (!active) {
        debug('Waiting for Active again - %s', table.name);
        setTimeout(waitForActive, 500);
      } else {
        table.active = true;
        deferred.resolve();
      }
    })
    .catch(function (err) {
      if (err && err.code === 'ResourceNotFoundException') {
        return setTimeout(waitForActive, 10);
      }
      debug('Error waiting for active', err.stack);
      return deferred.reject(err);
    });
  }

  waitForActive();

  return deferred.promise.nodeify(next);
};

Table.prototype.describeTTL = function (next) {
  debug('Describing ttl for table, %s', this.name);
  const deferred = Q.defer();

  let ddb = this.base.ddb();

  let params = {
    TableName: this.name
  };
  ddb.describeTimeToLive(params, function(err, ttlDescription) {
    if (err) {
      return deferred.reject(err);
    }

    return deferred.resolve(ttlDescription);
  });

  return deferred.promise.nodeify(next);
};

Table.prototype.updateTTL = function (next) {
  debug('Updating ttl for table, %s', this.name);
  const deferred = Q.defer();

  let table = this;

  if(this.schema.expires && !this.base.endpointURL) {

    this.describeTTL()
    .then(function (ttlDesc) {
      let status = ttlDesc.TimeToLiveDescription.TimeToLiveStatus;
      if(status === 'ENABLING' || status === 'ENABLED') {
        return deferred.resolve();
      }
      let params = {
        TableName: table.name,
        TimeToLiveSpecification: {
          AttributeName: table.schema.expires.attribute,
          Enabled: true
        }
      };

      let ddb = table.base.ddb();
      ddb.updateTimeToLive(params, function(err) {
        if (err) {
          return deferred.reject(err);
        }
        return deferred.resolve();
      });
    });
  } else {
    deferred.resolve();
  }

  return deferred.promise.nodeify(next);
};

Table.prototype.describe = function (next) {
  let describeTableReq = {
    TableName: this.name
  };

  let deferred = Q.defer();

  let ddb = this.base.ddb();
  ddb.describeTable(describeTableReq, function (err, data) {
    if (err) {
      debug('error describing table', err);
      return deferred.reject(err);
    }
    deferred.resolve(data);
  });


  return deferred.promise.nodeify(next);
};

<<<<<<< HEAD
const buildTableReq = Table.prototype.buildTableReq = function buildTableReq(name, schema) {
  let attrDefs = [];
=======
Table.prototype.buildTableReq = function buildTableReq(name, schema) {
  var attrDefs = [];
>>>>>>> 761f6b65

  let keyAttr = {};

  function addKeyAttr(attr) {
    if (attr) {
      keyAttr[attr.name] = attr;
    }
  }

  addKeyAttr(schema.hashKey);
  addKeyAttr(schema.rangeKey);
  for (const globalIndexName in schema.indexes.global) {
    addKeyAttr(schema.indexes.global[globalIndexName]);

    // add the range key to the attribute definitions if specified
    const rangeKeyName = schema.indexes.global[globalIndexName].indexes[globalIndexName].rangeKey;
    addKeyAttr(schema.attributes[rangeKeyName]);
  }
  for (const indexName in schema.indexes.local) {
    addKeyAttr(schema.indexes.local[indexName]);
  }

  for (const keyAttrName in keyAttr) {
    attrDefs.push({
      AttributeName: keyAttrName,
      AttributeType: keyAttr[keyAttrName].type.dynamo
    });
  }


  let keySchema = [{
    AttributeName: schema.hashKey.name,
    KeyType: 'HASH'
  }];
  if (schema.rangeKey) {
    keySchema.push({
      AttributeName: schema.rangeKey.name,
      KeyType: 'RANGE'
    });
  }

  let provThroughput = {
    ReadCapacityUnits: schema.throughput.read,
    WriteCapacityUnits: schema.throughput.write
  };

  let createTableReq = {
    AttributeDefinitions: attrDefs,
    TableName: name,
    KeySchema: keySchema,
    ProvisionedThroughput: provThroughput
  };

  debug('Creating table local indexes', schema.indexes.local);
  let localSecIndexes, index;
  for (const localSecIndexName in schema.indexes.local) {
    localSecIndexes = localSecIndexes || [];

    let indexAttr = schema.indexes.local[localSecIndexName];
    index = indexAttr.indexes[localSecIndexName];
    let localSecIndex = {
      IndexName: localSecIndexName,
      KeySchema: [{
        AttributeName: schema.hashKey.name,
        KeyType: 'HASH'
      }, {
        AttributeName: indexAttr.name,
        KeyType: 'RANGE'
      }]
    };

    if (index.project) {
      if (util.isArray(index.project)) {
        localSecIndex.Projection = {
          ProjectionType: 'INCLUDE',
          NonKeyAttributes: index.project
        };
      } else {
        localSecIndex.Projection = {
          ProjectionType: 'ALL'
        };
      }
    } else {
      localSecIndex.Projection = {
        ProjectionType: 'KEYS_ONLY'
      };
    }

    localSecIndexes.push(localSecIndex);
  }


  let globalSecIndexes;
  for (const globalSecIndexName in schema.indexes.global) {
    globalSecIndexes = globalSecIndexes || [];

    let globalIndexAttr = schema.indexes.global[globalSecIndexName];
    index = globalIndexAttr.indexes[globalSecIndexName];

    let globalSecIndex = {
      IndexName: globalSecIndexName,
      KeySchema: [{
        AttributeName: globalIndexAttr.name,
        KeyType: 'HASH'
      }],
      ProvisionedThroughput: {
        ReadCapacityUnits: index.throughput.read,
        WriteCapacityUnits: index.throughput.write
      }
    };


    if (index.rangeKey) {
      globalSecIndex.KeySchema.push({
        AttributeName: index.rangeKey,
        KeyType: 'RANGE'
      });
    }

    if (index.project) {
      if (util.isArray(index.project)) {
        globalSecIndex.Projection = {
          ProjectionType: 'INCLUDE',
          NonKeyAttributes: index.project
        };
      } else {
        globalSecIndex.Projection = {
          ProjectionType: 'ALL'
        };
      }
    } else {
      globalSecIndex.Projection = {
        ProjectionType: 'KEYS_ONLY'
      };
    }

    globalSecIndexes.push(globalSecIndex);
  }

  if (localSecIndexes) {
    createTableReq.LocalSecondaryIndexes = localSecIndexes;
  }

  if (globalSecIndexes) {
    createTableReq.GlobalSecondaryIndexes = globalSecIndexes;
  }

  if (this && this.options) {
    if (this.options.steamOptions && this.options.steamOptions.enabled === true) {
      createTableReq.StreamSpecification = {
        StreamEnabled: true,
        StreamViewType: this.options.streamOptions.type
      };
    }
    if (this.options.serverSideEncryption) {
<<<<<<< HEAD
        createTableReq.SSESpecification = {
          'Enabled': true
        };
=======
      createTableReq.SSESpecification = {
        'Enabled': true
      };
>>>>>>> 761f6b65
    }
  }

  return createTableReq;
};

Table.prototype.create = function (next) {
<<<<<<< HEAD
  let ddb = this.base.ddb();
  let schema = this.schema;
  let createTableReq = buildTableReq(this.name, schema, this);
=======
  var ddb = this.base.ddb();
  var schema = this.schema;
  var createTableReq = this.buildTableReq(this.name, schema);
>>>>>>> 761f6b65

  debug('ddb.createTable request:', createTableReq);

  const deferred = Q.defer();

  ddb.createTable(createTableReq, function (err, data) {
    if (err) {
      debug('error creating table', err);
      return deferred.reject(err);
    }
    debug('table created', data);
    deferred.resolve(data);
  });
  return deferred.promise.nodeify(next);

};

Table.prototype.delete = function (next) {
  let deleteTableReq = {
    TableName: this.name
  };

  debug('ddb.deleteTable request:', deleteTableReq);

  let ddb = this.base.ddb();

  const deferred = Q.defer();

  ddb.deleteTable(deleteTableReq, function (err, data) {
    if (err) {
      debug('error deleting table', err);
      return deferred.reject(err);
    }
    debug('deleted table', data);
    deferred.resolve(data);
  });

  return deferred.promise.nodeify(next);

};

Table.prototype.update = function (next) {
  // let ddb = this.base.ddb();
  // ddb.updateTable();
  const deferred = Q.defer();
  deferred.reject(new Error('TODO'));
  return deferred.promise.nodeify(next);
};

module.exports = Table;<|MERGE_RESOLUTION|>--- conflicted
+++ resolved
@@ -139,32 +139,10 @@
 
   if (this.options.create) {
     this.describe()
-<<<<<<< HEAD
-      .then(function (data) {
-        debug('table exist -- initialization done');
-        localTableReq = buildTableReq(table.name, table.schema, this);
-        let indexes = compareIndexes(localTableReq, data.Table);
-
-        debug('%s', JSON.stringify(indexes, null, 2));
-        if (table.options.update) {
-          debug('updating indexes sequentially');
-          Q()
-            .then(function() {
-              return indexes.delete.reduce(function(cur, next) {
-                return cur.then(function() { return table.deleteIndex(next.IndexName); });
-              }, Q());
-            })
-            .then(function() {
-              return indexes.create.reduce(function(cur, next) {
-                return cur.then(function() { return table.createIndex(localTableReq.AttributeDefinitions, next); });
-              }, Q());
-            })
-            .catch(function(e) { debug(e); });
-=======
     .then(function (data) {
       debug('table exist -- initialization done');
       localTableReq = table.buildTableReq(table.name, table.schema);
-      var indexes = compareIndexes(localTableReq, data.Table);
+      let indexes = compareIndexes(localTableReq, data.Table);
 
       debug('%s', JSON.stringify(indexes, null, 2));
       if (table.options.update) {
@@ -181,7 +159,6 @@
           }, Q());
         })
         .catch(function(e) { debug(e); });
->>>>>>> 761f6b65
 
       } else {
         if (indexes.delete.length > 0 || indexes.create.length > 0) {
@@ -257,38 +234,14 @@
       return setTimeout(waitForActive, 10);
     }
     table.describe()
-<<<<<<< HEAD
-      .then(function (data) {
-        let active = (data.Table.TableStatus === 'ACTIVE');
-        let indexes = data.Table.GlobalSecondaryIndexes || [];
-        indexes.forEach(function (gsi) {
-          //debug('waitForActive Index Check: %s', JSON.stringify(gsi, null, 2));
-          debug('index %s.IndexStatus is %s', gsi.IndexName, gsi.IndexStatus);
-          if (gsi.IndexStatus !== 'ACTIVE') {
-            active = false;
-          }
-        });
-        if (!active) {
-          debug('Waiting for Active again - %s', table.name);
-          setTimeout(waitForActive, 500);
-        } else {
-          table.active = true;
-          deferred.resolve();
-        }
-      })
-      .catch(function (err) {
-        if (err && err.code === 'ResourceNotFoundException') {
-          return setTimeout(waitForActive, 10);
-=======
     .then(function (data) {
-      var active = (data.Table.TableStatus === 'ACTIVE');
-      var indexes = data.Table.GlobalSecondaryIndexes || [];
+      let active = (data.Table.TableStatus === 'ACTIVE');
+      let indexes = data.Table.GlobalSecondaryIndexes || [];
       indexes.forEach(function (gsi) {
         //debug('waitForActive Index Check: %s', JSON.stringify(gsi, null, 2));
         debug('index %s.IndexStatus is %s', gsi.IndexName, gsi.IndexStatus);
         if (gsi.IndexStatus !== 'ACTIVE') {
           active = false;
->>>>>>> 761f6b65
         }
       });
       if (!active) {
@@ -390,13 +343,8 @@
   return deferred.promise.nodeify(next);
 };
 
-<<<<<<< HEAD
 const buildTableReq = Table.prototype.buildTableReq = function buildTableReq(name, schema) {
   let attrDefs = [];
-=======
-Table.prototype.buildTableReq = function buildTableReq(name, schema) {
-  var attrDefs = [];
->>>>>>> 761f6b65
 
   let keyAttr = {};
 
@@ -552,15 +500,9 @@
       };
     }
     if (this.options.serverSideEncryption) {
-<<<<<<< HEAD
-        createTableReq.SSESpecification = {
-          'Enabled': true
-        };
-=======
       createTableReq.SSESpecification = {
         'Enabled': true
       };
->>>>>>> 761f6b65
     }
   }
 
@@ -568,15 +510,9 @@
 };
 
 Table.prototype.create = function (next) {
-<<<<<<< HEAD
   let ddb = this.base.ddb();
   let schema = this.schema;
-  let createTableReq = buildTableReq(this.name, schema, this);
-=======
-  var ddb = this.base.ddb();
-  var schema = this.schema;
-  var createTableReq = this.buildTableReq(this.name, schema);
->>>>>>> 761f6b65
+  let createTableReq = this.buildTableReq(this.name, schema);
 
   debug('ddb.createTable request:', createTableReq);
 
