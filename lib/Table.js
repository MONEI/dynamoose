'use strict';
var Q = require('q');
var debug = require('debug')('dynamoose:table');
var util = require('util');
var _ = require('lodash');

function Table(name, schema, options, base) {
  debug('new Table (%s)', name, schema);
  this.name = name;
  this.schema = schema;
  this.options = options || {};
  this.base = base;

  if (this.options.create === undefined || this.options.create === null) {
    this.options.create = true;
  }
}

var compareIndexes = function compareIndexes(local, remote) {
  var indexes = {
    delete: [],
    create: []
  };
  var localTableReq = local;
  var remoteTableReq = remote;
  var i;
  var j;

  var localIndexes = localTableReq.GlobalSecondaryIndexes || [];
  var remoteIndexes = remoteTableReq.GlobalSecondaryIndexes || [];

  debug('compareIndexes');
  // let's see what remote indexes we need to sync or create
  for (i = 0; i < localIndexes.length; i++) {
    var remoteIndexFound = false;
    for (j = 0; j < remoteIndexes.length; j++) {
      if (remoteIndexes[j].IndexName === localIndexes[i].IndexName) {
        // let's see if the core data matches. if it doesn't,
        // we may need to delete the remote GSI and rebuild.
        var localIndex = _.pick(localIndexes[i], 'IndexName', 'KeySchema', 'Projection');
        var remoteIndex = _.pick(remoteIndexes[j], 'IndexName', 'KeySchema', 'Projection');

        if (!_.isEqual(remoteIndex, localIndex)) {
          localIndex.ProvisionedThroughput = localIndexes[i].ProvisionedThroughput;
          indexes.delete.push(localIndex);
          indexes.create.push(localIndex);
          remoteIndexFound = true;
        } else {
          remoteIndexFound = true;
        }
      }
    }
    if (!remoteIndexFound) {
      indexes.create.push(localIndexes[i]);
    }
  }
  for (j = 0; j < remoteIndexes.length; j++) {
    var localExists = false;
    for (i = 0; i < localIndexes.length; i++) {
      if (remoteIndexes[j].IndexName === localIndexes[i].IndexName) {
        localExists = true;
      }
    }
    if (!localExists) {
      indexes.delete.push(remoteIndexes[j]);
    }
  }
  // now let's see what remote indexes exist that shouldn't exist

  return indexes;
};

Table.prototype.deleteIndex = function deleteIndex(indexName) {
  var deferred = Q.defer();
  var table = this;
  table.active = false;
  var params = {
    TableName: table.name,
    GlobalSecondaryIndexUpdates: [
      {
        Delete: {
          IndexName: indexName
        }
      }
    ]
  };
  table.base.ddb().updateTable(params, function (err, data) {
    debug('deleteIndex handler running');
    if (err) {
      deferred.reject(err);
    }
    else {
      setTimeout(function () {
        table.waitForActive()
          .then(function () {
            deferred.resolve(data);
          });
      }, 300);
    }
  });
  return deferred.promise;
};

Table.prototype.createIndex = function createIndex(attributes, indexSpec) {
  var deferred = Q.defer();
  var table = this;
  table.active = false;
  var params = {
    TableName: this.name,
    AttributeDefinitions: attributes,
    GlobalSecondaryIndexUpdates: [
      {
        Create: indexSpec
      }
    ]
  };
  this.base.ddb().updateTable(params, function (err, data) {
    if (err) {
      deferred.reject(err);
    }
    else {
      setTimeout(function () {
        table.waitForActive()
          .then(function () {
            deferred.resolve(data);
          });
      }, 300);
    }
  });
  return deferred.promise;
};

Table.prototype.init = function (next) {
  debug('initializing table, %s, %j', this.name, this.options);
  var deferred = Q.defer();

  var table = this;
  var localTableReq;

  if (this.options.create) {
    this.describe()
      .then(function (data) {
        debug('table exist -- initialization done');
        localTableReq = buildTableReq(table.name, table.schema, this);
        var indexes = compareIndexes(localTableReq, data.Table);

        debug('%s', JSON.stringify(indexes, null, 2));
        if (table.options.update) {
          debug('updating indexes sequentially');
          Q()
            .then(function() {
              return indexes.delete.reduce(function(cur, next) {
                return cur.then(function() { return table.deleteIndex(next.IndexName); });
              }, Q());
            })
            .then(function() {
              return indexes.create.reduce(function(cur, next) {
                return cur.then(function() { return table.createIndex(localTableReq.AttributeDefinitions, next); });
              }, Q());
            })
            .catch(function(e) { debug(e); });

        } else {
          if (indexes.delete.length > 0 || indexes.create.length > 0) {
            debug('indexes are not synchronized and update flag is set to false');
            deferred.reject(new Error('indexes are not synchronized and update flag is set to false'));
          }
        }
        table.initialized = true;
        return table.waitForActive()
          .then(function() {
            return table.updateTTL();
          })
          .then(function () {
            return deferred.resolve();
          });
      })
      .catch(function (err) {
        if (err && err.code === 'ResourceNotFoundException') {
          debug('table does not exist -- creating');
          return deferred.resolve(
            table.create()
              .then(function () {
                table.initialized = true;
              })
              .then(function () {
                if (table.options.waitForActive) {
                  return table.waitForActive();
                }
              })
              .then(function () {
                return table.updateTTL();
              })
          );
        }
        if (err) {
          debug('error initializing', err.stack);
          return deferred.reject(err);
        }
      });
  } else {
    table.initialized = true;
    return table.updateTTL();

  }
  return deferred.promise.nodeify(next);
};

Table.prototype.waitForActive = function (timeout, next) {
  debug('Waiting for Active table, %s, %j', this.name, this.options);
  var deferred = Q.defer();

  if (typeof timeout === 'function') {
    next = timeout;
    timeout = null;
  }

  if (!timeout) {
    timeout = this.options.waitForActiveTimeout;
  }

  var table = this;

  var timeoutAt = Date.now() + timeout;

  function waitForActive() {
    debug('Waiting...');
    /*
     if (table.active) {
     debug('Table flag is set to Active - %s', table.name);
     return deferred.resolve();
     }*/
    if (Date.now() > timeoutAt) {
      return deferred.reject(
        new Error('Wait for Active timed out after ' + timeout + ' ms.')
      );
    }
    if (!table.initialized) {
      return setTimeout(waitForActive, 10);
    }
    table.describe()
      .then(function (data) {
        var active = (data.Table.TableStatus === 'ACTIVE');
        var indexes = data.Table.GlobalSecondaryIndexes || [];
        indexes.forEach(function (gsi) {
          //debug('waitForActive Index Check: %s', JSON.stringify(gsi, null, 2));
          debug('index %s.IndexStatus is %s', gsi.IndexName, gsi.IndexStatus);
          if (gsi.IndexStatus !== 'ACTIVE') {
            active = false;
          }
        });
        if (!active) {
          debug('Waiting for Active again - %s', table.name);
          setTimeout(waitForActive, 500);
        } else {
          table.active = true;
          deferred.resolve();
        }
      })
      .catch(function (err) {
        if (err && err.code === 'ResourceNotFoundException') {
          return setTimeout(waitForActive, 10);
        }
        debug('Error waiting for active', err.stack);
        return deferred.reject(err);
      });
  }

  waitForActive();

  return deferred.promise.nodeify(next);
};

Table.prototype.describeTTL = function (next) {
  debug('Describing ttl for table, %s', this.name);
  var deferred = Q.defer();

  var ddb = this.base.ddb();

  var params = {
    TableName: this.name
  };
  ddb.describeTimeToLive(params, function(err, ttlDescription) {
    if (err) {
      return deferred.reject(err);
    }

    return deferred.resolve(ttlDescription);
  });

  return deferred.promise.nodeify(next);
};

Table.prototype.updateTTL = function (next) {
  debug('Updating ttl for table, %s', this.name);
  var deferred = Q.defer();

  var table = this;

  if(this.schema.expires && !this.base.endpointURL) {

    this.describeTTL()
    .then(function (ttlDesc) {
      var status = ttlDesc.TimeToLiveDescription.TimeToLiveStatus;
      if(status === 'ENABLING' || status === 'ENABLED') {
        return deferred.resolve();
      }
      var params = {
        TableName: table.name,
        TimeToLiveSpecification: {
          AttributeName: table.schema.expires.attribute,
          Enabled: true
        }
      };

      var ddb = table.base.ddb();
      ddb.updateTimeToLive(params, function(err) {
        if (err) {
          return deferred.reject(err);
        }
        return deferred.resolve();
      });
    });
  } else {
    deferred.resolve();
  }

  return deferred.promise.nodeify(next);
};

Table.prototype.describe = function (next) {
  var describeTableReq = {
    TableName: this.name
  };

  var deferred = Q.defer();

  var ddb = this.base.ddb();
  ddb.describeTable(describeTableReq, function (err, data) {
    if (err) {
      debug('error describing table', err);
      return deferred.reject(err);
    }
    deferred.resolve(data);
  });


  return deferred.promise.nodeify(next);
};

<<<<<<< HEAD
var buildTableReq = function buildTableReq(name, schema, table) {
=======
var buildTableReq = Table.prototype.buildTableReq = function buildTableReq(name, schema) {
>>>>>>> c53b4023
  var attrDefs = [];

  var keyAttr = {};

  function addKeyAttr(attr) {
    if (attr) {
      keyAttr[attr.name] = attr;
    }
  }

  addKeyAttr(schema.hashKey);
  addKeyAttr(schema.rangeKey);
  for (var globalIndexName in schema.indexes.global) {
    addKeyAttr(schema.indexes.global[globalIndexName]);

    // add the range key to the attribute definitions if specified
    var rangeKeyName = schema.indexes.global[globalIndexName].indexes[globalIndexName].rangeKey;
    addKeyAttr(schema.attributes[rangeKeyName]);
  }
  for (var indexName in schema.indexes.local) {
    addKeyAttr(schema.indexes.local[indexName]);
  }

  for (var keyAttrName in keyAttr) {
    attrDefs.push({
      AttributeName: keyAttrName,
      AttributeType: keyAttr[keyAttrName].type.dynamo
    });
  }


  var keySchema = [{
    AttributeName: schema.hashKey.name,
    KeyType: 'HASH'
  }];
  if (schema.rangeKey) {
    keySchema.push({
      AttributeName: schema.rangeKey.name,
      KeyType: 'RANGE'
    });
  }

  var provThroughput = {
    ReadCapacityUnits: schema.throughput.read,
    WriteCapacityUnits: schema.throughput.write
  };

  var createTableReq = {
    AttributeDefinitions: attrDefs,
    TableName: name,
    KeySchema: keySchema,
    ProvisionedThroughput: provThroughput
  };

  debug('Creating table local indexes', schema.indexes.local);
  var localSecIndexes, index;
  for (var localSecIndexName in schema.indexes.local) {
    localSecIndexes = localSecIndexes || [];

    var indexAttr = schema.indexes.local[localSecIndexName];
    index = indexAttr.indexes[localSecIndexName];
    var localSecIndex = {
      IndexName: localSecIndexName,
      KeySchema: [{
        AttributeName: schema.hashKey.name,
        KeyType: 'HASH'
      }, {
        AttributeName: indexAttr.name,
        KeyType: 'RANGE'
      }]
    };

    if (index.project) {
      if (util.isArray(index.project)) {
        localSecIndex.Projection = {
          ProjectionType: 'INCLUDE',
          NonKeyAttributes: index.project
        };
      } else {
        localSecIndex.Projection = {
          ProjectionType: 'ALL'
        };
      }
    } else {
      localSecIndex.Projection = {
        ProjectionType: 'KEYS_ONLY'
      };
    }

    localSecIndexes.push(localSecIndex);
  }


  var globalSecIndexes;
  for (var globalSecIndexName in schema.indexes.global) {
    globalSecIndexes = globalSecIndexes || [];

    var globalIndexAttr = schema.indexes.global[globalSecIndexName];
    index = globalIndexAttr.indexes[globalSecIndexName];

    var globalSecIndex = {
      IndexName: globalSecIndexName,
      KeySchema: [{
        AttributeName: globalIndexAttr.name,
        KeyType: 'HASH'
      }],
      ProvisionedThroughput: {
        ReadCapacityUnits: index.throughput.read,
        WriteCapacityUnits: index.throughput.write
      }
    };


    if (index.rangeKey) {
      globalSecIndex.KeySchema.push({
        AttributeName: index.rangeKey,
        KeyType: 'RANGE'
      });
    }

    if (index.project) {
      if (util.isArray(index.project)) {
        globalSecIndex.Projection = {
          ProjectionType: 'INCLUDE',
          NonKeyAttributes: index.project
        };
      } else {
        globalSecIndex.Projection = {
          ProjectionType: 'ALL'
        };
      }
    } else {
      globalSecIndex.Projection = {
        ProjectionType: 'KEYS_ONLY'
      };
    }

    globalSecIndexes.push(globalSecIndex);
  }

  if (localSecIndexes) {
    createTableReq.LocalSecondaryIndexes = localSecIndexes;
  }

  if (globalSecIndexes) {
    createTableReq.GlobalSecondaryIndexes = globalSecIndexes;
  }
  
  if (table && table.options && table.options.serverSideEncryption) {
    createTableReq.SSESpecification = { 
      'Enabled': true
    };
  }

  return createTableReq;
};

Table.prototype.create = function (next) {
  var ddb = this.base.ddb();
  var schema = this.schema;
  var createTableReq = buildTableReq(this.name, schema, this);

  debug('ddb.createTable request:', createTableReq);

  var deferred = Q.defer();

  ddb.createTable(createTableReq, function (err, data) {
    if (err) {
      debug('error creating table', err);
      return deferred.reject(err);
    }
    debug('table created', data);
    deferred.resolve(data);
  });
  return deferred.promise.nodeify(next);

};

Table.prototype.delete = function (next) {
  var deleteTableReq = {
    TableName: this.name
  };

  debug('ddb.deleteTable request:', deleteTableReq);

  var ddb = this.base.ddb();

  var deferred = Q.defer();

  ddb.deleteTable(deleteTableReq, function (err, data) {
    if (err) {
      debug('error deleting table', err);
      return deferred.reject(err);
    }
    debug('deleted table', data);
    deferred.resolve(data);
  });

  return deferred.promise.nodeify(next);

};

Table.prototype.update = function (next) {
  // var ddb = this.base.ddb();
  // ddb.updateTable();
  var deferred = Q.defer();
  deferred.reject(new Error('TODO'));
  return deferred.promise.nodeify(next);
};

module.exports = Table;<|MERGE_RESOLUTION|>--- conflicted
+++ resolved
@@ -348,11 +348,7 @@
   return deferred.promise.nodeify(next);
 };
 
-<<<<<<< HEAD
-var buildTableReq = function buildTableReq(name, schema, table) {
-=======
 var buildTableReq = Table.prototype.buildTableReq = function buildTableReq(name, schema) {
->>>>>>> c53b4023
   var attrDefs = [];
 
   var keyAttr = {};
