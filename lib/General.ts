--- conflicted
+++ resolved
@@ -1,18 +1,11 @@
-<<<<<<< HEAD
-import { Document } from "./Document";
-import { Model } from "./Model";
-
-// - General
-=======
 import {Document} from "./Document";
 import {Model} from "./Model";
 
->>>>>>> 68f459df
+// - General
 export type CallbackType<R, E> = (error?: E | null, response?: R) => void;
 export type ObjectType = {[key: string]: any};
 export type FunctionType = (...args: any[]) => any;
 
-<<<<<<< HEAD
 // - Dynamoose
 interface ModelDocumentConstructor<T extends Document> {
 	new (object: {[key: string]: any}): T;
@@ -24,14 +17,9 @@
 export interface DocumentArray<T> extends Array<T> {
 	populate: () => Promise<DocumentArray<T>>;
 	toJSON: () => ObjectType;
-=======
-interface ModelDocumentConstructor<T extends Document> {
-	new (object: {[key: string]: any}): T;
 }
-export type ModelType<T extends Document> = T & Model<T> & ModelDocumentConstructor<T>;
 
 export enum SortOrder {
 	ascending = "ascending",
 	descending = "descending"
->>>>>>> 68f459df
 }