'use strict';

var Attribute = require('./Attribute');
var errors = require('./errors');
var VirtualType = require('./VirtualType');
//var util = require('util');

var debug = require('debug')('dynamoose:schema');



function Schema(obj, options) {
  debug('Creating Schema', obj);

  this.options = options || {};

  this.methods = {};
  this.statics = {};
  this.virtuals = {};
  this.tree = {};

  if(this.options.throughput) {
    var throughput = this.options.throughput;
    if(typeof throughput === 'number') {
      throughput = {read: throughput, write: throughput};
    }
    this.throughput = throughput;
  } else {
    this.throughput = {read: 1, write: 1};
  }

  if((!this.throughput.read || !this.throughput.write) &&
    this.throughput.read >= 1 && this.throughput.write >= 1) {
    throw new errors.SchemaError('Invalid throughput: '+ this.throughput);
  }

  /*
    * Added support for timestamps attribute
    */
  if (this.options.timestamps) {
    var createdAt = null;
    var updatedAt = null;

    if (this.options.timestamps === true) {
      createdAt = 'createdAt';
      updatedAt = 'updatedAt';
    } else if (typeof this.options.timestamps === 'object') {
      if (this.options.timestamps.createdAt && this.options.timestamps.updatedAt) {
        createdAt = this.options.timestamps.createdAt;
        updatedAt = this.options.timestamps.updatedAt;
      } else {
        throw new errors.SchemaError('Missing createdAt and updatedAt timestamps attribute. Maybe set timestamps: true?');
      }
    } else {
      throw new errors.SchemaError('Invalid syntax for timestamp: ' + name);
    }

    obj[createdAt] = obj[createdAt] || {};
    obj[createdAt].type = Date;
    obj[createdAt].default = Date.now;


    obj[updatedAt] = obj[updatedAt] || {};
    obj[updatedAt].type = Date;
    obj[updatedAt].default = Date.now;
    obj[updatedAt].set = function() { return Date.now(); };
    this.timestamps = { createdAt: createdAt, updatedAt: updatedAt };
  }


  /*
    * Added support for expires attribute
    */
  if (this.options.expires !== null && this.options.expires !== undefined ) {
    var expires = {
      attribute: 'expires'
    };

    if (typeof this.options.expires === 'number') {
      expires.ttl = this.options.expires;

    } else if (typeof this.options.expires === 'object') {
      if (typeof this.options.expires.ttl === 'number') {
        expires.ttl = this.options.expires.ttl;
      } else {
        throw new errors.SchemaError('Missing or invalided ttl for expires attribute.');
      }
      if(typeof this.options.expires.attribute === 'string') {
        expires.attribute = this.options.expires.attribute;
      }
    } else {
      throw new errors.SchemaError('Invalid syntax for expires: ' + name);
    }

    var defaultExpires = function () {
      return new Date(Date.now() + (expires.ttl * 1000));
    };

    obj[expires.attribute] = {
      type: Number,
      default: defaultExpires,
      set: function(v) {
        return Math.floor(v.getTime() / 1000);
      },
      get: function (v) {
        return new Date(v * 1000);
      }
    };
    this.expires = expires;
  }
  this.useDocumentTypes = !!this.options.useDocumentTypes;
  this.useNativeBooleans = !!this.options.useNativeBooleans;
  this.attributeFromDynamo = this.options.attributeFromDynamo;
  this.attributeToDynamo = this.options.attributeToDynamo;

  this.attributes = {};
  this.indexes = {local: {}, global: {}};

  for(var n in obj) {

    if(this.attributes[n]) {
      throw new errors.SchemaError('Duplicate attribute: ' + n);
    }

    debug('Adding Attribute to Schema (%s)', n, obj);
    this.attributes[n] = Attribute.create(this, n, obj[n]);
  }
}

/*Schema.prototype.attribute = function(name, obj) {
  debug('Adding Attribute to Schema (%s)', name, obj);

  this Attribute.create(name, obj);

};*/

Schema.prototype.toDynamo = function(model) {

  var dynamoObj = {};
  var name, attr;

  for(name in model) {
    if(!model.hasOwnProperty(name)){
      continue;
    }
    if (model[name] === undefined || model[name] === null || Number.isNaN(model[name])) {
      debug('toDynamo: skipping attribute: %s because its definition or value is null, undefined, or NaN', name);
      continue;
    }
    attr = this.attributes[name];
<<<<<<< HEAD

    if((!attr && this.options.saveUnknown === true) || (this.options.saveUnknown instanceof Array && this.options.saveUnknown.indexOf(name) >= 0)) {
=======
    if(!attr && this.options.saveUnknown) {
>>>>>>> d9a852ec
      attr = Attribute.create(this, name, model[name]);
      this.attributes[name] = attr;
    }
  }

  for(name in this.attributes) {
    attr = this.attributes[name];

    attr.setDefault(model);
    var dynamoAttr;
    if (this.attributeToDynamo) {
      dynamoAttr = this.attributeToDynamo(name, model[name], model, attr.toDynamo.bind(attr));
    } else {
      dynamoAttr = attr.toDynamo(model[name], undefined, model);
    }
    if(dynamoAttr) {
      dynamoObj[attr.name] = dynamoAttr;
    }
  }

  debug('toDynamo: %s', dynamoObj );
  return dynamoObj;
};

Schema.prototype.parseDynamo = function(model, dynamoObj) {

  for(var name in dynamoObj) {
    var attr = this.attributes[name];

<<<<<<< HEAD
    if((!attr && this.options.saveUnknown === true) || (this.options.saveUnknown instanceof Array && this.options.saveUnknown.indexOf(name) >= 0)) {
      var type = Attribute.lookupType(dynamoObj[name]);
      attr = Attribute.create(this, name, type);
=======
    if(!attr && this.options.saveUnknown) {
      attr = Attribute.createUnknownAttrbuteFromDynamo(this, name, dynamoObj[name]);
>>>>>>> d9a852ec
      this.attributes[name] = attr;
    }

    if(attr) {
      var attrVal;
      if (this.attributeFromDynamo) {
        attrVal = this.attributeFromDynamo(name, dynamoObj[name], attr.parseDynamo.bind(attr), model);
      } else {
        attrVal = attr.parseDynamo(dynamoObj[name]);
      }
      if (attrVal !== undefined && attrVal !== null) {
        model[name] = attrVal;
      }
    } else {
      debug('parseDynamo: received an attribute name (%s) that is not defined in the schema', name);
    }
  }

  debug('parseDynamo: %s', model);

  return dynamoObj;

};

/**
 * Adds an instance method to documents constructed from Models compiled from this schema.
 *
 * ####Example
 *
 *     var schema = kittySchema = new Schema(..);
 *
 *     schema.method('meow', function () {
 *       console.log('meeeeeoooooooooooow');
 *     })
 *
 *     var Kitty = mongoose.model('Kitty', schema);
 *
 *     var fizz = new Kitty;
 *     fizz.meow(); // meeeeeooooooooooooow
 *
 * If a hash of name/fn pairs is passed as the only argument, each name/fn pair will be added as methods.
 *
 *     schema.method({
 *         purr: function () {}
 *       , scratch: function () {}
 *     });
 *
 *     // later
 *     fizz.purr();
 *     fizz.scratch();
 *
 * @param {String|Object} method name
 * @param {Function} [fn]
 * @api public
 */

Schema.prototype.method = function (name, fn) {
  if (typeof name !== 'string' ){
    for (var i in name){
      this.methods[i] = name[i];
    }
  } else {
    this.methods[name] = fn;
  }
  return this;
};

/**
 * Adds static "class" methods to Models compiled from this schema.
 *
 * ####Example
 *
 *     var schema = new Schema(..);
 *     schema.static('findByName', function (name, callback) {
 *       return this.find({ name: name }, callback);
 *     });
 *
 *     var Drink = mongoose.model('Drink', schema);
 *     Drink.findByName('sanpellegrino', function (err, drinks) {
 *       //
 *     });
 *
 * If a hash of name/fn pairs is passed as the only argument, each name/fn pair will be added as statics.
 *
 * @param {String} name
 * @param {Function} fn
 * @api public
 */

Schema.prototype.static = function(name, fn) {
  if (typeof name !== 'string' ){
    for (var i in name){
      this.statics[i] = name[i];
    }
  } else {
    this.statics[name] = fn;
  }
  return this;
};


/**
 * Creates a virtual type with the given name.
 *
 * @param {String} name
 * @param {Object} [options]
 * @return {VirtualType}
 */

Schema.prototype.virtual = function (name, options) {
  //var virtuals = this.virtuals;
  var parts = name.split('.');

  return this.virtuals[name] = parts.reduce(function (mem, part, i) {
    mem[part] || (mem[part] = (i === parts.length-1) ? new VirtualType(options, name) : {});
    return mem[part];
  }, this.tree);
};

/**
 * Returns the virtual type with the given `name`.
 *
 * @param {String} name
 * @return {VirtualType}
 */

Schema.prototype.virtualpath = function (name) {
  return this.virtuals[name];
};

module.exports = Schema;<|MERGE_RESOLUTION|>--- conflicted
+++ resolved
@@ -148,12 +148,7 @@
       continue;
     }
     attr = this.attributes[name];
-<<<<<<< HEAD
-
     if((!attr && this.options.saveUnknown === true) || (this.options.saveUnknown instanceof Array && this.options.saveUnknown.indexOf(name) >= 0)) {
-=======
-    if(!attr && this.options.saveUnknown) {
->>>>>>> d9a852ec
       attr = Attribute.create(this, name, model[name]);
       this.attributes[name] = attr;
     }
@@ -183,14 +178,8 @@
   for(var name in dynamoObj) {
     var attr = this.attributes[name];
 
-<<<<<<< HEAD
     if((!attr && this.options.saveUnknown === true) || (this.options.saveUnknown instanceof Array && this.options.saveUnknown.indexOf(name) >= 0)) {
-      var type = Attribute.lookupType(dynamoObj[name]);
-      attr = Attribute.create(this, name, type);
-=======
-    if(!attr && this.options.saveUnknown) {
       attr = Attribute.createUnknownAttrbuteFromDynamo(this, name, dynamoObj[name]);
->>>>>>> d9a852ec
       this.attributes[name] = attr;
     }
 
