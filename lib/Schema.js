--- conflicted
+++ resolved
@@ -227,11 +227,7 @@
   }
 
   if (model.$__) {
-<<<<<<< HEAD
-    model.$__.originalItem = JSON.parse(JSON.stringify(model, getCircularReplacer()));
-=======
-    model[originalItemSymbol] = JSON.parse(JSON.stringify(model));
->>>>>>> 9a5a2425
+    model[originalItemSymbol] = JSON.parse(JSON.stringify(model, getCircularReplacer()));
   }
 
   debug('parseDynamo: %s', model);
