--- conflicted
+++ resolved
@@ -209,51 +209,19 @@
 };
 
 /**
-<<<<<<< HEAD
- * Adds an instance method to documents constructed from Models compiled from this schema.
- *
- * ####Example
- *
- *     let schema = kittySchema = new Schema(..);
- *
- *     schema.method('meow', function () {
- *       console.log('meeeeeoooooooooooow');
- *     })
- *
- *     let Kitty = mongoose.model('Kitty', schema);
- *
- *     let fizz = new Kitty;
- *     fizz.meow(); // meeeeeooooooooooooow
- *
- * If a hash of name/fn pairs is passed as the only argument, each name/fn pair will be added as methods.
- *
- *     schema.method({
- *         purr: function () {}
- *       , scratch: function () {}
- *     });
- *
- *     // later
- *     fizz.purr();
- *     fizz.scratch();
- *
- * @param {String|Object} method name
- * @param {Function} [fn]
- * @api public
- */
-=======
 * Adds an instance method to documents constructed from Models compiled from this schema.
 *
 * ####Example
 *
-*     var schema = kittySchema = new Schema(..);
+*     let schema = kittySchema = new Schema(..);
 *
 *     schema.method('meow', function () {
 *       console.log('meeeeeoooooooooooow');
 *     })
 *
-*     var Kitty = mongoose.model('Kitty', schema);
-*
-*     var fizz = new Kitty;
+*     let Kitty = mongoose.model('Kitty', schema);
+*
+*     let fizz = new Kitty;
 *     fizz.meow(); // meeeeeooooooooooooow
 *
 * If a hash of name/fn pairs is passed as the only argument, each name/fn pair will be added as methods.
@@ -271,7 +239,6 @@
 * @param {Function} [fn]
 * @api public
 */
->>>>>>> 761f6b65
 
 Schema.prototype.method = function (name, fn) {
   if (typeof name !== 'string' ){
@@ -285,38 +252,16 @@
 };
 
 /**
-<<<<<<< HEAD
- * Adds static "class" methods to Models compiled from this schema.
- *
- * ####Example
- *
- *     let schema = new Schema(..);
- *     schema.static('findByName', function (name, callback) {
- *       return this.find({ name: name }, callback);
- *     });
- *
- *     let Drink = mongoose.model('Drink', schema);
- *     Drink.findByName('sanpellegrino', function (err, drinks) {
- *       //
- *     });
- *
- * If a hash of name/fn pairs is passed as the only argument, each name/fn pair will be added as statics.
- *
- * @param {String} name
- * @param {Function} fn
- * @api public
- */
-=======
 * Adds static "class" methods to Models compiled from this schema.
 *
 * ####Example
 *
-*     var schema = new Schema(..);
+*     let schema = new Schema(..);
 *     schema.static('findByName', function (name, callback) {
 *       return this.find({ name: name }, callback);
 *     });
 *
-*     var Drink = mongoose.model('Drink', schema);
+*     let Drink = mongoose.model('Drink', schema);
 *     Drink.findByName('sanpellegrino', function (err, drinks) {
 *       //
 *     });
@@ -327,7 +272,6 @@
 * @param {Function} fn
 * @api public
 */
->>>>>>> 761f6b65
 
 Schema.prototype.static = function(name, fn) {
   if (typeof name !== 'string' ){
