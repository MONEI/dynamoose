import * as combine_objects from "./combine_objects";
import * as merge_objects from "./merge_objects";
import timeout = require("./timeout");
import capitalize_first_letter = require("./capitalize_first_letter");
import set_immediate_promise = require("./set_immediate_promise");
import unique_array_elements = require("./unique_array_elements");
import array_flatten = require("./array_flatten");
import empty_function = require("./empty_function");
import object = require("js-object-utilities");
import dynamoose = require("./dynamoose");
import all_elements_match from "./all_elements_match";
import type_name from "./type_name";
<<<<<<< HEAD
import importPackage from "./importPackage";
import log from "./log";
=======
import find_best_index from "./find_best_index";
import can_use_index_of_table from "./can_use_index_of_table";
>>>>>>> e0abe06c

export = {
	combine_objects,
	merge_objects,
	timeout,
	capitalize_first_letter,
	set_immediate_promise,
	unique_array_elements,
	all_elements_match,
	array_flatten,
	empty_function,
	object,
	dynamoose,
	type_name,
<<<<<<< HEAD
	importPackage,
	log
=======
	find_best_index,
	can_use_index_of_table
>>>>>>> e0abe06c
};<|MERGE_RESOLUTION|>--- conflicted
+++ resolved
@@ -10,13 +10,10 @@
 import dynamoose = require("./dynamoose");
 import all_elements_match from "./all_elements_match";
 import type_name from "./type_name";
-<<<<<<< HEAD
 import importPackage from "./importPackage";
 import log from "./log";
-=======
 import find_best_index from "./find_best_index";
 import can_use_index_of_table from "./can_use_index_of_table";
->>>>>>> e0abe06c
 
 export = {
 	combine_objects,
@@ -31,11 +28,8 @@
 	object,
 	dynamoose,
 	type_name,
-<<<<<<< HEAD
 	importPackage,
-	log
-=======
+	log,
 	find_best_index,
 	can_use_index_of_table
->>>>>>> e0abe06c
 };