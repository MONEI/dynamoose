--- conflicted
+++ resolved
@@ -28,12 +28,8 @@
 	object,
 	dynamoose,
 	type_name,
-<<<<<<< HEAD
 	importPackage,
 	log,
-	find_best_index
-=======
 	find_best_index,
 	deep_copy
->>>>>>> a838224d
 };