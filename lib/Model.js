'use strict';

const util = require('util');
const Q = require('q');
const hooks = require('hooks');
const Attribute = require('./Attribute');
const Table = require('./Table');
const Query = require('./Query');
const Scan = require('./Scan');
const Plugin = require('./Plugin');
const errors = require('./errors');
const reservedKeywords = require('./reserved-keywords');
const objectPath = require('object-path');

//const MAX_BATCH_READ_SIZE   = 100;
const MAX_BATCH_WRITE_SIZE  = 25;
const debug = require('debug')('dynamoose:model');

function Model(obj) {
  this.$__.isNew = true;

  for(const key in obj) {
    this[key] = obj[key];
  }
}

function processCondition(req, options, schema) {
  if (options.condition) {
    if(req.ConditionExpression) {
      req.ConditionExpression = `(${req.ConditionExpression}) and (${options.condition})`;
    } else {
      req.ConditionExpression = options.condition;
    }

    if(options.conditionNames) {
      req.ExpressionAttributeNames = {};
      for(const name in options.conditionNames) {
        req.ExpressionAttributeNames['#' + name] = options.conditionNames[name];
      }
    }
    if(options.conditionValues) {
      req.ExpressionAttributeValues = {};
      Object.keys(options.conditionValues).forEach(function (k) {
        const val = options.conditionValues[k];
        const attr = schema.attributes[k];
        if(attr) {
          req.ExpressionAttributeValues[':' + k] = attr.toDynamo(val);
        } else {
          throw new errors.ModelError(`Invalid condition value: ${k}. The name must either be in the schema or a full DynamoDB object must be specified.`);
        }
      });
    }
  }
}

Model.compile = function compile (name, schema, options, base) {
  debug('compiling NewModel %s', name);

  let table = new Table(name, schema, options, base);

  /*jshint validthis: true */
  function NewModel (obj) {
    Model.call(this, obj);
    applyVirtuals(this, schema);
    this.$__.originalItem = obj;
  }

  // Set NewModel.name to match name of table. Original property descriptor
  // values are reused.
  let nameDescriptor = Object.getOwnPropertyDescriptor(NewModel, 'name');
  // Skip if 'name' property can not be redefined. This probably means
  // code is running in a "non-standard, pre-ES2015 implementations",
  // like node 0.12.
  if (nameDescriptor.configurable) {
    nameDescriptor.value = 'Model-' + name;
    Object.defineProperty(NewModel, 'name', nameDescriptor);
  }

  util.inherits(NewModel, Model);

  // minimize what is restricted
  NewModel.prototype.$__ = {
    table: table,
    base: base,
    name: name,
    schema: schema,
    options: options,
    NewModel: NewModel,
    plugins: []
  };
  NewModel.$__ = NewModel.prototype.$__;


  NewModel.plugin = function(pluginPackage, options) {
    var obj = {
      event: {
        plugin: pluginPackage,
        pluginOptions: options
      }
    };
    // Emit plugin type `plugin:register` with stage `pre`
    this._emit('plugin:register', 'pre', obj);

    // Run actual action to create plugin
    this.$__.plugins.push(new Plugin(this, pluginPackage, options, this.plugin.bind(this)));

    // Emit plugin type `plugin:register` with stage `post`
    this._emit('plugin:register', 'post', obj);
  };

  NewModel.clearAllPlugins = function() {
    debug('Clearing all plugins');
    this.$__.plugins = [];
  };

  // This is a private function that is only used to emit signals to plugins within the Dynamoose plugin, this function should not be documentated or used outside of Dynamoose.
  NewModel._emit = async function(type, stage, obj, deferred) {

    if (!obj) {
      obj = {};
    }

    // If obj.actions is undefined set to empty object
    if (!obj.actions) {
      obj.actions = {};
    }

    for (let i = 0; i < this.$__.plugins.length; i++) {
      const plugin = this.$__.plugins[i];
      const result = await plugin.emit(type, stage, obj);
      if (result) {
        if (result.resolve) {
          deferred.resolve(result.resolve);
          return false;
        } else if (result.reject) {
          deferred.reject(result.reject);
          return false;
        }
      }
    }
  };

  NewModel.prototype.originalItem = function () {
    return this.$__.originalItem;
  };
  NewModel.prototype.model = function(modelName) {
    const models = this.$__.base.models;
    if (!models.hasOwnProperty(modelName)) {
      const errorMsg = 'Schema hasn\'t been registered for model "' +
      modelName + '".\n' + 'Use dynamoose.model(name, schema)';
      throw new errors.ModelError(errorMsg);
    }
    return models[modelName];
  };


  NewModel.get = function (key, options, next) {
    try {
      return Model.get(NewModel, key, options, next);
    } catch(err) {
      sendErrorToCallback(err, options, next);
      return Q.reject(err);
    }
  };

  NewModel.populate = function (options, resultObj, fillPath) {
    try {
      return Model.populate(options, resultObj, fillPath);
    } catch(err) {
      sendErrorToCallback(err, options);
      return Q.reject(err);
    }
  };

  NewModel.update = function (key, update, options, next) {
    try {
      return Model.update(NewModel, key, update, options, next);
    } catch(err) {
      sendErrorToCallback(err, options, next);
      return Q.reject(err);
    }
  };

  NewModel.delete = function (key, options, next) {
    try {
      return Model.delete(NewModel, key, options, next);
    } catch(err) {
      sendErrorToCallback(err, options, next);
      return Q.reject(err);
    }
  };

  NewModel.query = function (query, options, next) {
    try {
      return Model.query(NewModel, query, options, next);
    } catch(err) {
      sendErrorToCallback(err, options, next);
      return Q.reject(err);
    }
  };

  NewModel.queryOne = function (query, options, next) {
    try {
      return Model.queryOne(NewModel, query, options, next);
    } catch(err) {
      sendErrorToCallback(err, options, next);
      return Q.reject(err);
    }
  };

  NewModel.scan = function (filter, options, next) {
    try {
      return Model.scan(NewModel, filter, options, next);
    } catch(err) {
      sendErrorToCallback(err, options, next);
      return Q.reject(err);
    }
  };

  NewModel.create = function (obj, options, next) {
    try {
      return Model.create(NewModel, obj, options, next);
    } catch(err) {
      sendErrorToCallback(err, options, next);
      return Q.reject(err);
    }
  };

  NewModel.batchGet = function (keys, options, next) {
    try {
      return Model.batchGet(NewModel, keys, options, next);
    } catch(err) {
      sendErrorToCallback(err, options, next);
      return Q.reject(err);
    }
  };

  NewModel.batchPut = function (keys, options, next) {
    try {
      return Model.batchPut(NewModel, keys, options, next);
    } catch(err) {
      sendErrorToCallback(err, options, next);
      return Q.reject(err);
    }
  };

  NewModel.batchDelete = function (keys, options, next) {
    try {
      return Model.batchDelete(NewModel, keys, options, next);
    } catch(err) {
      sendErrorToCallback(err, options, next);
      return Q.reject(err);
    }
  };

  NewModel.waitForActive = function (timeout, next) {
    return table.waitForActive(timeout, next);
  };

  NewModel.getTableReq = function() {
    return table.buildTableReq(table.name, table.schema);
  };

<<<<<<< HEAD
  NewModel.conditionCheck = function (key, options, next) {
    try {
      return Model.conditionCheck(NewModel, key, options, next);
    } catch(err) {
      sendErrorToCallback(err, options, next);
      return Q.reject(err);
    }
  };

  function createTransactionFunction(func, val, optionsIndex, model) {
=======
  function createTransactionFunction(func, val, optionsIndex) {
>>>>>>> a0a4fce8
    return async function (...args) {
      if (typeof args[args.length - 1] === "function") {
        console.warning("Dynamoose Warning: Passing callback function into transaction method not allowed. Removing callback function from list of arguments.");
        // Callback function passed in which is not allowed, removing that from arguments list
        args.pop();
      }

      // Adding returnRequest to options
      if (args.length >= (optionsIndex + 1)) {
        args[optionsIndex] = {...args[optionsIndex], returnRequest: true};
      } else if (args.length < optionsIndex) {
        args[optionsIndex] = {returnRequest: true};
      } else {
        args.push({returnRequest: true});
      }

      const requestObj = await func(...args);

      if (val === "Update") {
        delete requestObj.ReturnValues;
      }

      return {[val]: requestObj};
    };
  }
  NewModel.transaction = [
    // method - the method to be called when the user calls this method
    // key - the key to be attached to the returned request object to pass into the DynamoDB transaciton request
    // name - the name to attach to the resulting object for NewModel.transaction
    // optionsIndex - the zero-based index for where the options parameter should be in the method arguments list
    {method: NewModel.get, key: "Get", name: "get", optionsIndex: 1},
    {method: NewModel.delete, key: "Delete", name: "delete", optionsIndex: 1},
    {method: NewModel.create, key: "Put", name: "create", optionsIndex: 1},
    {method: NewModel.update, key: "Update", name: "update", optionsIndex: 2},
    {method: NewModel.conditionCheck, key: "ConditionCheck", name: "conditionCheck", optionsIndex: 1}
  ].reduce((original, newItem) => {
    original[newItem.name] = createTransactionFunction(newItem.method, newItem.key, newItem.optionsIndex);
    return original;
  }, {});

  // apply methods and statics
  applyMethods(NewModel, schema);
  applyStatics(NewModel, schema);

  // set up middleware
  for (const k in hooks) {
    NewModel[k] = hooks[k];
  }

  table.init(function (err) {
    if(err) {
      throw err;
    }
  });

  return NewModel;
};

function sendErrorToCallback(error, options, next) {
  if(typeof options === 'function') {
    next = options;
  }
  if(typeof next === 'function') {
    next(error);
  }
}


/*!
* Register methods for this model
*
* @param {Model} model
* @param {Schema} schema
*/
const applyMethods = function(model, schema) {
  debug('applying methods');
  for (const i in schema.methods) {
    model.prototype[i] = schema.methods[i];
  }
};

/*!
* Register statics for this model
* @param {Model} model
* @param {Schema} schema
*/
const applyStatics = function(model, schema) {
  debug('applying statics');
  for (const i in schema.statics) {
    model[i] = schema.statics[i].bind(model);
  }
};

/*!
* Register virtuals for this model
* @param {Model} model
* @param {Schema} schema
*/
const applyVirtuals = function(model, schema){
  debug('applying virtuals');
  for (const i in schema.virtuals){
    schema.virtuals[i].applyVirtuals(model);
  }
};

function validKeyValue(value) {
  return value !== undefined && value !== null && value !== '';
}

Model.conditionCheck = async function(NewModel, key, options, next) {
  debug('Condition Check', this);
  const self = this;
  const deferred = Q.defer();
  let item;

  try {
    options = options || {};
    if(typeof options === 'function') {
      next = options;
      options = {};
    }

    let schema = NewModel.$__.schema;
    let hashKeyName = schema.hashKey.name;

    if(!validKeyValue(key[hashKeyName])) {
      let keyVal = key;
      key = {};
      key[hashKeyName] = keyVal;
    }

    if(schema.rangeKey && !validKeyValue(key[schema.rangeKey.name])) {
      deferred.reject(
        new errors.ModelError('Range key required: ' + schema.rangeKey.name)
      );
      return deferred.promise.nodeify(next);
    }

    let conditionReq = {
      TableName: NewModel.$__.name,
      Key: {}
    };
    try {
      conditionReq.Key[hashKeyName] = schema.hashKey.toDynamo(key[hashKeyName], undefined, key);
    } catch (e) {
      deferred.reject(e);
    }

    if(schema.rangeKey) {
      let rangeKeyName = schema.rangeKey.name;
      conditionReq.Key[rangeKeyName] = schema.rangeKey.toDynamo(key[rangeKeyName], undefined, key);
    }
    processCondition(conditionReq, options, schema);

    debug('Condition Check', conditionReq);
    deferred.resolve(conditionReq);
  } catch(err) {
    deferred.reject(err);
  }
  return deferred.promise.nodeify(next);
};

Model.prototype.put = async function(options, next) {
  var self = this;
  debug('put', this);
  const deferred = Q.defer();
  let shouldContinue = await this.$__.NewModel._emit('model:put', 'put:called', {event: {callback: next, options: options}, actions: {updateCallback: function(cb) {next = cb;}, updateOptions: function(newOptions) {options = newOptions;}}}, deferred);
  if (shouldContinue === false) { return; }
  let model, model$, item;

  async function putItem() {
    let shouldContinue = await self.$__.NewModel._emit('model:put', 'request:pre', {event: {options: options, item: item}, actions: {updateItem: function(newItem) {item = newItem;}}}, deferred);
    if (shouldContinue === false) { return; }
    model$.base.ddb().putItem(item, async function(err) {
      let shouldContinue = await self.$__.NewModel._emit('model:put', 'request:post', {event: {options: options, item: item, error: err}, actions: {updateError: function(newErr) {err = newErr;}}}, deferred);
      if (shouldContinue === false) { return; }
      if(err) {
        deferred.reject(err);
      }
      deferred.resolve(model);
    });
  }

  try {
    options = options || {};
    if(typeof options === 'function') {
      next = options;
      options = {};
    }
    if(options.overwrite === null || options.overwrite === undefined) {
      options.overwrite = true;
    }

    let toDynamoOptions = {
      updateTimestamps: true
    };

    if (options.updateTimestamps === false) {
      toDynamoOptions.updateTimestamps = false;
    }

    if (options.updateExpires === true) {
      toDynamoOptions.updateExpires = true;
    }

    let schema = this.$__.schema;
    item = {
      TableName: this.$__.name,
      Item: schema.toDynamo(this, toDynamoOptions)
    };

    schema.parseDynamo(this, item.Item);

    if(!options.overwrite) {
      if (!reservedKeywords.isReservedKeyword(schema.hashKey.name)) {
        item.ConditionExpression = `attribute_not_exists(${schema.hashKey.name})`;
      } else {
        item.ConditionExpression = 'attribute_not_exists(#__hash_key)';
        item.ExpressionAttributeNames = item.ExpressionAttributeNames || {};
        item.ExpressionAttributeNames['#__hash_key'] = schema.hashKey.name;
      }
    }
    processCondition(item, options, schema);

    debug('putItem', item);

    model = this;
    model$ = this.$__;

    if (options.returnRequest) {
      deferred.resolve(item);
    } else if (model$.options.waitForActive) {
      model$.table.waitForActive().then(putItem).catch(deferred.reject);
    } else {
      putItem();
    }
  } catch(err) {
    deferred.reject(err);
  }
  return deferred.promise.nodeify(next);
};

Model.prototype.save = Model.prototype.put;

Model.create = function(NewModel, obj, options, next) {
  options = options || {};

  if(typeof options === 'function') {
    next = options;
    options = {};
  }

  if(options.overwrite === null || options.overwrite === undefined) {
    options.overwrite = false;
  }

  const model = new NewModel(obj);
  return model.save(options, next);
};

Model.get = async function(NewModel, key, options, next) {
  debug('Get %j', key);
  const deferred = Q.defer();
  let shouldContinue = await NewModel._emit('model:get', 'get:called', {event: {callback: next, key: key, options: options}, actions: {updateCallback: function(cb) {next = cb;}, updateKey: function(newKey) {key = newKey;}, updateOptions: function(newOptions) {options = newOptions;} }}, deferred);
  if (shouldContinue === false) { return; }

  options = options || {};
  if(typeof options === 'function') {
    next = options;
    options = {};
  }

  if(key === null || key === undefined) {
    deferred.reject(new errors.ModelError('Key required to get item'));
    return deferred.promise.nodeify(next);
  }

  let schema = NewModel.$__.schema;
  let hashKeyName = schema.hashKey.name;

  if(!validKeyValue(key[hashKeyName])) {
    let keyVal = key;
    key = {};
    key[hashKeyName] = keyVal;
  }

  if(schema.rangeKey && !validKeyValue(key[schema.rangeKey.name])) {
    deferred.reject(
      new errors.ModelError('Range key required: ' + schema.rangeKey.name)
    );
    return deferred.promise.nodeify(next);
  }


  let getReq = {
    TableName: NewModel.$__.name,
    Key: {}
  };

  try {
    getReq.Key[hashKeyName] = schema.hashKey.toDynamo(key[hashKeyName], undefined, key);
  } catch (e) {
    deferred.reject(e);
  }

  if(schema.rangeKey) {
    let rangeKeyName = schema.rangeKey.name;
    getReq.Key[rangeKeyName] = schema.rangeKey.toDynamo(key[rangeKeyName], undefined, key);
  }

  if(options.attributes) {
    getReq.AttributesToGet = options.attributes;
  }

  if(options.consistent) {
    getReq.ConsistentRead = true;
  }

  let newModel$ = NewModel.$__;

  async function get () {
    debug('getItem', getReq);
    let shouldContinue = await NewModel._emit('model:get', 'request:pre', {event: {callback: next, key: key, options: options, getRequest: getReq}, actions: {updateCallback: function(cb) {next = cb;}, updateKey: function(newKey) {key = newKey;}, updateOptions: function(newOptions) {options = newOptions;}, updateGetRequest: function(newReq) {getReq = newReq;} }}, deferred);
    if (shouldContinue === false) { return; }
    newModel$.base.ddb().getItem(getReq, async function(err, data) {
      let shouldContinue = await NewModel._emit('model:get', 'request:post', {event: {callback: next, key: key, options: options, error: err, data: data}, actions: {updateCallback: function(cb) {next = cb;}, updateKey: function(newKey) {key = newKey;}, updateOptions: function(newOptions) {options = newOptions;}, updateError: function(newErr) {err = newErr;}, updateData: function(newData) {data = newData;} }}, deferred);
      if (shouldContinue === false) { return; }
      if(err) {
        debug('Error returned by getItem', err);
        return deferred.reject(err);
      }

      debug('getItem response', data);

      if(!Object.keys(data).length) {
        return deferred.resolve();
      }

      let model = new NewModel();

      model.$__.isNew = false;
      try {
        schema.parseDynamo(model, data.Item);
      } catch(e){
        debug('cannot parse data', data);
        return deferred.reject(e);
      }

      if (schema.expires && schema.expires.returnExpiredItems === false && model[schema.expires.attribute] < new Date()) {
      	deferred.resolve();
      }

      debug('getItem parsed model', model);
      deferred.resolve(model);
    });
  }

  if (options.returnRequest) {
	  deferred.resolve(getReq);
  } else if (newModel$.options.waitForActive) {
    newModel$.table.waitForActive().then(get).catch(deferred.reject);
  } else {
    get();
  }
  return deferred.promise.nodeify(next);
};

Model.prototype.populate = function (options, resultObj, fillPath) {
  if (!fillPath) {
    fillPath = [];
  }
  if (!resultObj) {
    resultObj = this;
  }

  let ModelPathName = '';

  if (typeof options === 'string') {
    ModelPathName = this.$__.table.schema.attributes[options].options.ref;
  } else if (options.path) {
    ModelPathName = this.$__.table.schema.attributes[options.path].options.ref;
  } else if (!options.path && !options.model) {
    throw new Error('Invalid parameters provided to the populate method');
  }

  const modelPropName = Object.keys(this.$__.table.base.models).filter((key) => {
    const model = this.$__.table.base.models[key];
    return (
      model.$__.name === model.$__.options.prefix + options.model + model.$__.options.suffix ||
      model.$__.name === model.$__.options.prefix + options.model ||
      model.$__.name === options.model + model.$__.options.suffix ||
      model.$__.name === options.model ||
      model.$__.name === model.$__.options.prefix + ModelPathName + model.$__.options.suffix ||
      model.$__.name === model.$__.options.prefix + ModelPathName ||
      model.$__.name === ModelPathName + model.$__.options.suffix ||
      model.$__.name === ModelPathName
    );
  }).pop();
  const Model = this.$__.table.base.models[modelPropName];

  if (!Model) {
    throw new Error('The provided model doesn\'t exists');
  }

  return Model
  .get(this[options.path || options])
  .then(target => {
    if (!target) {
      throw new Error('Invalid reference');
    }
    this[options.path || options] = target;
    fillPath = fillPath.concat(options.path || options);
    objectPath.set(resultObj, fillPath, target);
    if (options.populate) {
      return this[options.path || options].populate(options.populate, resultObj, fillPath);
    } else {
      return resultObj;
    }
  });
};

/* NewModel.update({id: 123},
// {
//   $PUT: {a: 1, b: 2},
//   $DELETE: {c: 'a'},
//   $ADD: {count: 1}
// });
// NewModel.update({id: 123}, { $PUT: {a: 1, b: 2} });
// NewModel.update({id: 123}, {a: 1, b: 2} ); // Defaults to put (same as above)*/
Model.update = function(NewModel, key, update, options, next) {
  debug('Update %j', key);
  const deferred = Q.defer();
  const schema = NewModel.$__.schema;

  if(typeof update === 'function') {
    next = update;
    update = null;
  }

  if(update === undefined || update === null) {
    update = key;
  }

  options = options || {};
  if(typeof options === 'function') {
    next = options;
    options = {};
  }

  // default createRequired to false
  if (typeof options.createRequired === 'undefined') {
    options.createRequired = false;
  }

  // default updateTimestamps to true
  if (typeof options.updateTimestamps === 'undefined') {
    options.updateTimestamps = true;
  }

  // default return values to 'NEW_ALL'
  if (typeof options.returnValues === 'undefined') {
    options.returnValues = 'ALL_NEW';
  }

  // if the key part was emtpy, try the key defaults before giving up...
  if (key === null || key === undefined) {
    key = {};

    // first figure out the primary/hash key
    let hashKeyDefault = schema.attributes[schema.hashKey.name].options.default;

    if (typeof hashKeyDefault === 'undefined') {
      deferred.reject(new errors.ModelError('Key required to get item'));
      return deferred.promise.nodeify(next);
    }

    key[schema.hashKey.name] = typeof hashKeyDefault === 'function' ? hashKeyDefault() : hashKeyDefault;

    // now see if you have to figure out a range key
    if (schema.rangeKey) {
      let rangeKeyDefault = schema.attributes[schema.rangeKey.name].options.default;

      if (typeof rangeKeyDefault === 'undefined') {
        deferred.reject(new errors.ModelError('Range key required: ' + schema.rangeKey.name));
        return deferred.promise.nodeify(next);
      }

      key[schema.rangeKey.name] = typeof rangeKeyDefault === 'function' ? rangeKeyDefault() : rangeKeyDefault;
    }
  }

  let hashKeyName = schema.hashKey.name;
  if(!key[hashKeyName]) {
    let keyVal = key;
    key = {};
    key[hashKeyName] = keyVal;
  }

  let updateReq = {
    TableName: NewModel.$__.name,
    Key: {},
    ExpressionAttributeNames: {},
    ExpressionAttributeValues: {},
    ReturnValues: options.returnValues
  };
  processCondition(updateReq, options, NewModel.$__.schema);

  updateReq.Key[hashKeyName] = schema.hashKey.toDynamo(key[hashKeyName], undefined, key);

  if(schema.rangeKey) {
    let rangeKeyName = schema.rangeKey.name;
    updateReq.Key[rangeKeyName] = schema.rangeKey.toDynamo(key[rangeKeyName]), undefined, key;
  }

  // determine the set of operations to be executed
  function Operations() {
    this.ifNotExistsSet = {};
    this.SET = {};
    this.ADD = {};
    this.REMOVE = {};

    this.addIfNotExistsSet = function(name, item) {
      this.ifNotExistsSet[name] = item;
    };

    this.addSet = function(name, item) {
      if(schema.hashKey.name !== name && (schema.rangeKey || {}).name !== name) {
        this.SET[name] = item;
      }
    };

    this.addAdd = function(name, item) {
      if(schema.hashKey.name !== name && (schema.rangeKey || {}).name !== name) {
        this.ADD[name] = item;
      }
    };

    this.addRemove = function(name, item) {
      if(schema.hashKey.name !== name && (schema.rangeKey || {}).name !== name) {
        this.REMOVE[name] = item;
      }
    };

    this.getUpdateExpression = function(updateReq) {
      let attrCount = 0;
      let updateExpression = '';

      let attrName;
      let valName;
      let name;
      let item;

      let setExpressions = [];
      for (name in this.ifNotExistsSet) {
        item = this.ifNotExistsSet[name];

        attrName = '#_n' + attrCount;
        valName = ':_p' + attrCount;

        updateReq.ExpressionAttributeNames[attrName] = name;
        updateReq.ExpressionAttributeValues[valName] = item;

        setExpressions.push(`${attrName} = if_not_exists(${attrName}, ${valName})`);

        attrCount += 1;
      }

      for (name in this.SET) {
        item = this.SET[name];

        attrName = '#_n' + attrCount;
        valName = ':_p' + attrCount;

        updateReq.ExpressionAttributeNames[attrName] = name;
        updateReq.ExpressionAttributeValues[valName] = item;

        setExpressions.push(attrName + ' = ' + valName);

        attrCount += 1;
      }
      if (setExpressions.length > 0) {
        updateExpression += `SET ${setExpressions.join(',')} `;
      }

      let addExpressions = [];
      for (name in this.ADD) {
        item = this.ADD[name];

        attrName = '#_n' + attrCount;
        valName = ':_p' + attrCount;

        updateReq.ExpressionAttributeNames[attrName] = name;
        updateReq.ExpressionAttributeValues[valName] = item;

        addExpressions.push(attrName + ' ' + valName);

        attrCount += 1;
      }
      if (addExpressions.length > 0) {
        updateExpression += `ADD ${addExpressions.join(',')} `;
      }

      let removeExpressions = [];
      for (name in this.REMOVE) {
        item = this.REMOVE[name];

        attrName = '#_n' + attrCount;

        updateReq.ExpressionAttributeNames[attrName] = name;

        removeExpressions.push(attrName);

        attrCount += 1;
      }
      if (removeExpressions.length > 0) {
        updateExpression += 'REMOVE ' + removeExpressions.join(',');
      }

      updateReq.UpdateExpression = updateExpression;
    };
  }

  let operations = new Operations();

  if (update.$PUT || (!update.$PUT && !update.$DELETE && !update.$ADD)) {
    let updatePUT = update.$PUT || update;

    for (const putItem in updatePUT) {
      let putAttr = schema.attributes[putItem];
      if (putAttr || schema.options.saveUnknown) {
        let val = updatePUT[putItem];

        let removeParams = val === null || val === undefined || val === '';

        if (!options.allowEmptyArray) {
          removeParams = removeParams || (Array.isArray(val) && val.length === 0);
        }

        if (removeParams) {
          operations.addRemove(putItem, null);
        } else {
          try {
            if (putAttr) {
              operations.addSet(putItem, putAttr.toDynamo(val));
            } else if (schema.options.saveUnknown) {
              operations.addSet(putItem, Attribute.create(schema, putItem, val).toDynamo(val));
            }
          } catch (err) {
            deferred.reject(err);
            return deferred.promise.nodeify(next);
          }
        }
      }
    }
  }

  if(update.$DELETE) {
    for(const deleteItem in update.$DELETE) {
      let deleteAttr = schema.attributes[deleteItem];
      if(deleteAttr || schema.options.saveUnknown) {
        let delVal = update.$DELETE[deleteItem];
        if(delVal !== null && delVal !== undefined) {
          try {
            if (deleteAttr) {
              operations.addRemove(deleteItem, deleteAttr.toDynamo(delVal));
            } else {
              operations.addRemove(deleteItem, Attribute.create(schema, deleteItem, delVal).toDynamo(delVal));
            }
          } catch (err) {
            deferred.reject(err);
            return deferred.promise.nodeify(next);
          }
        } else {
          operations.addRemove(deleteItem, null);
        }
      }
    }
  }

  if(update.$ADD) {
    for(const addItem in update.$ADD) {
      let addAttr = schema.attributes[addItem];
      let addVal = update.$ADD[addItem];
      try {
        if (addAttr) {
          operations.addAdd(addItem, addAttr.toDynamo(addVal));
        } else if (schema.options.saveUnknown) {
          operations.addAdd(addItem, Attribute.create(schema, addItem, addVal).toDynamo(addVal));
        }
      } catch (err) {
        deferred.reject(err);
        return deferred.promise.nodeify(next);
      }
    }
  }

  // update schema timestamps
  if (options.updateTimestamps && schema.timestamps) {
    const createdAtLabel = schema.timestamps.createdAt;
    const updatedAtLabel = schema.timestamps.updatedAt;

    const createdAtAttribute = schema.attributes[createdAtLabel];
    const updatedAtAttribute = schema.attributes[updatedAtLabel];

    const createdAtDefaultValue = createdAtAttribute.options.default();
    const updatedAtDefaultValue = updatedAtAttribute.options.default();

    operations.addIfNotExistsSet(createdAtLabel, createdAtAttribute.toDynamo(createdAtDefaultValue));
    operations.addSet(updatedAtLabel, updatedAtAttribute.toDynamo(updatedAtDefaultValue));
  }

  // update schema expires
  if (options.updateExpires && schema.expires) {
    const expiresLabel = schema.expires.attribute;
    const expiresAttribute = schema.attributes[expiresLabel];
    const expiresDefaultValue = expiresAttribute.options.default();

    operations.addSet(expiresLabel, expiresAttribute.toDynamo(expiresDefaultValue));
  }

  // do the required items check. Throw an error if you have an item that is required and
  //  doesn't have a default.
  if (options.createRequired) {
    for (const attributeName in schema.attributes) {
      let attribute = schema.attributes[attributeName];
      if (attribute.required && // if the attribute is required...
        attributeName !== schema.hashKey.name && // ...and it isn't the hash key...
        (!schema.rangeKey || attributeName !== schema.rangeKey.name) && // ...and it isn't the range key...
        (!schema.timestamps || attributeName !== schema.timestamps.createdAt) && // ...and it isn't the createdAt attribute...
        (!schema.timestamps || attributeName !== schema.timestamps.updatedAt) && // ...and it isn't the updatedAt attribute...
        !operations.SET[attributeName] &&
        !operations.ADD[attributeName] &&
        !operations.REMOVE[attributeName]) {

        let defaultValueOrFunction = attribute.options.default;

        // throw an error if you have required attribute without a default (and you didn't supply
        //  anything to update with)
        if (typeof defaultValueOrFunction === 'undefined') {
          let err = `Required attribute "${attributeName}" does not have a default.`;
          debug('Error returned by updateItem', err);
          deferred.reject(err);
          return deferred.promise.nodeify(next);
        }

        let defaultValue = typeof defaultValueOrFunction === 'function' ? defaultValueOrFunction() : defaultValueOrFunction;

        operations.addIfNotExistsSet(attributeName, attribute.toDynamo(defaultValue));
      }
    }
  }

  operations.getUpdateExpression(updateReq);

  // AWS doesn't allow empty expressions or attribute collections
  if(!updateReq.UpdateExpression) {
    delete updateReq.UpdateExpression;
  }
  if(!Object.keys(updateReq.ExpressionAttributeNames).length) {
    delete updateReq.ExpressionAttributeNames;
  }
  if(!Object.keys(updateReq.ExpressionAttributeValues).length) {
    delete updateReq.ExpressionAttributeValues;
  }

  const newModel$ = NewModel.$__;

  function updateItem () {
    debug('updateItem', updateReq);
    newModel$.base.ddb().updateItem(updateReq, function(err, data) {
      if(err) {
        debug('Error returned by updateItem', err);
        return deferred.reject(err);
      }
      debug('updateItem response', data);

      if(!Object.keys(data).length) {
        return deferred.resolve();
      }

      const model = new NewModel();
      model.$__.isNew = false;
      try {
        schema.parseDynamo(model, data.Attributes);
      } catch(e){
        debug('cannot parse data', data);
        return deferred.reject(e);
      }

      debug('updateItem parsed model', model);

      deferred.resolve(model);
    });
  }

  if (options.returnRequest) {
    deferred.resolve(updateReq);
  } else if (newModel$.options.waitForActive) {
    newModel$.table.waitForActive().then(updateItem).catch(deferred.reject);
  } else {
    updateItem();
  }

  return deferred.promise.nodeify(next);
};

Model.delete = function(NewModel, key, options, next) {

  const schema = NewModel.$__.schema;

  const hashKeyName = schema.hashKey.name;
  if(!key[hashKeyName]) {
    const keyVal = key;
    key = {};
    key[hashKeyName] = keyVal;
  }

  if(schema.rangeKey && !key[schema.rangeKey.name]) {
    const deferred = Q.defer();
    deferred.reject(new errors.ModelError('Range key required: %s', schema.hashKey.name));
    return deferred.promise.nodeify(next);
  }

  const model = new NewModel(key);
  return model.delete(options, next);
};

Model.prototype.delete = function(options, next) {
  options = options || {};
  if(typeof options === 'function') {
    next = options;
    options = {};
  }

  const schema = this.$__.schema;

  const hashKeyName = schema.hashKey.name;

  const deferred = Q.defer();

  if(this[hashKeyName] === null || this[hashKeyName] === undefined) {
    deferred.reject(new errors.ModelError('Hash key required: %s', hashKeyName));
    return deferred.promise.nodeify(next);
  }

  if(schema.rangeKey && (this[schema.rangeKey.name] === null || this[schema.rangeKey.name] === undefined)) {
    deferred.reject(new errors.ModelError('Range key required: %s', schema.hashKey.name));
    return deferred.promise.nodeify(next);
  }


  const getDelete = {
    TableName: this.$__.name,
    Key: {}
  };

  try {
    getDelete.Key[hashKeyName] = schema.hashKey.toDynamo(this[hashKeyName], undefined, this);

    if(schema.rangeKey) {
      const rangeKeyName = schema.rangeKey.name;
      getDelete.Key[rangeKeyName] = schema.rangeKey.toDynamo(this[rangeKeyName], undefined, this);
    }
  } catch (err) {
    deferred.reject(err);
    return deferred.promise.nodeify(next);
  }

  if(options.update) {
    getDelete.ReturnValues = 'ALL_OLD';
    getDelete.ConditionExpression = `attribute_exists(${schema.hashKey.name})`;
  }

  const model = this;
  const model$ = this.$__;

  function deleteItem() {

    debug('deleteItem', getDelete);
    model$.base.ddb().deleteItem(getDelete, function(err, data) {
      if(err) {
        debug('Error returned by deleteItem', err);
        return deferred.reject(err);
      }
      debug('deleteItem response', data);

      if(options.update && data.Attributes) {
        try {
          schema.parseDynamo(model, data.Attributes);
          debug('deleteItem parsed model', model);


        } catch (err) {
          return deferred.reject(err);
        }
      }

      deferred.resolve(model);
    });
  }

  if (options.returnRequest) {
    deferred.resolve(getDelete);
  } else if (model$.options.waitForActive) {
    model$.table.waitForActive().then(deleteItem).catch(deferred.reject);
  } else {
    deleteItem();
  }

  return deferred.promise.nodeify(next);

};

/*
query(query, options, callback);
query(query, options)...exec(callback);
query(query, callback);
query(query)...exec(callback);
query({hash: {id: {eq : 1}}, range: {name: {beginwith: 'foxy'}}})
query({id: 1})
query('id').eq(1).where('name').begienwith('foxy')
*/
Model.query = function(NewModel, query, options, next) {
  if(typeof options === 'function') {
    next = options;
    options = null;
  }

  query = new Query(NewModel, query, options);

  if(next) {
    query.exec(next);
  }

  return query;
};

Model.queryOne = function(NewModel, query, options, next) {
  if(typeof options === 'function') {
    next = options;
    options = null;
  }

  query = new Query(NewModel, query, options);
  query.one();

  if(next) {
    query.exec(next);
  }

  return query;
};


/*

scan(filter, options, callback);
scan(filter, options)...exec(callback);
scan(filter, callback);
scan(filter)...exec(callback);

scan('id').between(a, b).and().where('name').begienwith('foxy').exec();

scan().exec(); // All records

*/
Model.scan = function(NewModel, filter, options, next) {
  if(typeof options === 'function') {
    next = options;
    options = null;
  }

  const scan = new Scan(NewModel, filter, options);

  if(next) {
    scan.exec(next);
  }

  return scan;
};

Model.batchGet = function(NewModel, keys, options, next) {
  debug('BatchGet %j', keys);
  const deferred = Q.defer();
  if(!(keys instanceof Array)) {
    deferred.reject(new errors.ModelError('batchGet requires keys to be an array'));
    return deferred.promise.nodeify(next);
  }
  options = options || {};
  if(typeof options === 'function') {
    next = options;
    options = {};
  }

  const schema = NewModel.$__.schema;

  const hashKeyName = schema.hashKey.name;
  keys = keys.map(function (key) {
    if(!key[hashKeyName]) {
      const ret = {};
      ret[hashKeyName] = key;
      return ret;
    }
    return key;
  });

  if(schema.rangeKey && !keys.every(function (key) { return validKeyValue(key[schema.rangeKey.name]); })) {
    deferred.reject(
      new errors.ModelError('Range key required: ' + schema.rangeKey.name)
    );
    return deferred.promise.nodeify(next);
  }

  const batchReq = {
    RequestItems: {}
  };

  const getReq = {};
  batchReq.RequestItems[NewModel.$__.name] = getReq;

  getReq.Keys = keys.map(function (key) {
    const ret = {};
    ret[hashKeyName] = schema.hashKey.toDynamo(key[hashKeyName], undefined, key);

    if(schema.rangeKey) {
      const rangeKeyName = schema.rangeKey.name;
      ret[rangeKeyName] = schema.rangeKey.toDynamo(key[rangeKeyName], undefined, key);
    }
    return ret;
  });

  if(options.attributes) {
    getReq.AttributesToGet = options.attributes;
  }

  if(options.consistent) {
    getReq.ConsistentRead = true;
  }

  const newModel$ = NewModel.$__;

  function batchGet () {
    debug('batchGetItem', batchReq);
    newModel$.base.ddb().batchGetItem(batchReq, function(err, data) {
      if(err) {
        debug('Error returned by batchGetItem', err);
        return deferred.reject(err);
      }
      debug('batchGetItem response', data);

      if(!Object.keys(data).length) {
        return deferred.resolve();
      }

      function toModel (item) {
        const model = new NewModel();
        model.$__.isNew = false;
        schema.parseDynamo(model, item);

        debug('batchGet parsed model', model);

        return model;
      }

      const models = data.Responses[newModel$.name] ? data.Responses[newModel$.name].map(toModel).filter(item => !(schema.expires && schema.expires.returnExpiredItems === false && item[schema.expires.attribute] && item[schema.expires.attribute] < new Date())) : [];
      if (data.UnprocessedKeys[newModel$.name]) {
        // convert unprocessed keys back to dynamoose format
        models.unprocessed = data.UnprocessedKeys[newModel$.name].Keys.map(function (key) {
          const ret = {};
          ret[hashKeyName] = schema.hashKey.parseDynamo(key[hashKeyName]);

          if(schema.rangeKey) {
            const rangeKeyName = schema.rangeKey.name;
            ret[rangeKeyName] = schema.rangeKey.parseDynamo(key[rangeKeyName]);
          }
          return ret;
        });
      }
      deferred.resolve(models);
    });
  }


  if(newModel$.options.waitForActive) {
    newModel$.table.waitForActive().then(batchGet).catch(deferred.reject);
  } else {
    batchGet();
  }
  return deferred.promise.nodeify(next);
};

function toBatchChunks(modelName, list, chunkSize, requestMaker) {
  const listClone = list.slice(0);
  let chunk = [];
  const batchChunks = [];

  while ((chunk = listClone.splice(0, chunkSize)).length) {
    const requests = chunk.map(requestMaker);
    const batchReq = {
      RequestItems: {}
    };

    batchReq.RequestItems[modelName] = requests;
    batchChunks.push(batchReq);
  }

  return batchChunks;
}

function reduceBatchResult(resultList) {

  return resultList.reduce(function(acc, res) {
    const responses = res.Responses ? res.Responses : {};
    const unprocessed = res.UnprocessedItems ? res.UnprocessedItems : {};

    // merge responses
    for (const tableName in responses) {
      if (responses.hasOwnProperty(tableName)) {
        let consumed = acc.Responses[tableName] ? acc.Responses[tableName].ConsumedCapacityUnits : 0;
        consumed += responses[tableName].ConsumedCapacityUnits;

        acc.Responses[tableName] = {
          ConsumedCapacityUnits: consumed
        };
      }
    }

    // merge unprocessed items
    for (const tableName2 in unprocessed) {
      if (unprocessed.hasOwnProperty(tableName2)) {
        const items = acc.UnprocessedItems[tableName2] ? acc.UnprocessedItems[tableName2] : [];
        items.push(unprocessed[tableName2]);
        acc.UnprocessedItems[tableName2] = items;
      }
    }

    return acc;
  }, {Responses: {}, UnprocessedItems: {}});
}

function batchWriteItems (NewModel, batchRequests) {
  debug('batchWriteItems');
  const newModel$ = NewModel.$__;

  const batchList = batchRequests.map(function (batchReq) {
    const deferredBatch = Q.defer();

    newModel$.base.ddb().batchWriteItem(batchReq, function(err, data) {
      if(err) {
        debug('Error returned by batchWriteItems', err);
        return deferredBatch.reject(err);
      }

      deferredBatch.resolve(data);
    });

    return deferredBatch.promise;
  });

  return Q.all(batchList).then(function (resultList) {
    return reduceBatchResult(resultList);
  });
}

Model.batchPut = function(NewModel, items, options, next) {
  debug('BatchPut %j', items);
  const deferred = Q.defer();

  if(!(items instanceof Array)) {
    deferred.reject(new errors.ModelError('batchPut requires items to be an array'));
    return deferred.promise.nodeify(next);
  }
  options = options || {};
  if(typeof options === 'function') {
    next = options;
    options = {};
  }

  const schema = NewModel.$__.schema;
  const newModel$ = NewModel.$__;

  const toDynamoOptions = {
    updateTimestamps: options.updateTimestamps || false,
    updateExpires: options.updateExpires || false
  };

  const batchRequests = toBatchChunks(newModel$.name, items, MAX_BATCH_WRITE_SIZE, function(item) {
    return {
      PutRequest: {
        Item: schema.toDynamo(item, toDynamoOptions)
      }
    };
  });

  const batchPut = function() {
    batchWriteItems(NewModel, batchRequests).then(function (result) {
      deferred.resolve(result);
    }).fail(function (err) {
      deferred.reject(err);
    });
  };

  if(newModel$.options.waitForActive) {
    newModel$.table.waitForActive().then(batchPut).catch(deferred.reject);
  } else {
    batchPut();
  }
  return deferred.promise.nodeify(next);
};

Model.batchDelete = function(NewModel, keys, options, next) {
  debug('BatchDel %j', keys);
  const deferred = Q.defer();

  if(!(keys instanceof Array)) {
    deferred.reject(new errors.ModelError('batchDelete requires keys to be an array'));
    return deferred.promise.nodeify(next);
  }

  options = options || {};
  if(typeof options === 'function') {
    next = options;
    options = {};
  }

  const schema = NewModel.$__.schema;
  const newModel$ = NewModel.$__;
  const hashKeyName = schema.hashKey.name;

  const batchRequests = toBatchChunks(newModel$.name, keys, MAX_BATCH_WRITE_SIZE, function(key) {
    const key_element = {};
    key_element[hashKeyName] = schema.hashKey.toDynamo(key[hashKeyName]), undefined, key;

    if(schema.rangeKey) {
      key_element[schema.rangeKey.name] = schema.rangeKey.toDynamo(key[schema.rangeKey.name], undefined, key);
    }

    return {
      DeleteRequest: {
        Key: key_element
      }
    };
  });

  const batchDelete = function() {
    batchWriteItems(NewModel, batchRequests).then(function (result) {
      deferred.resolve(result);
    }).fail(function (err) {
      deferred.reject(err);
    });
  };

  if(newModel$.options.waitForActive) {
    newModel$.table.waitForActive().then(batchDelete).catch(deferred.reject);
  } else {
    batchDelete();
  }
  return deferred.promise.nodeify(next);
};

module.exports = Model;<|MERGE_RESOLUTION|>--- conflicted
+++ resolved
@@ -261,7 +261,6 @@
     return table.buildTableReq(table.name, table.schema);
   };
 
-<<<<<<< HEAD
   NewModel.conditionCheck = function (key, options, next) {
     try {
       return Model.conditionCheck(NewModel, key, options, next);
@@ -271,10 +270,7 @@
     }
   };
 
-  function createTransactionFunction(func, val, optionsIndex, model) {
-=======
   function createTransactionFunction(func, val, optionsIndex) {
->>>>>>> a0a4fce8
     return async function (...args) {
       if (typeof args[args.length - 1] === "function") {
         console.warning("Dynamoose Warning: Passing callback function into transaction method not allowed. Removing callback function from list of arguments.");
