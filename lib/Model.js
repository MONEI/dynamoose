--- conflicted
+++ resolved
@@ -433,7 +433,6 @@
   }
 
   // determine the set of operations to be executed
-<<<<<<< HEAD
   function Operations() {
     this.ifNotExistsSet = {};
     this.SET = {};
@@ -541,16 +540,6 @@
     var updatePUT = update.$PUT || update;
 
     for (var putItem in updatePUT) {
-=======
-  var operations = {
-    SET: {},
-    ADD: {},
-    REMOVE: {}
-  };
-  if(update.$PUT || (!update.$PUT && !update.$DELETE && !update.$ADD)) {
-    var updatePUT = update.$PUT || update;
-    for(var putItem in updatePUT) {
->>>>>>> d26e5fac
       var putAttr = schema.attributes[putItem];
       if (putAttr) {
         var val = updatePUT[putItem];
