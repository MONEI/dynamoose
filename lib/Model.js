'use strict';
const util = require('util');
const Q = require('q');
const hooks = require('hooks');
const Table = require('./Table');
const Query = require('./Query');
const Scan = require('./Scan');
const errors = require('./errors');
const reservedKeywords = require('./reserved-keywords');
const deepSet = require('lodash').set;
const _filter = require('lodash').filter;

//const MAX_BATCH_READ_SIZE   = 100;
const MAX_BATCH_WRITE_SIZE  = 25;
const debug = require('debug')('dynamoose:model');

function Model(obj) {
  this.$__.isNew = true;

  for(const key in obj) {
    this[key] = obj[key];
  }
}

function processCondition(req, options, schema) {
  if (options.condition) {
    if(req.ConditionExpression) {
      req.ConditionExpression = '(' + req.ConditionExpression + ') and (' + options.condition + ')';
    } else {
      req.ConditionExpression = options.condition;
    }

    if(options.conditionNames) {
      req.ExpressionAttributeNames = {};
      for(const name in options.conditionNames) {
        req.ExpressionAttributeNames['#' + name] = options.conditionNames[name];
      }
    }
    if(options.conditionValues) {
      req.ExpressionAttributeValues = {};
      Object.keys(options.conditionValues).forEach(function (k) {
        const val = options.conditionValues[k];
        const attr = schema.attributes[k];
        if(attr) {
          req.ExpressionAttributeValues[':' + k] = attr.toDynamo(val);
        } else {
          throw new errors.ModelError('Invalid condition value: ' + k + '. The name must either be in the schema or a full DynamoDB object must be specified.');
        }
      });
    }
  }
}

Model.compile = function compile (name, schema, options, base) {
  debug('compiling NewModel %s', name);

  let table = new Table(name, schema, options, base);

  /*jshint validthis: true */
  function NewModel (obj) {
    Model.call(this, obj);
    applyVirtuals(this, schema);
    this.$__.originalItem = obj;
  }

  // Set NewModel.name to match name of table. Original property descriptor
  // values are reused.
  let nameDescriptor = Object.getOwnPropertyDescriptor(NewModel, 'name');
  // Skip if 'name' property can not be redefined. This probably means
  // code is running in a "non-standard, pre-ES2015 implementations",
  // like node 0.12.
  if (nameDescriptor.configurable) {
    nameDescriptor.value = 'Model-' + name;
    Object.defineProperty(NewModel, 'name', nameDescriptor);
  }

  util.inherits(NewModel, Model);

  // minimize what is restricted
  NewModel.prototype.$__ = {
    table: table,
    base: base,
    name: name,
    schema: schema,
    options: options
  };
  NewModel.prototype.originalItem = function () {
    return this.$__.originalItem;
  };
  NewModel.prototype.model = function(modelName) {
    var models = this.$__.base.models;
    if (!models.hasOwnProperty(modelName)) {
      var errorMsg = 'Schema hasn\'t been registered for model "' +
      modelName + '".\n' + 'Use dynamoose.model(name, schema)';
      throw new errors.ModelError(errorMsg);
    }
    return models[modelName];
  };
  NewModel.$__ = NewModel.prototype.$__;

  NewModel.get = function (key, options, next) {
    try {
      return Model.get(NewModel, key, options, next);
    } catch(err) {
      sendErrorToCallback(err, options, next);
      return Q.reject(err);
    }
  };

  NewModel.populate = function (options, resultObj, fillPath) {
    try {
      return Model.populate(options, resultObj, fillPath);
    } catch(err) {
      sendErrorToCallback(err, options);
      return Q.reject(err);
    }
  };

  NewModel.update = function (key, update, options, next) {
    try {
      return Model.update(NewModel, key, update, options, next);
    } catch(err) {
      sendErrorToCallback(err, options, next);
      return Q.reject(err);
    }
  };

  NewModel.delete = function (key, options, next) {
    try {
      return Model.delete(NewModel, key, options, next);
    } catch(err) {
      sendErrorToCallback(err, options, next);
      return Q.reject(err);
    }
  };

  NewModel.query = function (query, options, next) {
    try {
      return Model.query(NewModel, query, options, next);
    } catch(err) {
      sendErrorToCallback(err, options, next);
      return Q.reject(err);
    }
  };

  NewModel.queryOne = function (query, options, next) {
    try {
      return Model.queryOne(NewModel, query, options, next);
    } catch(err) {
      sendErrorToCallback(err, options, next);
      return Q.reject(err);
    }
  };

  NewModel.scan = function (filter, options, next) {
    try {
      return Model.scan(NewModel, filter, options, next);
    } catch(err) {
      sendErrorToCallback(err, options, next);
      return Q.reject(err);
    }
  };

  NewModel.create = function (obj, options, next) {
    try {
      return Model.create(NewModel, obj, options, next);
    } catch(err) {
      sendErrorToCallback(err, options, next);
      return Q.reject(err);
    }
  };

  NewModel.batchGet = function (keys, options, next) {
    try {
      return Model.batchGet(NewModel, keys, options, next);
    } catch(err) {
      sendErrorToCallback(err, options, next);
      return Q.reject(err);
    }
  };

  NewModel.batchPut = function (keys, options, next) {
    try {
      return Model.batchPut(NewModel, keys, options, next);
    } catch(err) {
      sendErrorToCallback(err, options, next);
      return Q.reject(err);
    }
  };

  NewModel.batchDelete = function (keys, options, next) {
    try {
      return Model.batchDelete(NewModel, keys, options, next);
    } catch(err) {
      sendErrorToCallback(err, options, next);
      return Q.reject(err);
    }
  };

  NewModel.waitForActive = function (timeout, next) {
    return table.waitForActive(timeout, next);
  };

  NewModel.getTableReq = function() {
    return table.buildTableReq(table.name, table.schema);
  };


  // apply methods and statics
  applyMethods(NewModel, schema);
  applyStatics(NewModel, schema);

  // set up middleware
  for (const k in hooks) {
    NewModel[k] = hooks[k];
  }

  table.init(function (err) {
    if(err) {
      throw err;
    }
  });

  return NewModel;
};

function sendErrorToCallback(error, options, next) {
  if(typeof options === 'function') {
    next = options;
  }
  if(typeof next === 'function') {
    next(error);
  }
}


/*!
<<<<<<< HEAD
 * Register methods for this model
 *
 * @param {Model} model
 * @param {Schema} schema
 */
const applyMethods = function(model, schema) {
=======
* Register methods for this model
*
* @param {Model} model
* @param {Schema} schema
*/
var applyMethods = function(model, schema) {
>>>>>>> 761f6b65
  debug('applying methods');
  for (const i in schema.methods) {
    model.prototype[i] = schema.methods[i];
  }
};

/*!
<<<<<<< HEAD
 * Register statics for this model
 * @param {Model} model
 * @param {Schema} schema
 */
const applyStatics = function(model, schema) {
=======
* Register statics for this model
* @param {Model} model
* @param {Schema} schema
*/
var applyStatics = function(model, schema) {
>>>>>>> 761f6b65
  debug('applying statics');
  for (const i in schema.statics) {
    model[i] = schema.statics[i].bind(model);
  }
};

/*!
<<<<<<< HEAD
 * Register virtuals for this model
 * @param {Model} model
 * @param {Schema} schema
 */
const applyVirtuals = function(model, schema){
=======
* Register virtuals for this model
* @param {Model} model
* @param {Schema} schema
*/
var applyVirtuals = function(model, schema){
>>>>>>> 761f6b65
  debug('applying virtuals');
  for (const i in schema.virtuals){
    schema.virtuals[i].applyVirtuals(model);
  }
};

function validKeyValue(value) {
  return value !== undefined && value !== null && value !== '';
}

Model.prototype.put = function(options, next) {
  debug('put', this);
  const deferred = Q.defer();

  function putItem() {
    model$.base.ddb().putItem(item, function(err) {
      if(err) {
        deferred.reject(err);
      }
      deferred.resolve(model);
    });
  }

  try {
    options = options || {};
    if(typeof options === 'function') {
      next = options;
      options = {};
    }
    if(options.overwrite === null || options.overwrite === undefined) {
      options.overwrite = true;
    }

<<<<<<< HEAD
  	let toDynamoOptions = {updateTimestamps: true};
  	if (options.updateTimestamps === false) {
=======
    var toDynamoOptions = {updateTimestamps: true};
    if (options.updateTimestamps === false) {
>>>>>>> 761f6b65
      toDynamoOptions.updateTimestamps = false;
    }

    let schema = this.$__.schema;
    var item = {
      TableName: this.$__.name,
      Item: schema.toDynamo(this, toDynamoOptions)
    };

    schema.parseDynamo(this, item.Item);

    if(!options.overwrite) {
      if (!reservedKeywords.isReservedKeyword(schema.hashKey.name)) {
        item.ConditionExpression = 'attribute_not_exists(' + schema.hashKey.name + ')';
      } else {
        item.ConditionExpression = 'attribute_not_exists(#__hash_key)';
        item.ExpressionAttributeNames = item.ExpressionAttributeNames || {};
        item.ExpressionAttributeNames['#__hash_key'] = schema.hashKey.name;
      }
    }
    processCondition(item, options, schema);

    debug('putItem', item);

    var model = this;
    var model$ = this.$__;

    if(model$.options.waitForActive) {
      model$.table.waitForActive().then(putItem).catch(deferred.reject);
    } else {
      putItem();
    }
  } catch(err) {
    deferred.reject(err);
  }
  return deferred.promise.nodeify(next);
};

Model.prototype.save = Model.prototype.put;

Model.create = function(NewModel, obj, options, next) {
  options = options || {};

  if(typeof options === 'function') {
    next = options;
    options = {};
  }

  if(options.overwrite === null || options.overwrite === undefined) {
    options.overwrite = false;
  }

  const model = new NewModel(obj);
  return model.save(options, next);
};

Model.get = function(NewModel, key, options, next) {
  debug('Get %j', key);
  const deferred = Q.defer();

  options = options || {};
  if(typeof options === 'function') {
    next = options;
    options = {};
  }

  if(key === null || key === undefined) {
    deferred.reject(new errors.ModelError('Key required to get item'));
    return deferred.promise.nodeify(next);
  }

  let schema = NewModel.$__.schema;

<<<<<<< HEAD
  function validKeyValue(value) {
    return value !== undefined && value !== null && value !== '';
  }

  let hashKeyName = schema.hashKey.name;
=======
  var hashKeyName = schema.hashKey.name;
>>>>>>> 761f6b65
  if(!validKeyValue(key[hashKeyName])) {
    let keyVal = key;
    key = {};
    key[hashKeyName] = keyVal;
  }

  if(schema.rangeKey && !validKeyValue(key[schema.rangeKey.name])) {
    deferred.reject(
      new errors.ModelError('Range key required: ' + schema.rangeKey.name)
    );
    return deferred.promise.nodeify(next);
  }


  let getReq = {
    TableName: NewModel.$__.name,
    Key: {}
  };

  getReq.Key[hashKeyName] = schema.hashKey.toDynamo(key[hashKeyName], undefined, key);

  if(schema.rangeKey) {
    let rangeKeyName = schema.rangeKey.name;
    getReq.Key[rangeKeyName] = schema.rangeKey.toDynamo(key[rangeKeyName], undefined, key);
  }

  if(options.attributes) {
    getReq.AttributesToGet = options.attributes;
  }

  if(options.consistent) {
    getReq.ConsistentRead = true;
  }

  let newModel$ = NewModel.$__;

  function get () {
    debug('getItem', getReq);
    newModel$.base.ddb().getItem(getReq, function(err, data) {
      if(err) {
        debug('Error returned by getItem', err);
        return deferred.reject(err);
      }

      debug('getItem response', data);

      if(!Object.keys(data).length) {
        return deferred.resolve();
      }

      let model = new NewModel();

      model.$__.isNew = false;
      try {
        schema.parseDynamo(model, data.Item);
      } catch(e){
        debug('cannot parse data', data);
        return deferred.reject(e);
      }

      debug('getItem parsed model', model);
      deferred.resolve(model);
    });
  }

  if(newModel$.options.waitForActive) {
    newModel$.table.waitForActive().then(get).catch(deferred.reject);
  } else {
    get();
  }
  return deferred.promise.nodeify(next);
};

Model.prototype.populate = function (options, resultObj, fillPath) {
  if (!fillPath) {
    fillPath = [];
  }
  const self = this;
  if (!resultObj) {
    resultObj = self;
  }

<<<<<<< HEAD
  let ModelPathName = '';
=======
  var ModelPathName = '';
>>>>>>> 761f6b65

  if (typeof options === 'string') {
    ModelPathName = this.$__.table.schema.attributes[options].options.ref;
  } else if (options.path) {
    ModelPathName = this.$__.table.schema.attributes[options.path].options.ref;
  } else if (!options.path && !options.model) {
    throw new Error('Invalid parameters provided to the populate method');
  }

  const Model = _filter(this.$__.table.base.models, function(model){
    return (
      model.$__.name === model.$__.options.prefix + options.model + model.$__.options.suffix ||
      model.$__.name === model.$__.options.prefix + options.model ||
      model.$__.name === options.model + model.$__.options.suffix ||
      model.$__.name === options.model ||
      model.$__.name === model.$__.options.prefix + ModelPathName + model.$__.options.suffix ||
      model.$__.name === model.$__.options.prefix + ModelPathName ||
      model.$__.name === ModelPathName + model.$__.options.suffix ||
      model.$__.name === ModelPathName
    );
  }).pop();

  if (!Model) {
    throw new Error('The provided model doesn\'t exists');
  }

  return Model
  .get(self[options.path || options])
  .then(function(target){
    if (!target) {
      throw new Error('Invalid reference');
    }
    self[options.path || options] = target;
    fillPath = fillPath.concat(options.path || options);
    deepSet(resultObj, fillPath, target);
    if (options.populate) {
      return self[options.path || options].populate(options.populate, resultObj, fillPath);
    } else {
      return resultObj;
    }
  });
};

/* NewModel.update({id: 123},
// {
//   $PUT: {a: 1, b: 2},
//   $DELETE: {c: 'a'},
//   $ADD: {count: 1}
// });
// NewModel.update({id: 123}, { $PUT: {a: 1, b: 2} });
// NewModel.update({id: 123}, {a: 1, b: 2} ); // Defaults to put (same as above)*/
Model.update = function(NewModel, key, update, options, next) {
  debug('Update %j', key);
  const deferred = Q.defer();
  const schema = NewModel.$__.schema;

  if(typeof update === 'function') {
    next = update;
    update = null;
  }

  if(update === undefined || update === null) {
    update = key;
  }

  options = options || {};
  if(typeof options === 'function') {
    next = options;
    options = {};
  }

  // default createRequired to false
  if (typeof options.createRequired === 'undefined') {
    options.createRequired = false;
  }

  // default updateTimestamps to true
  if (typeof options.updateTimestamps === 'undefined') {
    options.updateTimestamps = true;
  }

  // default return values to 'NEW_ALL'
  if (typeof options.returnValues === 'undefined') {
    options.returnValues = 'ALL_NEW';
  }

  // if the key part was emtpy, try the key defaults before giving up...
  if (key === null || key === undefined) {
    key = {};

    // first figure out the primary/hash key
    let hashKeyDefault = schema.attributes[schema.hashKey.name].options.default;

    if (typeof hashKeyDefault === 'undefined') {
      deferred.reject(new errors.ModelError('Key required to get item'));
      return deferred.promise.nodeify(next);
    }

    key[schema.hashKey.name] = typeof hashKeyDefault === 'function' ? hashKeyDefault() : hashKeyDefault;

    // now see if you have to figure out a range key
    if (schema.rangeKey) {
      let rangeKeyDefault = schema.attributes[schema.rangeKey.name].options.default;

      if (typeof rangeKeyDefault === 'undefined') {
        deferred.reject(new errors.ModelError('Range key required: ' + schema.rangeKey.name));
        return deferred.promise.nodeify(next);
      }

      key[schema.rangeKey.name] = typeof rangeKeyDefault === 'function' ? rangeKeyDefault() : rangeKeyDefault;
    }
  }

  let hashKeyName = schema.hashKey.name;
  if(!key[hashKeyName]) {
    let keyVal = key;
    key = {};
    key[hashKeyName] = keyVal;
  }

  let updateReq = {
    TableName: NewModel.$__.name,
    Key: {},
    ExpressionAttributeNames: {},
    ExpressionAttributeValues: {},
    ReturnValues: options.returnValues
  };
  processCondition(updateReq, options, NewModel.$__.schema);

  updateReq.Key[hashKeyName] = schema.hashKey.toDynamo(key[hashKeyName], undefined, key);

  if(schema.rangeKey) {
    let rangeKeyName = schema.rangeKey.name;
    updateReq.Key[rangeKeyName] = schema.rangeKey.toDynamo(key[rangeKeyName]), undefined, key;
  }

  // determine the set of operations to be executed
  function Operations() {
    this.ifNotExistsSet = {};
    this.SET = {};
    this.ADD = {};
    this.REMOVE = {};

    this.addIfNotExistsSet = function(name, item) {
      this.ifNotExistsSet[name] = item;
    };

    this.addSet = function(name, item) {
      if(schema.hashKey.name !== name && (schema.rangeKey || {}).name !== name) {
        this.SET[name] = item;
      }
    };

    this.addAdd = function(name, item) {
      if(schema.hashKey.name !== name && (schema.rangeKey || {}).name !== name) {
        this.ADD[name] = item;
      }
    };

    this.addRemove = function(name, item) {
      if(schema.hashKey.name !== name && (schema.rangeKey || {}).name !== name) {
        this.REMOVE[name] = item;
      }
    };

    this.getUpdateExpression = function(updateReq) {
      let attrCount = 0;
      let updateExpression = '';

      let attrName;
      let valName;
      let name;
      let item;

      let setExpressions = [];
      for (name in this.ifNotExistsSet) {
        item = this.ifNotExistsSet[name];

        attrName = '#_n' + attrCount;
        valName = ':_p' + attrCount;

        updateReq.ExpressionAttributeNames[attrName] = name;
        updateReq.ExpressionAttributeValues[valName] = item;

        setExpressions.push(attrName + ' = if_not_exists(' + attrName + ', ' + valName + ')');

        attrCount += 1;
      }

      for (name in this.SET) {
        item = this.SET[name];

        attrName = '#_n' + attrCount;
        valName = ':_p' + attrCount;

        updateReq.ExpressionAttributeNames[attrName] = name;
        updateReq.ExpressionAttributeValues[valName] = item;

        setExpressions.push(attrName + ' = ' + valName);

        attrCount += 1;
      }
      if (setExpressions.length > 0) {
        updateExpression += 'SET ' + setExpressions.join(',') + ' ';
      }

      let addExpressions = [];
      for (name in this.ADD) {
        item = this.ADD[name];

        attrName = '#_n' + attrCount;
        valName = ':_p' + attrCount;

        updateReq.ExpressionAttributeNames[attrName] = name;
        updateReq.ExpressionAttributeValues[valName] = item;

        addExpressions.push(attrName + ' ' + valName);

        attrCount += 1;
      }
      if (addExpressions.length > 0) {
        updateExpression += 'ADD ' + addExpressions.join(',') + ' ';
      }

      let removeExpressions = [];
      for (name in this.REMOVE) {
        item = this.REMOVE[name];

        attrName = '#_n' + attrCount;

        updateReq.ExpressionAttributeNames[attrName] = name;

        removeExpressions.push(attrName);

        attrCount += 1;
      }
      if (removeExpressions.length > 0) {
        updateExpression += 'REMOVE ' + removeExpressions.join(',');
      }

      updateReq.UpdateExpression = updateExpression;
    };
  }

  let operations = new Operations();

  if (update.$PUT || (!update.$PUT && !update.$DELETE && !update.$ADD)) {
    let updatePUT = update.$PUT || update;

    for (const putItem in updatePUT) {
      let putAttr = schema.attributes[putItem];
      if (putAttr) {
        let val = updatePUT[putItem];

        let removeParams = val === null || val === undefined || val === '';

        if (!options.allowEmptyArray) {
          removeParams = removeParams || (Array.isArray(val) && val.length === 0);
        }

        if (removeParams) {
          operations.addRemove(putItem, null);
        } else {
          try {
            operations.addSet(putItem, putAttr.toDynamo(val));
          } catch (err) {
            deferred.reject(err);
            return deferred.promise.nodeify(next);
          }
        }
      }
    }
  }

  if(update.$DELETE) {
    for(const deleteItem in update.$DELETE) {
      let deleteAttr = schema.attributes[deleteItem];
      if(deleteAttr) {
        let delVal = update.$DELETE[deleteItem];
        if(delVal !== null && delVal !== undefined) {
          try {
            operations.addRemove(deleteItem, deleteAttr.toDynamo(delVal));
          } catch (err) {
            deferred.reject(err);
            return deferred.promise.nodeify(next);
          }
        } else {
          operations.addRemove(deleteItem, null);
        }
      }
    }
  }

  if(update.$ADD) {
    for(const addItem in update.$ADD) {
      let addAttr = schema.attributes[addItem];
      if(addAttr) {
        try {
          operations.addAdd(addItem, addAttr.toDynamo(update.$ADD[addItem]));
        } catch (err) {
          deferred.reject(err);
          return deferred.promise.nodeify(next);
        }
      }
    }
  }

  // update schema timestamps
  if (options.updateTimestamps && schema.timestamps) {
    const createdAtLabel = schema.timestamps.createdAt;
    const updatedAtLabel = schema.timestamps.updatedAt;

    const createdAtAttribute = schema.attributes[createdAtLabel];
    const updatedAtAttribute = schema.attributes[updatedAtLabel];

    const createdAtDefaultValue = createdAtAttribute.options.default();
    const updatedAtDefaultValue = updatedAtAttribute.options.default();

    operations.addIfNotExistsSet(createdAtLabel, createdAtAttribute.toDynamo(createdAtDefaultValue));
    operations.addSet(updatedAtLabel, updatedAtAttribute.toDynamo(updatedAtDefaultValue));
  }

  // do the required items check. Throw an error if you have an item that is required and
  //  doesn't have a default.
  if (options.createRequired) {
    for (const attributeName in schema.attributes) {
      let attribute = schema.attributes[attributeName];
      if (attribute.required && // if the attribute is required...
<<<<<<< HEAD
          attributeName !== schema.hashKey.name && // ...and it isn't the hash key...
          (!schema.rangeKey || attributeName !== schema.rangeKey.name) && // ...and it isn't the range key...
          (!schema.timestamps || attributeName !== schema.timestamps.createdAt) && // ...and it isn't the createdAt attribute...
          (!schema.timestamps || attributeName !== schema.timestamps.updatedAt) && // ...and it isn't the updatedAt attribute...
          !operations.SET[attributeName] &&
          !operations.ADD[attributeName] &&
          !operations.REMOVE[attributeName]) {

        let defaultValueOrFunction = attribute.options.default;

        // throw an error if you have required attribute without a default (and you didn't supply
        //  anything to update with)
        if (typeof defaultValueOrFunction === 'undefined') {
          let err = 'Required attribute "' + attributeName + '" does not have a default.';
          debug('Error returned by updateItem', err);
          deferred.reject(err);
          return deferred.promise.nodeify(next);
        }

        let defaultValue = typeof defaultValueOrFunction === 'function' ? defaultValueOrFunction() : defaultValueOrFunction;
=======
        attributeName !== schema.hashKey.name && // ...and it isn't the hash key...
        (!schema.rangeKey || attributeName !== schema.rangeKey.name) && // ...and it isn't the range key...
        (!schema.timestamps || attributeName !== schema.timestamps.createdAt) && // ...and it isn't the createdAt attribute...
        (!schema.timestamps || attributeName !== schema.timestamps.updatedAt) && // ...and it isn't the updatedAt attribute...
        !operations.SET[attributeName] &&
        !operations.ADD[attributeName] &&
        !operations.REMOVE[attributeName]) {

          var defaultValueOrFunction = attribute.options.default;

          // throw an error if you have required attribute without a default (and you didn't supply
          //  anything to update with)
          if (typeof defaultValueOrFunction === 'undefined') {
            var err = 'Required attribute "' + attributeName + '" does not have a default.';
            debug('Error returned by updateItem', err);
            deferred.reject(err);
            return deferred.promise.nodeify(next);
          }

          var defaultValue = typeof defaultValueOrFunction === 'function' ? defaultValueOrFunction() : defaultValueOrFunction;
>>>>>>> 761f6b65

          operations.addIfNotExistsSet(attributeName, attribute.toDynamo(defaultValue));
        }
      }
    }

<<<<<<< HEAD
  let newModel$ = NewModel.$__;

  function updateItem () {
    debug('updateItem', updateReq);
    newModel$.base.ddb().updateItem(updateReq, function(err, data) {
      if(err) {
        debug('Error returned by updateItem', err);
        return deferred.reject(err);
      }
      debug('updateItem response', data);

      if(!Object.keys(data).length) {
        return deferred.resolve();
      }

      let model = new NewModel();
      model.$__.isNew = false;
      try {
        schema.parseDynamo(model, data.Attributes);
      } catch(e){
        debug('cannot parse data', data);
        return deferred.reject(e);
      }
=======
    operations.getUpdateExpression(updateReq);

    // AWS doesn't allow empty expressions or attribute collections
    if(!updateReq.UpdateExpression) {
      delete updateReq.UpdateExpression;
    }
    if(!Object.keys(updateReq.ExpressionAttributeNames).length) {
      delete updateReq.ExpressionAttributeNames;
    }
    if(!Object.keys(updateReq.ExpressionAttributeValues).length) {
      delete updateReq.ExpressionAttributeValues;
    }
>>>>>>> 761f6b65

    var newModel$ = NewModel.$__;

    function updateItem () {
      debug('updateItem', updateReq);
      newModel$.base.ddb().updateItem(updateReq, function(err, data) {
        if(err) {
          debug('Error returned by updateItem', err);
          return deferred.reject(err);
        }
        debug('updateItem response', data);

        if(!Object.keys(data).length) {
          return deferred.resolve();
        }

        var model = new NewModel();
        model.$__.isNew = false;
        try {
          schema.parseDynamo(model, data.Attributes);
        } catch(e){
          debug('cannot parse data', data);
          return deferred.reject(e);
        }

        debug('updateItem parsed model', model);

<<<<<<< HEAD
  let schema = NewModel.$__.schema;

  let hashKeyName = schema.hashKey.name;
  if(!key[hashKeyName]) {
    let keyVal = key;
    key = {};
    key[hashKeyName] = keyVal;
  }

  if(schema.rangeKey && !key[schema.rangeKey.name]) {
    const deferred = Q.defer();
    deferred.reject(new errors.ModelError('Range key required: %s', schema.hashKey.name));
=======
        deferred.resolve(model);
      });
    }

    if(newModel$.options.waitForActive) {
      newModel$.table.waitForActive().then(updateItem).catch(deferred.reject);
    } else {
      updateItem();
    }

>>>>>>> 761f6b65
    return deferred.promise.nodeify(next);
  };

<<<<<<< HEAD
  let model = new NewModel(key);
  return model.delete(options, next);
};

Model.prototype.delete = function(options, next) {
  options = options || {};
  if(typeof options === 'function') {
    next = options;
    options = {};
  }

  let schema = this.$__.schema;

  let hashKeyName = schema.hashKey.name;

  let deferred = Q.defer();
=======
  Model.delete = function(NewModel, key, options, next) {

    var schema = NewModel.$__.schema;

    var hashKeyName = schema.hashKey.name;
    if(!key[hashKeyName]) {
      var keyVal = key;
      key = {};
      key[hashKeyName] = keyVal;
    }

    if(schema.rangeKey && !key[schema.rangeKey.name]) {
      var deferred = Q.defer();
      deferred.reject(new errors.ModelError('Range key required: %s', schema.hashKey.name));
      return deferred.promise.nodeify(next);
    }
>>>>>>> 761f6b65

    var model = new NewModel(key);
    return model.delete(options, next);
  };

  Model.prototype.delete = function(options, next) {
    options = options || {};
    if(typeof options === 'function') {
      next = options;
      options = {};
    }

    var schema = this.$__.schema;

<<<<<<< HEAD
  let getDelete = {
    TableName: this.$__.name,
    Key: {}
  };
=======
    var hashKeyName = schema.hashKey.name;
>>>>>>> 761f6b65

    var deferred = Q.defer();

<<<<<<< HEAD
    if(schema.rangeKey) {
      let rangeKeyName = schema.rangeKey.name;
      getDelete.Key[rangeKeyName] = schema.rangeKey.toDynamo(this[rangeKeyName], undefined, this);
=======
    if(this[hashKeyName] === null || this[hashKeyName] === undefined) {
      deferred.reject(new errors.ModelError('Hash key required: %s', hashKeyName));
      return deferred.promise.nodeify(next);
>>>>>>> 761f6b65
    }

    if(schema.rangeKey &&
      (this[schema.rangeKey.name] === null || this[schema.rangeKey.name] === undefined)) {
        deferred.reject(new errors.ModelError('Range key required: %s', schema.hashKey.name));
        return deferred.promise.nodeify(next);
      }

<<<<<<< HEAD
  const model = this;
  const model$ = this.$__;
=======
>>>>>>> 761f6b65

      var getDelete = {
        TableName: this.$__.name,
        Key: {}
      };

      try {
        getDelete.Key[hashKeyName] = schema.hashKey.toDynamo(this[hashKeyName], undefined, this);

        if(schema.rangeKey) {
          var rangeKeyName = schema.rangeKey.name;
          getDelete.Key[rangeKeyName] = schema.rangeKey.toDynamo(this[rangeKeyName], undefined, this);
        }
      } catch (err) {
        deferred.reject(err);
        return deferred.promise.nodeify(next);
      }

      if(options.update) {
        getDelete.ReturnValues = 'ALL_OLD';
        getDelete.ConditionExpression = 'attribute_exists(' + schema.hashKey.name + ')';
      }

      var model = this;
      var model$ = this.$__;

      function deleteItem() {

        debug('deleteItem', getDelete);
        model$.base.ddb().deleteItem(getDelete, function(err, data) {
          if(err) {
            debug('Error returned by deleteItem', err);
            return deferred.reject(err);
          }
          debug('deleteItem response', data);

          if(options.update && data.Attributes) {
            try {
              schema.parseDynamo(model, data.Attributes);
              debug('deleteItem parsed model', model);


            } catch (err) {
              return deferred.reject(err);
            }
          }

          deferred.resolve(model);
        });
      }

      if(model$.options.waitForActive) {
        model$.table.waitForActive().then(deleteItem).catch(deferred.reject);
      } else {
        deleteItem();
      }

      return deferred.promise.nodeify(next);

    };

    /*
    query(query, options, callback);
    query(query, options)...exec(callback);
    query(query, callback);
    query(query)...exec(callback);
    query({hash: {id: {eq : 1}}, range: {name: {beginwith: 'foxy'}}})
    query({id: 1})
    query('id').eq(1).where('name').begienwith('foxy')
    */
    Model.query = function(NewModel, query, options, next) {
      if(typeof options === 'function') {
        next = options;
        options = null;
      }

      query = new Query(NewModel, query, options);

      if(next) {
        query.exec(next);
      }

      return query;
    };

    Model.queryOne = function(NewModel, query, options, next) {
      if(typeof options === 'function') {
        next = options;
        options = null;
      }

      query = new Query(NewModel, query, options);
      query.one();

      if(next) {
        query.exec(next);
      }

      return query;
    };


    /*

<<<<<<< HEAD
  const scan = new Scan(NewModel, filter, options);
=======
    scan(filter, options, callback);
    scan(filter, options)...exec(callback);
    scan(filter, callback);
    scan(filter)...exec(callback);
>>>>>>> 761f6b65

    scan('id').between(a, b).and().where('name').begienwith('foxy').exec();

    scan().exec(); // All records

<<<<<<< HEAD
Model.batchGet = function(NewModel, keys, options, next) {
  debug('BatchGet %j', keys);
  const deferred = Q.defer();
  if(!(keys instanceof Array)) {
    deferred.reject(new errors.ModelError('batchGet requires keys to be an array'));
    return deferred.promise.nodeify(next);
  }
  options = options || {};
  if(typeof options === 'function') {
    next = options;
    options = {};
  }

  let schema = NewModel.$__.schema;

  let hashKeyName = schema.hashKey.name;
  keys = keys.map(function (key) {
    if(!key[hashKeyName]) {
      let ret = {};
      ret[hashKeyName] = key;
      return ret;
    }
    return key;
  });
=======
    */
    Model.scan = function(NewModel, filter, options, next) {
      if(typeof options === 'function') {
        next = options;
        options = null;
      }

      var scan = new Scan(NewModel, filter, options);

      if(next) {
        scan.exec(next);
      }
>>>>>>> 761f6b65

      return scan;
    };

<<<<<<< HEAD
  let batchReq = {
    RequestItems: {}
  };

  let getReq = {};
  batchReq.RequestItems[NewModel.$__.name] = getReq;

  getReq.Keys = keys.map(function (key) {
    let ret = {};
    ret[hashKeyName] = schema.hashKey.toDynamo(key[hashKeyName], undefined, key);

    if(schema.rangeKey) {
      let rangeKeyName = schema.rangeKey.name;
      ret[rangeKeyName] = schema.rangeKey.toDynamo(key[rangeKeyName], undefined, key);
    }
    return ret;
  });
=======
    Model.batchGet = function(NewModel, keys, options, next) {
      debug('BatchGet %j', keys);
      var deferred = Q.defer();
      if(!(keys instanceof Array)) {
        deferred.reject(new errors.ModelError('batchGet requires keys to be an array'));
        return deferred.promise.nodeify(next);
      }
      options = options || {};
      if(typeof options === 'function') {
        next = options;
        options = {};
      }

      var schema = NewModel.$__.schema;

      var hashKeyName = schema.hashKey.name;
      keys = keys.map(function (key) {
        if(!key[hashKeyName]) {
          var ret = {};
          ret[hashKeyName] = key;
          return ret;
        }
        return key;
      });

      if(schema.rangeKey && !keys.every(function (key) { return validKeyValue(key[schema.rangeKey.name]); })) {
        deferred.reject(
          new errors.ModelError('Range key required: ' + schema.rangeKey.name)
        );
        return deferred.promise.nodeify(next);
      }
>>>>>>> 761f6b65

      var batchReq = {
        RequestItems: {}
      };

      var getReq = {};
      batchReq.RequestItems[NewModel.$__.name] = getReq;

<<<<<<< HEAD
  let newModel$ = NewModel.$__;
=======
      getReq.Keys = keys.map(function (key) {
        var ret = {};
        ret[hashKeyName] = schema.hashKey.toDynamo(key[hashKeyName], undefined, key);
>>>>>>> 761f6b65

        if(schema.rangeKey) {
          var rangeKeyName = schema.rangeKey.name;
          ret[rangeKeyName] = schema.rangeKey.toDynamo(key[rangeKeyName], undefined, key);
        }
        return ret;
      });

      if(options.attributes) {
        getReq.AttributesToGet = options.attributes;
      }

      if(options.consistent) {
        getReq.ConsistentRead = true;
      }

<<<<<<< HEAD
      function toModel (item) {
        let model = new NewModel();
        model.$__.isNew = false;
        schema.parseDynamo(model, item);
=======
      var newModel$ = NewModel.$__;
>>>>>>> 761f6b65

      function batchGet () {
        debug('batchGetItem', batchReq);
        newModel$.base.ddb().batchGetItem(batchReq, function(err, data) {
          if(err) {
            debug('Error returned by batchGetItem', err);
            return deferred.reject(err);
          }
          debug('batchGetItem response', data);

          if(!Object.keys(data).length) {
            return deferred.resolve();
          }

<<<<<<< HEAD
      let models = data.Responses[newModel$.name] ? data.Responses[newModel$.name].map(toModel) : [];
      if (data.UnprocessedKeys[newModel$.name]) {
        // convert unprocessed keys back to dynamoose format
        models.unprocessed = data.UnprocessedKeys[newModel$.name].Keys.map(function (key) {
          let ret = {};
          ret[hashKeyName] = schema.hashKey.parseDynamo(key[hashKeyName]);

          if(schema.rangeKey) {
            let rangeKeyName = schema.rangeKey.name;
            ret[rangeKeyName] = schema.rangeKey.parseDynamo(key[rangeKeyName]);
=======
          function toModel (item) {
            var model = new NewModel();
            model.$__.isNew = false;
            schema.parseDynamo(model, item);

            debug('batchGet parsed model', model);

            return model;
>>>>>>> 761f6b65
          }

          var models = data.Responses[newModel$.name] ? data.Responses[newModel$.name].map(toModel) : [];
          if (data.UnprocessedKeys[newModel$.name]) {
            // convert unprocessed keys back to dynamoose format
            models.unprocessed = data.UnprocessedKeys[newModel$.name].Keys.map(function (key) {
              var ret = {};
              ret[hashKeyName] = schema.hashKey.parseDynamo(key[hashKeyName]);

              if(schema.rangeKey) {
                var rangeKeyName = schema.rangeKey.name;
                ret[rangeKeyName] = schema.rangeKey.parseDynamo(key[rangeKeyName]);
              }
              return ret;
            });
          }
          deferred.resolve(models);
        });
      }


      if(newModel$.options.waitForActive) {
        newModel$.table.waitForActive().then(batchGet).catch(deferred.reject);
      } else {
        batchGet();
      }
      return deferred.promise.nodeify(next);
    };

<<<<<<< HEAD
function toBatchChunks(modelName, list, chunkSize, requestMaker) {
  let listClone = list.slice(0);
  let chunk = [];
  let batchChunks = [];

  while ((chunk = listClone.splice(0, chunkSize)).length) {
    let requests = chunk.map(requestMaker);
    let batchReq = {
      RequestItems: {}
    };
=======
    function toBatchChunks(modelName, list, chunkSize, requestMaker) {
      var listClone = list.slice(0);
      var chunk = [];
      var batchChunks = [];

      while ((chunk = listClone.splice(0, chunkSize)).length) {
        var requests = chunk.map(requestMaker);
        var batchReq = {
          RequestItems: {}
        };
>>>>>>> 761f6b65

        batchReq.RequestItems[modelName] = requests;
        batchChunks.push(batchReq);
      }

      return batchChunks;
    }

    function reduceBatchResult(resultList) {

<<<<<<< HEAD
  return resultList.reduce(function(acc, res) {
    let responses = res.Responses ? res.Responses : {};
    let unprocessed = res.UnprocessedItems ? res.UnprocessedItems : {};

    // merge responses
    for (const tableName in responses) {
        if (responses.hasOwnProperty(tableName)) {
            let consumed = acc.Responses[tableName] ? acc.Responses[tableName].ConsumedCapacityUnits : 0;
=======
      return resultList.reduce(function(acc, res) {
        var responses = res.Responses ? res.Responses : {};
        var unprocessed = res.UnprocessedItems ? res.UnprocessedItems : {};

        // merge responses
        for (var tableName in responses) {
          if (responses.hasOwnProperty(tableName)) {
            var consumed = acc.Responses[tableName] ? acc.Responses[tableName].ConsumedCapacityUnits : 0;
>>>>>>> 761f6b65
            consumed += responses[tableName].ConsumedCapacityUnits;

            acc.Responses[tableName] = {
              ConsumedCapacityUnits: consumed
            };
          }
        }

<<<<<<< HEAD
    // merge unprocessed items
    for (const tableName2 in unprocessed) {
        if (unprocessed.hasOwnProperty(tableName2)) {
            let items = acc.UnprocessedItems[tableName2] ? acc.UnprocessedItems[tableName2] : [];
=======
        // merge unprocessed items
        for (var tableName2 in unprocessed) {
          if (unprocessed.hasOwnProperty(tableName2)) {
            var items = acc.UnprocessedItems[tableName2] ? acc.UnprocessedItems[tableName2] : [];
>>>>>>> 761f6b65
            items.push(unprocessed[tableName2]);
            acc.UnprocessedItems[tableName2] = items;
          }
        }

        return acc;
      }, {Responses: {}, UnprocessedItems: {}});
    }

    function batchWriteItems (NewModel, batchRequests) {
      debug('batchWriteItems');
      var newModel$ = NewModel.$__;

<<<<<<< HEAD
function batchWriteItems (NewModel, batchRequests) {
  debug('batchWriteItems');
  const newModel$ = NewModel.$__;

  const batchList = batchRequests.map(function (batchReq) {
    const deferredBatch = Q.defer();
=======
      var batchList = batchRequests.map(function (batchReq) {
        var deferredBatch = Q.defer();

        newModel$.base.ddb().batchWriteItem(batchReq, function(err, data) {
          if(err) {
            debug('Error returned by batchWriteItems', err);
            return deferredBatch.reject(err);
          }
>>>>>>> 761f6b65

          deferredBatch.resolve(data);
        });

        return deferredBatch.promise;
      });

      return Q.all(batchList).then(function (resultList) {
        return reduceBatchResult(resultList);
      });
    }

    Model.batchPut = function(NewModel, items, options, next) {
      debug('BatchPut %j', items);
      var deferred = Q.defer();

<<<<<<< HEAD
Model.batchPut = function(NewModel, items, options, next) {
  debug('BatchPut %j', items);
  const deferred = Q.defer();
=======
      if(!(items instanceof Array)) {
        deferred.reject(new errors.ModelError('batchPut requires items to be an array'));
        return deferred.promise.nodeify(next);
      }
      options = options || {};
      if(typeof options === 'function') {
        next = options;
        options = {};
      }
>>>>>>> 761f6b65

      var schema = NewModel.$__.schema;
      var newModel$ = NewModel.$__;

<<<<<<< HEAD
  const schema = NewModel.$__.schema;
  const newModel$ = NewModel.$__;

  const batchRequests = toBatchChunks(newModel$.name, items, MAX_BATCH_WRITE_SIZE, function(item) {
    return {
      PutRequest: {
        Item: schema.toDynamo(item)
=======
      var batchRequests = toBatchChunks(newModel$.name, items, MAX_BATCH_WRITE_SIZE, function(item) {
        return {
          PutRequest: {
            Item: schema.toDynamo(item)
          }
        };
      });

      var batchPut = function() {
        batchWriteItems(NewModel, batchRequests).then(function (result) {
          deferred.resolve(result);
        }).fail(function (err) {
          deferred.reject(err);
        });
      };

      if(newModel$.options.waitForActive) {
        newModel$.table.waitForActive().then(batchPut).catch(deferred.reject);
      } else {
        batchPut();
>>>>>>> 761f6b65
      }
      return deferred.promise.nodeify(next);
    };

<<<<<<< HEAD
  const batchPut = function() {
    batchWriteItems(NewModel, batchRequests).then(function (result) {
      deferred.resolve(result);
    }).fail(function (err) {
      deferred.reject(err);
    });
  };
=======
    Model.batchDelete = function(NewModel, keys, options, next) {
      debug('BatchDel %j', keys);
      var deferred = Q.defer();
>>>>>>> 761f6b65

      if(!(keys instanceof Array)) {
        deferred.reject(new errors.ModelError('batchDelete requires keys to be an array'));
        return deferred.promise.nodeify(next);
      }

<<<<<<< HEAD
Model.batchDelete = function(NewModel, keys, options, next) {
  debug('BatchDel %j', keys);
  const deferred = Q.defer();
=======
      options = options || {};
      if(typeof options === 'function') {
        next = options;
        options = {};
      }
>>>>>>> 761f6b65

      var schema = NewModel.$__.schema;
      var newModel$ = NewModel.$__;
      var hashKeyName = schema.hashKey.name;

      var batchRequests = toBatchChunks(newModel$.name, keys, MAX_BATCH_WRITE_SIZE, function(key) {
        var key_element = {};
        key_element[hashKeyName] = schema.hashKey.toDynamo(key[hashKeyName]), undefined, key;

<<<<<<< HEAD
  const schema = NewModel.$__.schema;
  const newModel$ = NewModel.$__;
  const hashKeyName = schema.hashKey.name;

  const batchRequests = toBatchChunks(newModel$.name, keys, MAX_BATCH_WRITE_SIZE, function(key) {
    let key_element = {};
    key_element[hashKeyName] = schema.hashKey.toDynamo(key[hashKeyName]), undefined, key;
=======
        if(schema.rangeKey) {
          key_element[schema.rangeKey.name] = schema.rangeKey.toDynamo(key[schema.rangeKey.name], undefined, key);
        }

        return {
          DeleteRequest: {
            Key: key_element
          }
        };
      });
>>>>>>> 761f6b65

      var batchDelete = function() {
        batchWriteItems(NewModel, batchRequests).then(function (result) {
          deferred.resolve(result);
        }).fail(function (err) {
          deferred.reject(err);
        });
      };

      if(newModel$.options.waitForActive) {
        newModel$.table.waitForActive().then(batchDelete).catch(deferred.reject);
      } else {
        batchDelete();
      }
      return deferred.promise.nodeify(next);
    };
<<<<<<< HEAD
  });

  const batchDelete = function() {
    batchWriteItems(NewModel, batchRequests).then(function (result) {
      deferred.resolve(result);
    }).fail(function (err) {
      deferred.reject(err);
    });
  };

  if(newModel$.options.waitForActive) {
    newModel$.table.waitForActive().then(batchDelete).catch(deferred.reject);
  } else {
    batchDelete();
  }
  return deferred.promise.nodeify(next);
};
=======
>>>>>>> 761f6b65

    module.exports = Model;<|MERGE_RESOLUTION|>--- conflicted
+++ resolved
@@ -88,9 +88,9 @@
     return this.$__.originalItem;
   };
   NewModel.prototype.model = function(modelName) {
-    var models = this.$__.base.models;
+    const models = this.$__.base.models;
     if (!models.hasOwnProperty(modelName)) {
-      var errorMsg = 'Schema hasn\'t been registered for model "' +
+      const errorMsg = 'Schema hasn\'t been registered for model "' +
       modelName + '".\n' + 'Use dynamoose.model(name, schema)';
       throw new errors.ModelError(errorMsg);
     }
@@ -235,21 +235,12 @@
 
 
 /*!
-<<<<<<< HEAD
- * Register methods for this model
- *
- * @param {Model} model
- * @param {Schema} schema
- */
-const applyMethods = function(model, schema) {
-=======
 * Register methods for this model
 *
 * @param {Model} model
 * @param {Schema} schema
 */
-var applyMethods = function(model, schema) {
->>>>>>> 761f6b65
+const applyMethods = function(model, schema) {
   debug('applying methods');
   for (const i in schema.methods) {
     model.prototype[i] = schema.methods[i];
@@ -257,19 +248,11 @@
 };
 
 /*!
-<<<<<<< HEAD
- * Register statics for this model
- * @param {Model} model
- * @param {Schema} schema
- */
-const applyStatics = function(model, schema) {
-=======
 * Register statics for this model
 * @param {Model} model
 * @param {Schema} schema
 */
-var applyStatics = function(model, schema) {
->>>>>>> 761f6b65
+const applyStatics = function(model, schema) {
   debug('applying statics');
   for (const i in schema.statics) {
     model[i] = schema.statics[i].bind(model);
@@ -277,19 +260,11 @@
 };
 
 /*!
-<<<<<<< HEAD
- * Register virtuals for this model
- * @param {Model} model
- * @param {Schema} schema
- */
-const applyVirtuals = function(model, schema){
-=======
 * Register virtuals for this model
 * @param {Model} model
 * @param {Schema} schema
 */
-var applyVirtuals = function(model, schema){
->>>>>>> 761f6b65
+const applyVirtuals = function(model, schema){
   debug('applying virtuals');
   for (const i in schema.virtuals){
     schema.virtuals[i].applyVirtuals(model);
@@ -303,6 +278,7 @@
 Model.prototype.put = function(options, next) {
   debug('put', this);
   const deferred = Q.defer();
+  let model, model$, item;
 
   function putItem() {
     model$.base.ddb().putItem(item, function(err) {
@@ -323,18 +299,13 @@
       options.overwrite = true;
     }
 
-<<<<<<< HEAD
-  	let toDynamoOptions = {updateTimestamps: true};
-  	if (options.updateTimestamps === false) {
-=======
-    var toDynamoOptions = {updateTimestamps: true};
+    let toDynamoOptions = {updateTimestamps: true};
     if (options.updateTimestamps === false) {
->>>>>>> 761f6b65
       toDynamoOptions.updateTimestamps = false;
     }
 
     let schema = this.$__.schema;
-    var item = {
+    item = {
       TableName: this.$__.name,
       Item: schema.toDynamo(this, toDynamoOptions)
     };
@@ -354,8 +325,8 @@
 
     debug('putItem', item);
 
-    var model = this;
-    var model$ = this.$__;
+    model = this;
+    model$ = this.$__;
 
     if(model$.options.waitForActive) {
       model$.table.waitForActive().then(putItem).catch(deferred.reject);
@@ -403,15 +374,7 @@
 
   let schema = NewModel.$__.schema;
 
-<<<<<<< HEAD
-  function validKeyValue(value) {
-    return value !== undefined && value !== null && value !== '';
-  }
-
   let hashKeyName = schema.hashKey.name;
-=======
-  var hashKeyName = schema.hashKey.name;
->>>>>>> 761f6b65
   if(!validKeyValue(key[hashKeyName])) {
     let keyVal = key;
     key = {};
@@ -494,11 +457,7 @@
     resultObj = self;
   }
 
-<<<<<<< HEAD
   let ModelPathName = '';
-=======
-  var ModelPathName = '';
->>>>>>> 761f6b65
 
   if (typeof options === 'string') {
     ModelPathName = this.$__.table.schema.attributes[options].options.ref;
@@ -827,28 +786,6 @@
     for (const attributeName in schema.attributes) {
       let attribute = schema.attributes[attributeName];
       if (attribute.required && // if the attribute is required...
-<<<<<<< HEAD
-          attributeName !== schema.hashKey.name && // ...and it isn't the hash key...
-          (!schema.rangeKey || attributeName !== schema.rangeKey.name) && // ...and it isn't the range key...
-          (!schema.timestamps || attributeName !== schema.timestamps.createdAt) && // ...and it isn't the createdAt attribute...
-          (!schema.timestamps || attributeName !== schema.timestamps.updatedAt) && // ...and it isn't the updatedAt attribute...
-          !operations.SET[attributeName] &&
-          !operations.ADD[attributeName] &&
-          !operations.REMOVE[attributeName]) {
-
-        let defaultValueOrFunction = attribute.options.default;
-
-        // throw an error if you have required attribute without a default (and you didn't supply
-        //  anything to update with)
-        if (typeof defaultValueOrFunction === 'undefined') {
-          let err = 'Required attribute "' + attributeName + '" does not have a default.';
-          debug('Error returned by updateItem', err);
-          deferred.reject(err);
-          return deferred.promise.nodeify(next);
-        }
-
-        let defaultValue = typeof defaultValueOrFunction === 'function' ? defaultValueOrFunction() : defaultValueOrFunction;
-=======
         attributeName !== schema.hashKey.name && // ...and it isn't the hash key...
         (!schema.rangeKey || attributeName !== schema.rangeKey.name) && // ...and it isn't the range key...
         (!schema.timestamps || attributeName !== schema.timestamps.createdAt) && // ...and it isn't the createdAt attribute...
@@ -857,50 +794,24 @@
         !operations.ADD[attributeName] &&
         !operations.REMOVE[attributeName]) {
 
-          var defaultValueOrFunction = attribute.options.default;
+          let defaultValueOrFunction = attribute.options.default;
 
           // throw an error if you have required attribute without a default (and you didn't supply
           //  anything to update with)
           if (typeof defaultValueOrFunction === 'undefined') {
-            var err = 'Required attribute "' + attributeName + '" does not have a default.';
+            let err = 'Required attribute "' + attributeName + '" does not have a default.';
             debug('Error returned by updateItem', err);
             deferred.reject(err);
             return deferred.promise.nodeify(next);
           }
 
-          var defaultValue = typeof defaultValueOrFunction === 'function' ? defaultValueOrFunction() : defaultValueOrFunction;
->>>>>>> 761f6b65
+          let defaultValue = typeof defaultValueOrFunction === 'function' ? defaultValueOrFunction() : defaultValueOrFunction;
 
           operations.addIfNotExistsSet(attributeName, attribute.toDynamo(defaultValue));
         }
       }
     }
 
-<<<<<<< HEAD
-  let newModel$ = NewModel.$__;
-
-  function updateItem () {
-    debug('updateItem', updateReq);
-    newModel$.base.ddb().updateItem(updateReq, function(err, data) {
-      if(err) {
-        debug('Error returned by updateItem', err);
-        return deferred.reject(err);
-      }
-      debug('updateItem response', data);
-
-      if(!Object.keys(data).length) {
-        return deferred.resolve();
-      }
-
-      let model = new NewModel();
-      model.$__.isNew = false;
-      try {
-        schema.parseDynamo(model, data.Attributes);
-      } catch(e){
-        debug('cannot parse data', data);
-        return deferred.reject(e);
-      }
-=======
     operations.getUpdateExpression(updateReq);
 
     // AWS doesn't allow empty expressions or attribute collections
@@ -913,9 +824,8 @@
     if(!Object.keys(updateReq.ExpressionAttributeValues).length) {
       delete updateReq.ExpressionAttributeValues;
     }
->>>>>>> 761f6b65
-
-    var newModel$ = NewModel.$__;
+
+    const newModel$ = NewModel.$__;
 
     function updateItem () {
       debug('updateItem', updateReq);
@@ -930,7 +840,7 @@
           return deferred.resolve();
         }
 
-        var model = new NewModel();
+        const model = new NewModel();
         model.$__.isNew = false;
         try {
           schema.parseDynamo(model, data.Attributes);
@@ -941,20 +851,6 @@
 
         debug('updateItem parsed model', model);
 
-<<<<<<< HEAD
-  let schema = NewModel.$__.schema;
-
-  let hashKeyName = schema.hashKey.name;
-  if(!key[hashKeyName]) {
-    let keyVal = key;
-    key = {};
-    key[hashKeyName] = keyVal;
-  }
-
-  if(schema.rangeKey && !key[schema.rangeKey.name]) {
-    const deferred = Q.defer();
-    deferred.reject(new errors.ModelError('Range key required: %s', schema.hashKey.name));
-=======
         deferred.resolve(model);
       });
     }
@@ -965,47 +861,27 @@
       updateItem();
     }
 
->>>>>>> 761f6b65
     return deferred.promise.nodeify(next);
   };
 
-<<<<<<< HEAD
-  let model = new NewModel(key);
-  return model.delete(options, next);
-};
-
-Model.prototype.delete = function(options, next) {
-  options = options || {};
-  if(typeof options === 'function') {
-    next = options;
-    options = {};
-  }
-
-  let schema = this.$__.schema;
-
-  let hashKeyName = schema.hashKey.name;
-
-  let deferred = Q.defer();
-=======
   Model.delete = function(NewModel, key, options, next) {
 
-    var schema = NewModel.$__.schema;
-
-    var hashKeyName = schema.hashKey.name;
+    const schema = NewModel.$__.schema;
+
+    const hashKeyName = schema.hashKey.name;
     if(!key[hashKeyName]) {
-      var keyVal = key;
+      const keyVal = key;
       key = {};
       key[hashKeyName] = keyVal;
     }
 
     if(schema.rangeKey && !key[schema.rangeKey.name]) {
-      var deferred = Q.defer();
+      const deferred = Q.defer();
       deferred.reject(new errors.ModelError('Range key required: %s', schema.hashKey.name));
       return deferred.promise.nodeify(next);
     }
->>>>>>> 761f6b65
-
-    var model = new NewModel(key);
+
+    const model = new NewModel(key);
     return model.delete(options, next);
   };
 
@@ -1016,43 +892,24 @@
       options = {};
     }
 
-    var schema = this.$__.schema;
-
-<<<<<<< HEAD
-  let getDelete = {
-    TableName: this.$__.name,
-    Key: {}
-  };
-=======
-    var hashKeyName = schema.hashKey.name;
->>>>>>> 761f6b65
-
-    var deferred = Q.defer();
-
-<<<<<<< HEAD
-    if(schema.rangeKey) {
-      let rangeKeyName = schema.rangeKey.name;
-      getDelete.Key[rangeKeyName] = schema.rangeKey.toDynamo(this[rangeKeyName], undefined, this);
-=======
+    const schema = this.$__.schema;
+
+    const hashKeyName = schema.hashKey.name;
+
+    const deferred = Q.defer();
+
     if(this[hashKeyName] === null || this[hashKeyName] === undefined) {
       deferred.reject(new errors.ModelError('Hash key required: %s', hashKeyName));
       return deferred.promise.nodeify(next);
->>>>>>> 761f6b65
-    }
-
-    if(schema.rangeKey &&
-      (this[schema.rangeKey.name] === null || this[schema.rangeKey.name] === undefined)) {
+    }
+
+    if(schema.rangeKey && (this[schema.rangeKey.name] === null || this[schema.rangeKey.name] === undefined)) {
         deferred.reject(new errors.ModelError('Range key required: %s', schema.hashKey.name));
         return deferred.promise.nodeify(next);
       }
 
-<<<<<<< HEAD
-  const model = this;
-  const model$ = this.$__;
-=======
->>>>>>> 761f6b65
-
-      var getDelete = {
+
+      const getDelete = {
         TableName: this.$__.name,
         Key: {}
       };
@@ -1061,7 +918,7 @@
         getDelete.Key[hashKeyName] = schema.hashKey.toDynamo(this[hashKeyName], undefined, this);
 
         if(schema.rangeKey) {
-          var rangeKeyName = schema.rangeKey.name;
+          const rangeKeyName = schema.rangeKey.name;
           getDelete.Key[rangeKeyName] = schema.rangeKey.toDynamo(this[rangeKeyName], undefined, this);
         }
       } catch (err) {
@@ -1074,8 +931,8 @@
         getDelete.ConditionExpression = 'attribute_exists(' + schema.hashKey.name + ')';
       }
 
-      var model = this;
-      var model$ = this.$__;
+      const model = this;
+      const model$ = this.$__;
 
       function deleteItem() {
 
@@ -1155,45 +1012,15 @@
 
     /*
 
-<<<<<<< HEAD
-  const scan = new Scan(NewModel, filter, options);
-=======
     scan(filter, options, callback);
     scan(filter, options)...exec(callback);
     scan(filter, callback);
     scan(filter)...exec(callback);
->>>>>>> 761f6b65
 
     scan('id').between(a, b).and().where('name').begienwith('foxy').exec();
 
     scan().exec(); // All records
 
-<<<<<<< HEAD
-Model.batchGet = function(NewModel, keys, options, next) {
-  debug('BatchGet %j', keys);
-  const deferred = Q.defer();
-  if(!(keys instanceof Array)) {
-    deferred.reject(new errors.ModelError('batchGet requires keys to be an array'));
-    return deferred.promise.nodeify(next);
-  }
-  options = options || {};
-  if(typeof options === 'function') {
-    next = options;
-    options = {};
-  }
-
-  let schema = NewModel.$__.schema;
-
-  let hashKeyName = schema.hashKey.name;
-  keys = keys.map(function (key) {
-    if(!key[hashKeyName]) {
-      let ret = {};
-      ret[hashKeyName] = key;
-      return ret;
-    }
-    return key;
-  });
-=======
     */
     Model.scan = function(NewModel, filter, options, next) {
       if(typeof options === 'function') {
@@ -1201,38 +1028,18 @@
         options = null;
       }
 
-      var scan = new Scan(NewModel, filter, options);
+      const scan = new Scan(NewModel, filter, options);
 
       if(next) {
         scan.exec(next);
       }
->>>>>>> 761f6b65
 
       return scan;
     };
 
-<<<<<<< HEAD
-  let batchReq = {
-    RequestItems: {}
-  };
-
-  let getReq = {};
-  batchReq.RequestItems[NewModel.$__.name] = getReq;
-
-  getReq.Keys = keys.map(function (key) {
-    let ret = {};
-    ret[hashKeyName] = schema.hashKey.toDynamo(key[hashKeyName], undefined, key);
-
-    if(schema.rangeKey) {
-      let rangeKeyName = schema.rangeKey.name;
-      ret[rangeKeyName] = schema.rangeKey.toDynamo(key[rangeKeyName], undefined, key);
-    }
-    return ret;
-  });
-=======
     Model.batchGet = function(NewModel, keys, options, next) {
       debug('BatchGet %j', keys);
-      var deferred = Q.defer();
+      const deferred = Q.defer();
       if(!(keys instanceof Array)) {
         deferred.reject(new errors.ModelError('batchGet requires keys to be an array'));
         return deferred.promise.nodeify(next);
@@ -1243,12 +1050,12 @@
         options = {};
       }
 
-      var schema = NewModel.$__.schema;
-
-      var hashKeyName = schema.hashKey.name;
+      const schema = NewModel.$__.schema;
+
+      const hashKeyName = schema.hashKey.name;
       keys = keys.map(function (key) {
         if(!key[hashKeyName]) {
-          var ret = {};
+          const ret = {};
           ret[hashKeyName] = key;
           return ret;
         }
@@ -1261,25 +1068,20 @@
         );
         return deferred.promise.nodeify(next);
       }
->>>>>>> 761f6b65
-
-      var batchReq = {
+
+      const batchReq = {
         RequestItems: {}
       };
 
-      var getReq = {};
+      const getReq = {};
       batchReq.RequestItems[NewModel.$__.name] = getReq;
 
-<<<<<<< HEAD
-  let newModel$ = NewModel.$__;
-=======
       getReq.Keys = keys.map(function (key) {
-        var ret = {};
+        const ret = {};
         ret[hashKeyName] = schema.hashKey.toDynamo(key[hashKeyName], undefined, key);
->>>>>>> 761f6b65
 
         if(schema.rangeKey) {
-          var rangeKeyName = schema.rangeKey.name;
+          const rangeKeyName = schema.rangeKey.name;
           ret[rangeKeyName] = schema.rangeKey.toDynamo(key[rangeKeyName], undefined, key);
         }
         return ret;
@@ -1293,14 +1095,7 @@
         getReq.ConsistentRead = true;
       }
 
-<<<<<<< HEAD
-      function toModel (item) {
-        let model = new NewModel();
-        model.$__.isNew = false;
-        schema.parseDynamo(model, item);
-=======
-      var newModel$ = NewModel.$__;
->>>>>>> 761f6b65
+      const newModel$ = NewModel.$__;
 
       function batchGet () {
         debug('batchGetItem', batchReq);
@@ -1315,38 +1110,25 @@
             return deferred.resolve();
           }
 
-<<<<<<< HEAD
-      let models = data.Responses[newModel$.name] ? data.Responses[newModel$.name].map(toModel) : [];
-      if (data.UnprocessedKeys[newModel$.name]) {
-        // convert unprocessed keys back to dynamoose format
-        models.unprocessed = data.UnprocessedKeys[newModel$.name].Keys.map(function (key) {
-          let ret = {};
-          ret[hashKeyName] = schema.hashKey.parseDynamo(key[hashKeyName]);
-
-          if(schema.rangeKey) {
-            let rangeKeyName = schema.rangeKey.name;
-            ret[rangeKeyName] = schema.rangeKey.parseDynamo(key[rangeKeyName]);
-=======
           function toModel (item) {
-            var model = new NewModel();
+            const model = new NewModel();
             model.$__.isNew = false;
             schema.parseDynamo(model, item);
 
             debug('batchGet parsed model', model);
 
             return model;
->>>>>>> 761f6b65
           }
 
-          var models = data.Responses[newModel$.name] ? data.Responses[newModel$.name].map(toModel) : [];
+          const models = data.Responses[newModel$.name] ? data.Responses[newModel$.name].map(toModel) : [];
           if (data.UnprocessedKeys[newModel$.name]) {
             // convert unprocessed keys back to dynamoose format
             models.unprocessed = data.UnprocessedKeys[newModel$.name].Keys.map(function (key) {
-              var ret = {};
+              const ret = {};
               ret[hashKeyName] = schema.hashKey.parseDynamo(key[hashKeyName]);
 
               if(schema.rangeKey) {
-                var rangeKeyName = schema.rangeKey.name;
+                const rangeKeyName = schema.rangeKey.name;
                 ret[rangeKeyName] = schema.rangeKey.parseDynamo(key[rangeKeyName]);
               }
               return ret;
@@ -1365,29 +1147,16 @@
       return deferred.promise.nodeify(next);
     };
 
-<<<<<<< HEAD
-function toBatchChunks(modelName, list, chunkSize, requestMaker) {
-  let listClone = list.slice(0);
-  let chunk = [];
-  let batchChunks = [];
-
-  while ((chunk = listClone.splice(0, chunkSize)).length) {
-    let requests = chunk.map(requestMaker);
-    let batchReq = {
-      RequestItems: {}
-    };
-=======
     function toBatchChunks(modelName, list, chunkSize, requestMaker) {
-      var listClone = list.slice(0);
-      var chunk = [];
-      var batchChunks = [];
+      const listClone = list.slice(0);
+      let chunk = [];
+      const batchChunks = [];
 
       while ((chunk = listClone.splice(0, chunkSize)).length) {
-        var requests = chunk.map(requestMaker);
-        var batchReq = {
+        const requests = chunk.map(requestMaker);
+        const batchReq = {
           RequestItems: {}
         };
->>>>>>> 761f6b65
 
         batchReq.RequestItems[modelName] = requests;
         batchChunks.push(batchReq);
@@ -1398,25 +1167,14 @@
 
     function reduceBatchResult(resultList) {
 
-<<<<<<< HEAD
-  return resultList.reduce(function(acc, res) {
-    let responses = res.Responses ? res.Responses : {};
-    let unprocessed = res.UnprocessedItems ? res.UnprocessedItems : {};
-
-    // merge responses
-    for (const tableName in responses) {
-        if (responses.hasOwnProperty(tableName)) {
+      return resultList.reduce(function(acc, res) {
+        const responses = res.Responses ? res.Responses : {};
+        const unprocessed = res.UnprocessedItems ? res.UnprocessedItems : {};
+
+        // merge responses
+        for (const tableName in responses) {
+          if (responses.hasOwnProperty(tableName)) {
             let consumed = acc.Responses[tableName] ? acc.Responses[tableName].ConsumedCapacityUnits : 0;
-=======
-      return resultList.reduce(function(acc, res) {
-        var responses = res.Responses ? res.Responses : {};
-        var unprocessed = res.UnprocessedItems ? res.UnprocessedItems : {};
-
-        // merge responses
-        for (var tableName in responses) {
-          if (responses.hasOwnProperty(tableName)) {
-            var consumed = acc.Responses[tableName] ? acc.Responses[tableName].ConsumedCapacityUnits : 0;
->>>>>>> 761f6b65
             consumed += responses[tableName].ConsumedCapacityUnits;
 
             acc.Responses[tableName] = {
@@ -1425,17 +1183,10 @@
           }
         }
 
-<<<<<<< HEAD
-    // merge unprocessed items
-    for (const tableName2 in unprocessed) {
-        if (unprocessed.hasOwnProperty(tableName2)) {
-            let items = acc.UnprocessedItems[tableName2] ? acc.UnprocessedItems[tableName2] : [];
-=======
         // merge unprocessed items
-        for (var tableName2 in unprocessed) {
+        for (const tableName2 in unprocessed) {
           if (unprocessed.hasOwnProperty(tableName2)) {
-            var items = acc.UnprocessedItems[tableName2] ? acc.UnprocessedItems[tableName2] : [];
->>>>>>> 761f6b65
+            const items = acc.UnprocessedItems[tableName2] ? acc.UnprocessedItems[tableName2] : [];
             items.push(unprocessed[tableName2]);
             acc.UnprocessedItems[tableName2] = items;
           }
@@ -1447,25 +1198,16 @@
 
     function batchWriteItems (NewModel, batchRequests) {
       debug('batchWriteItems');
-      var newModel$ = NewModel.$__;
-
-<<<<<<< HEAD
-function batchWriteItems (NewModel, batchRequests) {
-  debug('batchWriteItems');
-  const newModel$ = NewModel.$__;
-
-  const batchList = batchRequests.map(function (batchReq) {
-    const deferredBatch = Q.defer();
-=======
-      var batchList = batchRequests.map(function (batchReq) {
-        var deferredBatch = Q.defer();
+      const newModel$ = NewModel.$__;
+
+      const batchList = batchRequests.map(function (batchReq) {
+        const deferredBatch = Q.defer();
 
         newModel$.base.ddb().batchWriteItem(batchReq, function(err, data) {
           if(err) {
             debug('Error returned by batchWriteItems', err);
             return deferredBatch.reject(err);
           }
->>>>>>> 761f6b65
 
           deferredBatch.resolve(data);
         });
@@ -1480,13 +1222,8 @@
 
     Model.batchPut = function(NewModel, items, options, next) {
       debug('BatchPut %j', items);
-      var deferred = Q.defer();
-
-<<<<<<< HEAD
-Model.batchPut = function(NewModel, items, options, next) {
-  debug('BatchPut %j', items);
-  const deferred = Q.defer();
-=======
+      const deferred = Q.defer();
+
       if(!(items instanceof Array)) {
         deferred.reject(new errors.ModelError('batchPut requires items to be an array'));
         return deferred.promise.nodeify(next);
@@ -1496,21 +1233,11 @@
         next = options;
         options = {};
       }
->>>>>>> 761f6b65
-
-      var schema = NewModel.$__.schema;
-      var newModel$ = NewModel.$__;
-
-<<<<<<< HEAD
-  const schema = NewModel.$__.schema;
-  const newModel$ = NewModel.$__;
-
-  const batchRequests = toBatchChunks(newModel$.name, items, MAX_BATCH_WRITE_SIZE, function(item) {
-    return {
-      PutRequest: {
-        Item: schema.toDynamo(item)
-=======
-      var batchRequests = toBatchChunks(newModel$.name, items, MAX_BATCH_WRITE_SIZE, function(item) {
+
+      const schema = NewModel.$__.schema;
+      const newModel$ = NewModel.$__;
+
+      const batchRequests = toBatchChunks(newModel$.name, items, MAX_BATCH_WRITE_SIZE, function(item) {
         return {
           PutRequest: {
             Item: schema.toDynamo(item)
@@ -1518,7 +1245,7 @@
         };
       });
 
-      var batchPut = function() {
+      const batchPut = function() {
         batchWriteItems(NewModel, batchRequests).then(function (result) {
           deferred.resolve(result);
         }).fail(function (err) {
@@ -1530,59 +1257,33 @@
         newModel$.table.waitForActive().then(batchPut).catch(deferred.reject);
       } else {
         batchPut();
->>>>>>> 761f6b65
       }
       return deferred.promise.nodeify(next);
     };
 
-<<<<<<< HEAD
-  const batchPut = function() {
-    batchWriteItems(NewModel, batchRequests).then(function (result) {
-      deferred.resolve(result);
-    }).fail(function (err) {
-      deferred.reject(err);
-    });
-  };
-=======
     Model.batchDelete = function(NewModel, keys, options, next) {
       debug('BatchDel %j', keys);
-      var deferred = Q.defer();
->>>>>>> 761f6b65
+      const deferred = Q.defer();
 
       if(!(keys instanceof Array)) {
         deferred.reject(new errors.ModelError('batchDelete requires keys to be an array'));
         return deferred.promise.nodeify(next);
       }
 
-<<<<<<< HEAD
-Model.batchDelete = function(NewModel, keys, options, next) {
-  debug('BatchDel %j', keys);
-  const deferred = Q.defer();
-=======
       options = options || {};
       if(typeof options === 'function') {
         next = options;
         options = {};
       }
->>>>>>> 761f6b65
-
-      var schema = NewModel.$__.schema;
-      var newModel$ = NewModel.$__;
-      var hashKeyName = schema.hashKey.name;
-
-      var batchRequests = toBatchChunks(newModel$.name, keys, MAX_BATCH_WRITE_SIZE, function(key) {
-        var key_element = {};
+
+      const schema = NewModel.$__.schema;
+      const newModel$ = NewModel.$__;
+      const hashKeyName = schema.hashKey.name;
+
+      const batchRequests = toBatchChunks(newModel$.name, keys, MAX_BATCH_WRITE_SIZE, function(key) {
+        const key_element = {};
         key_element[hashKeyName] = schema.hashKey.toDynamo(key[hashKeyName]), undefined, key;
 
-<<<<<<< HEAD
-  const schema = NewModel.$__.schema;
-  const newModel$ = NewModel.$__;
-  const hashKeyName = schema.hashKey.name;
-
-  const batchRequests = toBatchChunks(newModel$.name, keys, MAX_BATCH_WRITE_SIZE, function(key) {
-    let key_element = {};
-    key_element[hashKeyName] = schema.hashKey.toDynamo(key[hashKeyName]), undefined, key;
-=======
         if(schema.rangeKey) {
           key_element[schema.rangeKey.name] = schema.rangeKey.toDynamo(key[schema.rangeKey.name], undefined, key);
         }
@@ -1593,9 +1294,8 @@
           }
         };
       });
->>>>>>> 761f6b65
-
-      var batchDelete = function() {
+
+      const batchDelete = function() {
         batchWriteItems(NewModel, batchRequests).then(function (result) {
           deferred.resolve(result);
         }).fail(function (err) {
@@ -1610,25 +1310,5 @@
       }
       return deferred.promise.nodeify(next);
     };
-<<<<<<< HEAD
-  });
-
-  const batchDelete = function() {
-    batchWriteItems(NewModel, batchRequests).then(function (result) {
-      deferred.resolve(result);
-    }).fail(function (err) {
-      deferred.reject(err);
-    });
-  };
-
-  if(newModel$.options.waitForActive) {
-    newModel$.table.waitForActive().then(batchDelete).catch(deferred.reject);
-  } else {
-    batchDelete();
-  }
-  return deferred.promise.nodeify(next);
-};
-=======
->>>>>>> 761f6b65
 
     module.exports = Model;