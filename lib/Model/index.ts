import CustomError = require("../Error");
import {Schema, SchemaDefinition, DynamoDBSetTypeResult, ValueType, IndexItem} from "../Schema";
import {Document as DocumentCarrier, DocumentSaveSettings, DocumentSettings, DocumentObjectFromSchemaSettings} from "../Document";
import utils = require("../utils");
import ddb = require("../aws/ddb/internal");
import Internal = require("../Internal");
import {Serializer, SerializerOptions} from "../Serializer";
import {Condition, ConditionInitalizer} from "../Condition";
import {Scan, Query} from "../DocumentRetriever";
import {CallbackType, ObjectType, FunctionType, DocumentArray, ModelType} from "../General";
import {custom as customDefaults, original as originalDefaults} from "./defaults";
import {ModelIndexChangeType} from "../utils/dynamoose/index_changes";
import {PopulateDocuments} from "../Populate";

import {DynamoDB, AWSError} from "aws-sdk";

// Defaults
interface ModelWaitForActiveSettings {
	enabled: boolean;
	check: {timeout: number; frequency: number};
}
export interface ModelExpiresSettings {
	ttl: number;
	attribute: string;
	items?: {
		returnExpired: boolean;
	};
}
enum ModelUpdateOptions {
	ttl = "ttl",
	indexes = "indexes",
	throughput = "throughput"
}
export interface ModelOptions {
	create: boolean;
	throughput: "ON_DEMAND" | number | {read: number; write: number};
	prefix: string;
	suffix: string;
	waitForActive: ModelWaitForActiveSettings;
	update: boolean | ModelUpdateOptions[];
	populate: string | string[] | boolean;
	expires?: number | ModelExpiresSettings;
}
export type ModelOptionsOptional = Partial<ModelOptions>;


type KeyObject = {[attribute: string]: string};
type InputKey = string | KeyObject;
function convertObjectToKey (this: Model<DocumentCarrier>, key: InputKey): KeyObject {
	let keyObject: KeyObject;
	const hashKey = this.getHashKey();
	if (typeof key === "object") {
		const rangeKey = this.getRangeKey();
		keyObject = {
			[hashKey]: key[hashKey]
		};
		if (rangeKey && key[rangeKey]) {
			keyObject[rangeKey] = key[rangeKey];
		}
	} else {
		keyObject = {
			[hashKey]: key
		};
	}

	return keyObject;
}



// Utility functions
async function getTableDetails (model: Model<DocumentCarrier>, settings: {allowError?: boolean; forceRefresh?: boolean} = {}): Promise<DynamoDB.DescribeTableOutput> {
	const func = async (): Promise<void> => {
		const tableDetails: DynamoDB.DescribeTableOutput = await ddb("describeTable", {"TableName": model.name});
		model.latestTableDetails = tableDetails; // eslint-disable-line require-atomic-updates
	};
	if (settings.forceRefresh || !model.latestTableDetails) {
		if (settings.allowError) {
			try {
				await func();
			} catch (e) {} // eslint-disable-line no-empty
		} else {
			await func();
		}
	}

	return model.latestTableDetails;
}
async function createTableRequest (model: Model<DocumentCarrier>): Promise<DynamoDB.CreateTableInput> {
	return {
		"TableName": model.name,
		...utils.dynamoose.get_provisioned_throughput(model.options),
		...await model.getCreateTableAttributeParams()
	};
}
async function createTable (model: Model<DocumentCarrier>): Promise<void | (() => Promise<void>)> {
	if (((await getTableDetails(model, {"allowError": true}) || {}).Table || {}).TableStatus === "ACTIVE") {
		model.alreadyCreated = true;
		return (): Promise<void> => Promise.resolve.bind(Promise)();
	}

	await ddb("createTable", await createTableRequest(model));
}
async function updateTimeToLive (model: Model<DocumentCarrier>): Promise<void> {
	let ttlDetails;

	async function updateDetails (): Promise<void> {
		ttlDetails = await ddb("describeTimeToLive", {
			"TableName": model.name
		});
	}
	await updateDetails();

	function updateTTL (): Promise<DynamoDB.UpdateTimeToLiveOutput> {
		return ddb("updateTimeToLive", {
			"TableName": model.name,
			"TimeToLiveSpecification": {
				"AttributeName": (model.options.expires as ModelExpiresSettings).attribute,
				"Enabled": true
			}
		});
	}

	switch (ttlDetails.TimeToLiveDescription.TimeToLiveStatus) {
	case "DISABLING":
		while (ttlDetails.TimeToLiveDescription.TimeToLiveStatus === "DISABLING") {
			await utils.timeout(1000);
			await updateDetails();
		}
		// fallthrough
	case "DISABLED":
		await updateTTL();
		break;
	default:
		break;
	}
}
function waitForActive (model: Model<DocumentCarrier>, forceRefreshOnFirstAttempt = true) {
	return (): Promise<void> => new Promise((resolve, reject) => {
		const start = Date.now();
		async function check (count: number): Promise<void> {
			try {
				// Normally we'd want to do `dynamodb.waitFor` here, but since it doesn't work with tables that are being updated we can't use it in this case
				const tableDetails = (await getTableDetails(model, {"forceRefresh": forceRefreshOnFirstAttempt === true ? forceRefreshOnFirstAttempt : count > 0})).Table;
				if (tableDetails.TableStatus === "ACTIVE" && (tableDetails.GlobalSecondaryIndexes ?? []).every((val) => val.IndexStatus === "ACTIVE")) {
					return resolve();
				}
			} catch (e) {
				return reject(e);
			}

			if (count > 0) {
				model.options.waitForActive.check.frequency === 0 ? await utils.set_immediate_promise() : await utils.timeout(model.options.waitForActive.check.frequency);
			}
			if (Date.now() - start >= model.options.waitForActive.check.timeout) {
				return reject(new CustomError.WaitForActiveTimeout(`Wait for active timed out after ${Date.now() - start} milliseconds.`));
			} else {
				check(++count);
			}
		}
		check(0);
	});
}
async function updateTable (model: Model<DocumentCarrier>): Promise<void> {
	const updateAll = typeof model.options.update === "boolean" && model.options.update;
	// Throughput
	if (updateAll || (model.options.update as ModelUpdateOptions[]).includes(ModelUpdateOptions.throughput)) {
		const currentThroughput = (await getTableDetails(model)).Table;
		const expectedThroughput: any = utils.dynamoose.get_provisioned_throughput(model.options);
		const isThroughputUpToDate = expectedThroughput.BillingMode === (currentThroughput.BillingModeSummary || {}).BillingMode && expectedThroughput.BillingMode || (currentThroughput.ProvisionedThroughput || {}).ReadCapacityUnits === (expectedThroughput.ProvisionedThroughput || {}).ReadCapacityUnits && currentThroughput.ProvisionedThroughput.WriteCapacityUnits === expectedThroughput.ProvisionedThroughput.WriteCapacityUnits;

		if (!isThroughputUpToDate) {
			const object: DynamoDB.UpdateTableInput = {
				"TableName": model.name,
				...expectedThroughput
			};
			await ddb("updateTable", object);
			await waitForActive(model)();
		}
	}
	// Indexes
	if (updateAll || (model.options.update as ModelUpdateOptions[]).includes(ModelUpdateOptions.indexes)) {
		const tableDetails = await getTableDetails(model);
		const existingIndexes = tableDetails.Table.GlobalSecondaryIndexes;
		const updateIndexes = await utils.dynamoose.index_changes(model, existingIndexes);
		await updateIndexes.reduce(async (existingFlow, index) => {
			await existingFlow;
			const params: DynamoDB.UpdateTableInput = {
				"TableName": model.name
			};
			if (index.type === ModelIndexChangeType.add) {
				params.AttributeDefinitions = (await model.getCreateTableAttributeParams()).AttributeDefinitions;
				params.GlobalSecondaryIndexUpdates = [{"Create": index.spec}];
			} else {
				params.GlobalSecondaryIndexUpdates = [{"Delete": {"IndexName": index.name}}];
			}
			await ddb("updateTable", params);
			await waitForActive(model)();
		}, Promise.resolve());
	}
}

interface ModelGetSettings {
	return: "document" | "request";
	attributes?: string[];
}
interface ModelDeleteSettings {
	return: null | "request";
}
interface ModelBatchPutSettings {
	return: "response" | "request";
}
interface ModelUpdateSettings {
	return: "document" | "request";
	condition?: Condition;
}
interface ModelBatchGetDocumentsResponse<T> extends DocumentArray<T> {
	unprocessedKeys: ObjectType[];
}
interface ModelBatchGetSettings {
	return: "documents" | "request";
}
interface ModelBatchDeleteSettings {
	return: "response" | "request";
}

// Model represents one DynamoDB table
export class Model<T extends DocumentCarrier> {
<<<<<<< HEAD
	constructor(name: string, schema: Schema | SchemaDefinition | (Schema | SchemaDefinition)[], options: ModelOptionsOptional) {
		this.options = (utils.combine_objects(options, customDefaults.get(), originalDefaults) as ModelOptions);
=======
	constructor (name: string, schema: Schema | SchemaDefinition, options: ModelOptionsOptional) {
		this.options = utils.combine_objects(options, customDefaults.get(), originalDefaults) as ModelOptions;
>>>>>>> 016d49ed
		this.name = `${this.options.prefix}${name}${this.options.suffix}`;

		let realSchemas: Schema[];
		if (!schema || (Array.isArray(schema) && schema.length === 0)) {
			throw new CustomError.MissingSchemaError(`Schema hasn't been registered for model "${name}".\nUse "dynamoose.model(name, schema)"`);
		} else if (!(schema instanceof Schema)) {
			if (Array.isArray(schema)) {
				realSchemas = schema.map((schema: Schema | SchemaDefinition): Schema => schema instanceof Schema ? schema : new Schema(schema));
			} else {
				realSchemas = [new Schema(schema)];
			}
		} else {
			realSchemas = [schema];
		}
		if (!utils.all_elements_match(realSchemas.map((schema) => schema.getHashKey()))) {
			throw new CustomError.InvalidParameter("hashKey's for all schema's must match.");
		}
		if (!utils.all_elements_match(realSchemas.map((schema) => schema.getRangeKey()).filter((key) => Boolean(key)))) {
			throw new CustomError.InvalidParameter("rangeKey's for all schema's must match.");
		}
		if (options.expires) {
			if (typeof options.expires === "number") {
				options.expires = {
					"attribute": "ttl",
					"ttl": options.expires
				};
			}
			options.expires = utils.combine_objects(options.expires as any, {"attribute": "ttl"});

<<<<<<< HEAD
			realSchemas.forEach((schema) => {
				schema.schemaObject[(options.expires as ModelExpiresSettings).attribute] = {
					"type": {
						"value": Date,
						"settings": {
							"storage": "seconds"
						}
					},
					"default": (): Date => new Date(Date.now() + (options.expires as ModelExpiresSettings).ttl)
				};
				schema[Internal.Schema.internalCache].attributes = undefined;
			});
=======
			schema.schemaObject[(options.expires as ModelExpiresSettings).attribute] = {
				"type": {
					"value": Date,
					"settings": {
						"storage": "seconds"
					}
				},
				"default": (): Date => new Date(Date.now() + (options.expires as ModelExpiresSettings).ttl)
			};
>>>>>>> 016d49ed
		}
		this.schemas = realSchemas;

		// Setup flow
		this.ready = false; // Represents if model is ready to be used for actions such as "get", "put", etc. This property being true does not guarantee anything on the DynamoDB server. It only guarantees that Dynamoose has finished the initalization steps required to allow the model to function as expected on the client side.
		this.alreadyCreated = false; // Represents if the table in DynamoDB was created prior to initalization. This will only be updated if `create` is true.
		this.pendingTasks = []; // Represents an array of promise resolver functions to be called when Model.ready gets set to true (at the end of the setup flow)
		this.latestTableDetails = null; // Stores the latest result from `describeTable` for the given table
		this.pendingTaskPromise = (): Promise<void> => { // Returns a promise that will be resolved after the Model is ready. This is used in all Model operations (Model.get, Document.save) to `await` at the beginning before running the AWS SDK method to ensure the Model is setup before running actions on it.
			return this.ready ? Promise.resolve() : new Promise((resolve) => {
				this.pendingTasks.push(resolve);
			});
		};
		const setupFlow = []; // An array of setup actions to be run in order
		// Create table
		if (this.options.create) {
			setupFlow.push(() => createTable(this));
		}
		// Wait for Active
		if ((this.options.waitForActive || {}).enabled) {
			setupFlow.push(() => waitForActive(this, false));
		}
		// Update Time To Live
		if ((this.options.create || (Array.isArray(this.options.update) ? this.options.update.includes(ModelUpdateOptions.ttl) : this.options.update)) && options.expires) {
			setupFlow.push(() => updateTimeToLive(this));
		}
		// Update
		if (this.options.update && !this.alreadyCreated) {
			setupFlow.push(() => updateTable(this));
		}

		// Run setup flow
		const setupFlowPromise = setupFlow.reduce((existingFlow, flow) => {
			return existingFlow.then(() => flow()).then((flow) => {
				return typeof flow === "function" ? flow() : flow;
			});
		}, Promise.resolve());
		setupFlowPromise.then(() => this.ready = true).then(() => {
			this.pendingTasks.forEach((task) => task()); this.pendingTasks = [];
		});

		const self: Model<DocumentCarrier> = this;
		class Document extends DocumentCarrier {
			static Model: Model<DocumentCarrier>;
			constructor (object: DynamoDB.AttributeMap | ObjectType = {}, settings: DocumentSettings = {}) {
				super(self, object, settings);
			}
		}
		Document.Model = self;
		this.serializer = new Serializer();
		this.Document = Document;
		(this.Document as any).table = {
			"create": {
				"request": (): Promise<DynamoDB.CreateTableInput> => createTableRequest(this)
			}
		};

		(this.Document as any).transaction = [
			// `function` Default: `this[key]`
			// `settingsIndex` Default: 1
			// `dynamoKey` Default: utils.capitalize_first_letter(key)
			{"key": "get"},
			{"key": "create", "dynamoKey": "Put"},
			{"key": "delete"},
			{"key": "update", "settingsIndex": 2, "modifier": (response: DynamoDB.UpdateItemInput): DynamoDB.UpdateItemInput => {
				delete response.ReturnValues;
				return response;
			}},
			{"key": "condition", "settingsIndex": -1, "dynamoKey": "ConditionCheck", "function": (key: string, condition: Condition): DynamoDB.ConditionCheck => ({
				"Key": this.Document.objectToDynamo(convertObjectToKey.bind(this)(key)),
				"TableName": this.name,
				...condition ? condition.requestObject() : {}
			} as any)}
		].reduce((accumulator: ObjectType, currentValue) => {
			const {key, modifier} = currentValue;
			const dynamoKey = currentValue.dynamoKey || utils.capitalize_first_letter(key);
			const settingsIndex = currentValue.settingsIndex || 1;
			const func = currentValue.function || this[key].bind(this);

			accumulator[key] = async (...args): Promise<DynamoDB.TransactWriteItem> => {
				if (typeof args[args.length - 1] === "function") {
					console.warn("Dynamoose Warning: Passing callback function into transaction method not allowed. Removing callback function from list of arguments.");
					args.pop();
				}

				if (settingsIndex >= 0) {
					args[settingsIndex] = utils.merge_objects({"return": "request"}, args[settingsIndex] || {});
				}
				let result = await func(...args);
				if (modifier) {
					result = modifier(result);
				}
				return {[dynamoKey]: result};
			};

			return accumulator;
		}, {});

		const ModelStore = require("../ModelStore");
		ModelStore(this);
	}

	name: string;
	options: ModelOptions;
<<<<<<< HEAD
	schemas: Schema[];
=======
	schema: Schema;
	serializer: Serializer;
>>>>>>> 016d49ed
	private ready: boolean;
	alreadyCreated: boolean;
	private pendingTasks: ((value?: void | PromiseLike<void>) => void)[];
	latestTableDetails: DynamoDB.DescribeTableOutput;
	pendingTaskPromise: () => Promise<void>;
	static defaults: ModelOptions;
	Document: typeof DocumentCarrier;
	scan: (this: Model<DocumentCarrier>, object?: ConditionInitalizer) => Scan;
	query: (this: Model<DocumentCarrier>, object?: ConditionInitalizer) => Query;
	methods: { document: { set: (name: string, fn: FunctionType) => void; delete: (name: string) => void }; set: (name: string, fn: FunctionType) => void; delete: (name: string) => void };

	// This function returns the best matched schema for the given object input
	async schemaForObject(object: ObjectType): Promise<Schema> {
		for (let i = 0; i < this.schemas.length; i++) {
			const schema = this.schemas[i];

			try {
				await this.Document.objectFromSchema(JSON.parse(JSON.stringify(object)), this, {"type": "toDynamo", schema});
				return schema;
			} catch (e) {} // eslint-disable-line no-empty
		}

		return this.schemas[0];
	}

	async getIndexes(): Promise<{GlobalSecondaryIndexes?: IndexItem[]; LocalSecondaryIndexes?: IndexItem[]}> {
		return (await Promise.all(this.schemas.map((schema) => schema.getIndexes(this)))).reduce((result, indexes) => {
			Object.entries(indexes).forEach((entry) => {
				const [key, value] = entry;
				result[key] = result[key] ? utils.unique_array_elements([...result[key], ...value]) : value;
			});

			return result;
		}, {});
	}
	async getCreateTableAttributeParams(): Promise<Pick<DynamoDB.CreateTableInput, "AttributeDefinitions" | "KeySchema" | "GlobalSecondaryIndexes" | "LocalSecondaryIndexes">> {
		// TODO: implement this
		return this.schemas[0].getCreateTableAttributeParams(this);
	}
	getHashKey(): string {
		return this.schemas[0].getHashKey();
	}
	getRangeKey(): string | void {
		return this.schemas[0].getRangeKey();
	}

	// Batch Get
	batchGet(this: Model<DocumentCarrier>, keys: InputKey[]): Promise<ModelBatchGetDocumentsResponse<DocumentCarrier>>;
	batchGet(this: Model<DocumentCarrier>, keys: InputKey[], callback: CallbackType<ModelBatchGetDocumentsResponse<DocumentCarrier>, AWSError>): void;
	batchGet(this: Model<DocumentCarrier>, keys: InputKey[], settings: ModelBatchGetSettings & {"return": "documents"}): Promise<ModelBatchGetDocumentsResponse<DocumentCarrier>>;
	batchGet(this: Model<DocumentCarrier>, keys: InputKey[], settings: ModelBatchGetSettings & {"return": "documents"}, callback: CallbackType<ModelBatchGetDocumentsResponse<DocumentCarrier>, AWSError>): void;
	batchGet(this: Model<DocumentCarrier>, keys: InputKey[], settings: ModelBatchGetSettings & {"return": "request"}): DynamoDB.BatchGetItemInput;
	batchGet(this: Model<DocumentCarrier>, keys: InputKey[], settings: ModelBatchGetSettings & {"return": "request"}, callback: CallbackType<DynamoDB.BatchGetItemInput, AWSError>): void;
	batchGet (this: Model<DocumentCarrier>, keys: InputKey[], settings?: ModelBatchGetSettings | CallbackType<ModelBatchGetDocumentsResponse<DocumentCarrier>, AWSError> | CallbackType<DynamoDB.BatchGetItemInput, AWSError>, callback?: CallbackType<ModelBatchGetDocumentsResponse<DocumentCarrier>, AWSError> | CallbackType<DynamoDB.BatchGetItemInput, AWSError>): void | DynamoDB.BatchGetItemInput | Promise<ModelBatchGetDocumentsResponse<DocumentCarrier>> {
		if (typeof settings === "function") {
			callback = settings;
			settings = {"return": "documents"};
		}
		if (typeof settings === "undefined") {
			settings = {"return": "documents"};
		}

		const keyObjects = keys.map((key) => convertObjectToKey.bind(this)(key));

		const documentify = (document: DynamoDB.AttributeMap): Promise<DocumentCarrier> => new this.Document(document as any, {"type": "fromDynamo"}).conformToSchema({"customTypesDynamo": true, "checkExpiredItem": true, "saveUnknown": true, "modifiers": ["get"], "type": "fromDynamo"});
		const prepareResponse = async (response: DynamoDB.BatchGetItemOutput): Promise<ModelBatchGetDocumentsResponse<DocumentCarrier>> => {
			const tmpResult = await Promise.all(response.Responses[this.name].map((item) => documentify(item)));
			const unprocessedArray = response.UnprocessedKeys[this.name] ? response.UnprocessedKeys[this.name].Keys : [];
			const tmpResultUnprocessed = await Promise.all(unprocessedArray.map((item) => this.Document.fromDynamo(item)));
			const startArray: ModelBatchGetDocumentsResponse<DocumentCarrier> = Object.assign([], {
				"unprocessedKeys": [],
				"populate": PopulateDocuments,
				"toJSON": utils.dynamoose.documentToJSON
			});
			return keyObjects.reduce((result, key) => {
				const keyProperties = Object.keys(key);
				let item: ObjectType = tmpResult.find((item) => keyProperties.every((keyProperty) => item[keyProperty] === key[keyProperty]));
				if (item) {
					result.push(item);
				} else {
					item = tmpResultUnprocessed.find((item) => keyProperties.every((keyProperty) => item[keyProperty] === key[keyProperty]));
					if (item) {
						result.unprocessedKeys.push(item);
					}
				}
				return result;
			}, startArray);
		};

		const params: DynamoDB.BatchGetItemInput = {
			"RequestItems": {
				[this.name]: {
					"Keys": keyObjects.map((key) => this.Document.objectToDynamo(key))
				}
			}
		};
		if (settings.return === "request") {
			if (callback) {
				const localCallback: CallbackType<DynamoDB.BatchGetItemInput, AWSError> = callback as CallbackType<DynamoDB.BatchGetItemInput, AWSError>;
				localCallback(null, params);
				return;
			} else {
				return params;
			}
		}
		const promise = this.pendingTaskPromise().then(() => ddb("batchGetItem", params));

		if (callback) {
			const localCallback: CallbackType<DocumentCarrier[], AWSError> = callback as CallbackType<DocumentCarrier[], AWSError>;
			promise.then((response) => prepareResponse(response)).then((response) => localCallback(null, response)).catch((error) => localCallback(error));
		} else {
			return (async (): Promise<ModelBatchGetDocumentsResponse<DocumentCarrier>> => {
				const response = await promise;
				return prepareResponse(response);
			})();
		}
	}

	// Batch Put
	batchPut(this: Model<DocumentCarrier>, documents: ObjectType[]): Promise<{"unprocessedItems": ObjectType[]}>;
	batchPut(this: Model<DocumentCarrier>, documents: ObjectType[], callback: CallbackType<{"unprocessedItems": ObjectType[]}, AWSError>): void;
	batchPut(this: Model<DocumentCarrier>, documents: ObjectType[], settings: ModelBatchPutSettings & {"return": "request"}): Promise<DynamoDB.BatchWriteItemInput>;
	batchPut(this: Model<DocumentCarrier>, documents: ObjectType[], settings: ModelBatchPutSettings & {"return": "request"}, callback: CallbackType<DynamoDB.BatchWriteItemInput, AWSError>): void;
	batchPut(this: Model<DocumentCarrier>, documents: ObjectType[], settings: ModelBatchPutSettings & {"return": "response"}): Promise<{"unprocessedItems": ObjectType[]}>;
	batchPut(this: Model<DocumentCarrier>, documents: ObjectType[], settings: ModelBatchPutSettings & {"return": "response"}, callback: CallbackType<{"unprocessedItems": ObjectType[]}, AWSError>): void;
	batchPut (this: Model<DocumentCarrier>, documents: ObjectType[], settings?: ModelBatchPutSettings | CallbackType<{"unprocessedItems": ObjectType[]}, AWSError> | CallbackType<DynamoDB.BatchWriteItemInput, AWSError>, callback?: CallbackType<{"unprocessedItems": ObjectType[]}, AWSError> | CallbackType<DynamoDB.BatchWriteItemInput, AWSError>): void | Promise<DynamoDB.BatchWriteItemInput | {"unprocessedItems": ObjectType[]}> {
		if (typeof settings === "function") {
			callback = settings;
			settings = {"return": "response"};
		}
		if (typeof settings === "undefined") {
			settings = {"return": "response"};
		}

		const prepareResponse = async (response: DynamoDB.BatchWriteItemOutput): Promise<{unprocessedItems: ObjectType[]}> => {
			const unprocessedArray = response.UnprocessedItems && response.UnprocessedItems[this.name] ? response.UnprocessedItems[this.name] : [];
			const tmpResultUnprocessed = await Promise.all(unprocessedArray.map((item) => this.Document.fromDynamo(item.PutRequest.Item)));
			return documents.reduce((result: {unprocessedItems: ObjectType[]}, document) => {
				const item = tmpResultUnprocessed.find((item) => Object.keys(document).every((keyProperty) => item[keyProperty] === document[keyProperty]));
				if (item) {
					result.unprocessedItems.push(item);
				}
				return result;
			}, {"unprocessedItems": []}) as {unprocessedItems: ObjectType[]};
		};

		const paramsPromise: Promise<DynamoDB.BatchWriteItemInput> = (async (): Promise<DynamoDB.BatchWriteItemInput> => ({
			"RequestItems": {
				[this.name]: await Promise.all(documents.map(async (document) => ({
					"PutRequest": {
						"Item": await new this.Document(document as any).toDynamo({"defaults": true, "validate": true, "required": true, "enum": true, "forceDefault": true, "saveUnknown": true, "combine": true, "customTypesDynamo": true, "updateTimestamps": true, "modifiers": ["set"]})
					}
				})))
			}
		}))();
		if (settings.return === "request") {
			if (callback) {
				const localCallback: CallbackType<DynamoDB.BatchWriteItemInput, AWSError> = callback as CallbackType<DynamoDB.BatchWriteItemInput, AWSError>;
				paramsPromise.then((result) => localCallback(null, result));
				return;
			} else {
				return paramsPromise;
			}
		}
		const promise = this.pendingTaskPromise().then(() => paramsPromise).then((params) => ddb("batchWriteItem", params));

		if (callback) {
			const localCallback: CallbackType<{"unprocessedItems": ObjectType[]}, AWSError> = callback as CallbackType<{"unprocessedItems": ObjectType[]}, AWSError>;
			promise.then((response) => prepareResponse(response)).then((response) => localCallback(null, response)).catch((error) => callback(error));
		} else {
			return (async (): Promise<{unprocessedItems: ObjectType[]}> => {
				const response = await promise;
				return prepareResponse(response);
			})();
		}
	}

	// Batch Delete
	batchDelete(this: Model<DocumentCarrier>, keys: InputKey[]): Promise<{unprocessedItems: ObjectType[]}>;
	batchDelete(this: Model<DocumentCarrier>, keys: InputKey[], callback: CallbackType<{unprocessedItems: ObjectType[]}, AWSError>): void;
	batchDelete(this: Model<DocumentCarrier>, keys: InputKey[], settings: ModelBatchDeleteSettings & {"return": "response"}): Promise<{unprocessedItems: ObjectType[]}>;
	batchDelete(this: Model<DocumentCarrier>, keys: InputKey[], settings: ModelBatchDeleteSettings & {"return": "response"}, callback: CallbackType<{unprocessedItems: ObjectType[]}, AWSError>): Promise<{unprocessedItems: ObjectType[]}>;
	batchDelete(this: Model<DocumentCarrier>, keys: InputKey[], settings: ModelBatchDeleteSettings & {"return": "request"}): DynamoDB.BatchWriteItemInput;
	batchDelete(this: Model<DocumentCarrier>, keys: InputKey[], settings: ModelBatchDeleteSettings & {"return": "request"}, callback: CallbackType<DynamoDB.BatchWriteItemInput, AWSError>): void;
	batchDelete (this: Model<DocumentCarrier>, keys: InputKey[], settings?: ModelBatchDeleteSettings | CallbackType<{unprocessedItems: ObjectType[]}, AWSError> | CallbackType<DynamoDB.BatchWriteItemInput, AWSError>, callback?: CallbackType<{unprocessedItems: ObjectType[]}, AWSError> | CallbackType<DynamoDB.BatchWriteItemInput, AWSError>): void | DynamoDB.BatchWriteItemInput | Promise<{unprocessedItems: ObjectType[]}> {
		if (typeof settings === "function") {
			callback = settings;
			settings = {"return": "response"};
		}
		if (typeof settings === "undefined") {
			settings = {"return": "response"};
		}

		const keyObjects: KeyObject[] = keys.map((key) => convertObjectToKey.bind(this)(key));

		const prepareResponse = async (response: DynamoDB.BatchWriteItemOutput): Promise<{unprocessedItems: ObjectType[]}> => {
			const unprocessedArray = response.UnprocessedItems && response.UnprocessedItems[this.name] ? response.UnprocessedItems[this.name] : [];
			const tmpResultUnprocessed = await Promise.all(unprocessedArray.map((item) => this.Document.fromDynamo(item.DeleteRequest.Key)));
			return keyObjects.reduce((result, key) => {
				const item = tmpResultUnprocessed.find((item) => Object.keys(key).every((keyProperty) => item[keyProperty] === key[keyProperty]));
				if (item) {
					result.unprocessedItems.push(item);
				}
				return result;
			}, {"unprocessedItems": []});
		};

		const params: DynamoDB.BatchWriteItemInput = {
			"RequestItems": {
				[this.name]: keyObjects.map((key) => ({
					"DeleteRequest": {
						"Key": this.Document.objectToDynamo(key)
					}
				}))
			}
		};
		if (settings.return === "request") {
			if (callback) {
				const localCallback: CallbackType<DynamoDB.BatchWriteItemInput, AWSError> = callback as CallbackType<DynamoDB.BatchWriteItemInput, AWSError>;
				localCallback(null, params);
				return;
			} else {
				return params;
			}
		}
		const promise = this.pendingTaskPromise().then(() => ddb("batchWriteItem", params));

		if (callback) {
			const localCallback: CallbackType<{"unprocessedItems": ObjectType[]}, AWSError> = callback as CallbackType<{"unprocessedItems": ObjectType[]}, AWSError>;
			promise.then((response) => prepareResponse(response)).then((response) => localCallback(null, response)).catch((error) => localCallback(error));
		} else {
			return (async (): Promise<{unprocessedItems: ObjectType[]}> => {
				const response = await promise;
				return prepareResponse(response);
			})();
		}
	}

	// Update
	update(this: Model<DocumentCarrier>, obj: ObjectType): Promise<DocumentCarrier>;
	update(this: Model<DocumentCarrier>, obj: ObjectType, callback: CallbackType<DocumentCarrier, AWSError>): void;
	update(this: Model<DocumentCarrier>, keyObj: ObjectType, updateObj: ObjectType): Promise<DocumentCarrier>;
	update(this: Model<DocumentCarrier>, keyObj: ObjectType, updateObj: ObjectType, callback: CallbackType<DocumentCarrier, AWSError>): void;
	update(this: Model<DocumentCarrier>, keyObj: ObjectType, updateObj: ObjectType, settings: ModelUpdateSettings & {"return": "document"}): Promise<DocumentCarrier>;
	update(this: Model<DocumentCarrier>, keyObj: ObjectType, updateObj: ObjectType, settings: ModelUpdateSettings & {"return": "document"}, callback: CallbackType<DocumentCarrier, AWSError>): void;
	update(this: Model<DocumentCarrier>, keyObj: ObjectType, updateObj: ObjectType, settings: ModelUpdateSettings & {"return": "request"}): Promise<DynamoDB.UpdateItemInput>;
	update(this: Model<DocumentCarrier>, keyObj: ObjectType, updateObj: ObjectType, settings: ModelUpdateSettings & {"return": "request"}, callback: CallbackType<DynamoDB.UpdateItemInput, AWSError>): void;
	update (this: Model<DocumentCarrier>, keyObj: ObjectType, updateObj?: ObjectType | CallbackType<DocumentCarrier, AWSError> | CallbackType<DynamoDB.UpdateItemInput, AWSError>, settings?: ModelUpdateSettings | CallbackType<DocumentCarrier, AWSError> | CallbackType<DynamoDB.UpdateItemInput, AWSError>, callback?: CallbackType<DocumentCarrier, AWSError> | CallbackType<DynamoDB.UpdateItemInput, AWSError>): void | Promise<DocumentCarrier> | Promise<DynamoDB.UpdateItemInput> {
		if (typeof updateObj === "function") {
			callback = updateObj as CallbackType<DocumentCarrier | DynamoDB.UpdateItemInput, AWSError>; // TODO: fix this, for some reason `updateObj` has a type of Function which is forcing us to type cast it
			updateObj = null;
			settings = {"return": "document"};
		}
		if (typeof settings === "function") {
			callback = settings;
			settings = {"return": "document"};
		}
		if (!updateObj) {
			const hashKeyName = this.getHashKey();
			updateObj = keyObj;
			keyObj = {
				[hashKeyName]: keyObj[hashKeyName]
			};
			delete updateObj[hashKeyName];

			const rangeKeyName = this.getRangeKey();
			if (rangeKeyName) {
				keyObj[rangeKeyName] = updateObj[rangeKeyName];
				delete updateObj[rangeKeyName];
			}
		}
		if (typeof settings === "undefined") {
			settings = {"return": "document"};
		}

		const schema: Schema = this.schemas[0]; // TODO: fix this to get correct schema
		let index = 0;
		const getUpdateExpressionObject: () => Promise<any> = async () => {
			const updateTypes = [
				{"name": "$SET", "operator": " = ", "objectFromSchemaSettings": {"validate": true, "enum": true, "forceDefault": true, "required": "nested", "modifiers": ["set"]}},
				{"name": "$ADD", "objectFromSchemaSettings": {"forceDefault": true}},
				{"name": "$REMOVE", "attributeOnly": true, "objectFromSchemaSettings": {"required": true, "defaults": true}}
			].reverse();
			const returnObject = await Object.keys(updateObj).reduce(async (accumulatorPromise, key) => {
				const accumulator = await accumulatorPromise;
				let value = updateObj[key];

				if (!(typeof value === "object" && updateTypes.map((a) => a.name).includes(key))) {
					value = {[key]: value};
					key = "$SET";
				}

				const valueKeys = Object.keys(value);
				for (let i = 0; i < valueKeys.length; i++) {
					let subKey = valueKeys[i];
					let subValue = value[subKey];

					let updateType = updateTypes.find((a) => a.name === key);

					const expressionKey = `#a${index}`;
					subKey = Array.isArray(value) ? subValue : subKey;

					let dynamoType;
					try {
						dynamoType = schema.getAttributeType(subKey, subValue, {"unknownAttributeAllowed": true});
					} catch (e) {} // eslint-disable-line no-empty
					const attributeExists = schema.attributes().includes(subKey);
					const dynamooseUndefined = require("../index").UNDEFINED;
					if (!updateType.attributeOnly && subValue !== dynamooseUndefined) {
						subValue = (await this.Document.objectFromSchema({[subKey]: dynamoType === "L" && !Array.isArray(subValue) ? [subValue] : subValue}, this, {"type": "toDynamo", "customTypesDynamo": true, "saveUnknown": true, ...updateType.objectFromSchemaSettings} as any))[subKey];
					}

					if (subValue === dynamooseUndefined || subValue === undefined) {
						if (attributeExists) {
							updateType = updateTypes.find((a) => a.name === "$REMOVE");
						} else {
							continue;
						}
					}

					if (subValue !== dynamooseUndefined) {
						const defaultValue = await schema.defaultCheck(subKey, undefined, updateType.objectFromSchemaSettings);
						if (defaultValue) {
							subValue = defaultValue;
							updateType = updateTypes.find((a) => a.name === "$SET");
						}
					}

					if (updateType.objectFromSchemaSettings.required === true) {
						await schema.requiredCheck(subKey, undefined);
					}

					let expressionValue = updateType.attributeOnly ? "" : `:v${index}`;
					accumulator.ExpressionAttributeNames[expressionKey] = subKey;
					if (!updateType.attributeOnly) {
						accumulator.ExpressionAttributeValues[expressionValue] = subValue;
					}

					if (dynamoType === "L" && updateType.name === "$ADD") {
						expressionValue = `list_append(${expressionKey}, ${expressionValue})`;
						updateType = updateTypes.find((a) => a.name === "$SET");
					}

					const operator = updateType.operator || (updateType.attributeOnly ? "" : " ");

					accumulator.UpdateExpression[updateType.name.slice(1)].push(`${expressionKey}${operator}${expressionValue}`);

					index++;
				}

				return accumulator;
			}, Promise.resolve((async (): Promise<{ExpressionAttributeNames: ObjectType; ExpressionAttributeValues: ObjectType; UpdateExpression: ObjectType}> => {
				const obj = {
					"ExpressionAttributeNames": {},
					"ExpressionAttributeValues": {},
					"UpdateExpression": updateTypes.map((a) => a.name).reduce((accumulator, key) => {
						accumulator[key.slice(1)] = [];
						return accumulator;
					}, {})
				};

				const documentFunctionSettings: DocumentObjectFromSchemaSettings = {"updateTimestamps": {"updatedAt": true}, "customTypesDynamo": true, "type": "toDynamo"};
				const defaultObjectFromSchema = await this.Document.objectFromSchema((await this.Document.prepareForObjectFromSchema({}, this, documentFunctionSettings)), this, documentFunctionSettings);
				Object.keys(defaultObjectFromSchema).forEach((key) => {
					const value = defaultObjectFromSchema[key];
					const updateType = updateTypes.find((a) => a.name === "$SET");

					obj.ExpressionAttributeNames[`#a${index}`] = key;
					obj.ExpressionAttributeValues[`:v${index}`] = value;
					obj.UpdateExpression[updateType.name.slice(1)].push(`#a${index}${updateType.operator}:v${index}`);

					index++;
				});

				return obj;
			})()));

<<<<<<< HEAD
			await Promise.all(schema.attributes().map(async (attribute) => {
				const defaultValue = await schema.defaultCheck(attribute, undefined, {"forceDefault": true});
=======
			this.schema.attributes().map((attribute) => {
				const type = this.schema.getAttributeTypeDetails(attribute);

				if (Array.isArray(type)) {
					throw new CustomError.InvalidParameter("Combine type is not allowed to be used with multiple types.");
				}

				return {attribute, type};
			}).filter((details) => details.type.name === "Combine").forEach((details) => {
				const {invalidAttributes} = details.type.typeSettings.attributes.reduce((result, attribute) => {
					const expressionAttributeNameEntry = Object.entries(returnObject.ExpressionAttributeNames).find((entry) => entry[1] === attribute);
					const doesExist = Boolean(expressionAttributeNameEntry);
					const isValid = doesExist && [...returnObject.UpdateExpression.SET, ...returnObject.UpdateExpression.REMOVE].join(", ").includes(expressionAttributeNameEntry[0]);

					if (!isValid) {
						result.invalidAttributes.push(attribute);
					}

					return result;
				}, {"invalidAttributes": []});

				if (invalidAttributes.length > 0) {
					throw new CustomError.InvalidParameter(`You must update all or none of the combine attributes when running Model.update. Missing combine attributes: ${invalidAttributes.join(", ")}.`);
				} else {
					const nextIndex = Math.max(...Object.keys(returnObject.ExpressionAttributeNames).map((key) => parseInt(key.replace("#a", "")))) + 1;
					returnObject.ExpressionAttributeNames[`#a${nextIndex}`] = details.attribute;
					returnObject.ExpressionAttributeValues[`:v${nextIndex}`] = details.type.typeSettings.attributes.map((attribute) => {
						const [expressionAttributeNameKey] = Object.entries(returnObject.ExpressionAttributeNames).find((entry) => entry[1] === attribute);
						return returnObject.ExpressionAttributeValues[expressionAttributeNameKey.replace("#a", ":v")];
					}).filter((value) => typeof value !== "undefined" && value !== null).join(details.type.typeSettings.seperator);
					returnObject.UpdateExpression.SET.push(`#a${nextIndex} = :v${nextIndex}`);
				}
			});

			await Promise.all(this.schema.attributes().map(async (attribute) => {
				const defaultValue = await this.schema.defaultCheck(attribute, undefined, {"forceDefault": true});
>>>>>>> 016d49ed
				if (defaultValue && !Object.values(returnObject.ExpressionAttributeNames).includes(attribute)) {
					const updateType = updateTypes.find((a) => a.name === "$SET");

					returnObject.ExpressionAttributeNames[`#a${index}`] = attribute;
					returnObject.ExpressionAttributeValues[`:v${index}`] = defaultValue;
					returnObject.UpdateExpression[updateType.name.slice(1)].push(`#a${index}${updateType.operator}:v${index}`);

					index++;
				}
			}));

			Object.values(returnObject.ExpressionAttributeNames).map((attribute: string, index) => {
				const value: ValueType = Object.values(returnObject.ExpressionAttributeValues)[index];
				const valueKey = Object.keys(returnObject.ExpressionAttributeValues)[index];
				let dynamoType;
				try {
					dynamoType = schema.getAttributeType(attribute, value, {"unknownAttributeAllowed": true});
				} catch (e) {} // eslint-disable-line no-empty
				const attributeType = Schema.attributeTypes.findDynamoDBType(dynamoType) as DynamoDBSetTypeResult;

				if (attributeType?.toDynamo && !attributeType.isOfType(value, "fromDynamo")) {
					returnObject.ExpressionAttributeValues[valueKey] = attributeType.toDynamo(value as any);
				}
			});

			returnObject.ExpressionAttributeValues = this.Document.objectToDynamo(returnObject.ExpressionAttributeValues);
			if (Object.keys(returnObject.ExpressionAttributeValues).length === 0) {
				delete returnObject.ExpressionAttributeValues;
			}

			return {
				...returnObject,
				"UpdateExpression": Object.keys(returnObject.UpdateExpression).reduce((accumulator, key) => {
					const value = returnObject.UpdateExpression[key];

					if (value.length > 0) {
						return `${accumulator}${accumulator.length > 0 ? " " : ""}${key} ${value.join(", ")}`;
					} else {
						return accumulator;
					}
				}, "")
			};
		};

		const documentify = (document): Promise<any> => new this.Document(document, {"type": "fromDynamo"}).conformToSchema({"customTypesDynamo": true, "checkExpiredItem": true, "type": "fromDynamo"});
		const localSettings: ModelUpdateSettings = settings;
		const updateItemParamsPromise: Promise<DynamoDB.UpdateItemInput> = this.pendingTaskPromise().then(async () => ({
			"Key": this.Document.objectToDynamo(keyObj),
			"ReturnValues": "ALL_NEW",
			...utils.merge_objects.main({"combineMethod": "object_combine"})(localSettings.condition ? localSettings.condition.requestObject({"index": {"start": index, "set": (i): void => {
				index = i;
			}}, "conditionString": "ConditionExpression", "conditionStringType": "string"}) : {}, await getUpdateExpressionObject()),
			"TableName": this.name
		}));
		if (settings.return === "request") {
			if (callback) {
				const localCallback: CallbackType<DynamoDB.UpdateItemInput, AWSError> = callback as CallbackType<DynamoDB.UpdateItemInput, AWSError>;
				updateItemParamsPromise.then((params) => localCallback(null, params));
				return;
			} else {
				return updateItemParamsPromise;
			}
		}
		const promise = updateItemParamsPromise.then((params) => ddb("updateItem", params));

		if (callback) {
			promise.then((response) => response.Attributes ? documentify(response.Attributes) : undefined).then((response) => callback(null, response)).catch((error) => callback(error));
		} else {
			return (async (): Promise<any> => {
				const response = await promise;
				return response.Attributes ? await documentify(response.Attributes) : undefined;
			})();
		}
	}

	// Create
	create(this: Model<DocumentCarrier>, document: ObjectType): Promise<DocumentCarrier>;
	create(this: Model<DocumentCarrier>, document: ObjectType, callback: CallbackType<DocumentCarrier, AWSError>): void;
	create(this: Model<DocumentCarrier>, document: ObjectType, settings: DocumentSaveSettings & {return: "request"}): Promise<DynamoDB.PutItemInput>;
	create(this: Model<DocumentCarrier>, document: ObjectType, settings: DocumentSaveSettings & {return: "request"}, callback: CallbackType<DynamoDB.PutItemInput, AWSError>): void;
	create(this: Model<DocumentCarrier>, document: ObjectType, settings: DocumentSaveSettings & {return: "document"}): Promise<DocumentCarrier>;
	create(this: Model<DocumentCarrier>, document: ObjectType, settings: DocumentSaveSettings & {return: "document"}, callback: CallbackType<DocumentCarrier, AWSError>): void;
	create (this: Model<DocumentCarrier>, document: ObjectType, settings?: DocumentSaveSettings | CallbackType<DocumentCarrier, AWSError> | CallbackType<DynamoDB.PutItemInput, AWSError>, callback?: CallbackType<DocumentCarrier, AWSError> | CallbackType<DynamoDB.PutItemInput, AWSError>): void | Promise<DocumentCarrier> | Promise<DynamoDB.PutItemInput> {
		if (typeof settings === "function" && !callback) {
			callback = settings;
			settings = {};
		}

		return new this.Document(document as any).save({"overwrite": false, ...settings} as any, callback as any);
	}

	// Delete
	delete(this: Model<DocumentCarrier>, key: InputKey): Promise<void>;
	delete(this: Model<DocumentCarrier>, key: InputKey, callback: CallbackType<void, AWSError>): void;
	delete(this: Model<DocumentCarrier>, key: InputKey, settings: ModelDeleteSettings & {return: "request"}): DynamoDB.DeleteItemInput;
	delete(this: Model<DocumentCarrier>, key: InputKey, settings: ModelDeleteSettings & {return: "request"}, callback: CallbackType<DynamoDB.DeleteItemInput, AWSError>): void;
	delete(this: Model<DocumentCarrier>, key: InputKey, settings: ModelDeleteSettings & {return: null}): Promise<void>;
	delete(this: Model<DocumentCarrier>, key: InputKey, settings: ModelDeleteSettings & {return: null}, callback: CallbackType<void, AWSError>): void;
	delete (this: Model<DocumentCarrier>, key: InputKey, settings?: ModelDeleteSettings | CallbackType<void, AWSError> | CallbackType<DynamoDB.DeleteItemInput, AWSError>, callback?: CallbackType<void, AWSError> | CallbackType<DynamoDB.DeleteItemInput, AWSError>): void | DynamoDB.DeleteItemInput | Promise<void> {
		if (typeof settings === "function") {
			callback = settings;
			settings = {"return": null};
		}
		if (typeof settings === "undefined") {
			settings = {"return": null};
		}

		const deleteItemParams: DynamoDB.DeleteItemInput = {
			"Key": this.Document.objectToDynamo(convertObjectToKey.bind(this)(key)),
			"TableName": this.name
		};
		if (settings.return === "request") {
			if (callback) {
				const localCallback: CallbackType<DynamoDB.DeleteItemInput, AWSError> = callback as CallbackType<DynamoDB.DeleteItemInput, AWSError>;
				localCallback(null, deleteItemParams);
				return;
			} else {
				return deleteItemParams;
			}
		}
		const promise = this.pendingTaskPromise().then(() => ddb("deleteItem", deleteItemParams));

		if (callback) {
			promise.then(() => callback()).catch((error) => callback(error));
		} else {
			return (async (): Promise<void> => {
				await promise;
			})();
		}
	}

	// Get
	get(this: Model<DocumentCarrier>, key: InputKey): Promise<DocumentCarrier>;
	get(this: Model<DocumentCarrier>, key: InputKey, callback: CallbackType<DocumentCarrier, AWSError>): void;
	get(this: Model<DocumentCarrier>, key: InputKey, settings: ModelGetSettings & {return: "document"}): Promise<DocumentCarrier>;
	get(this: Model<DocumentCarrier>, key: InputKey, settings: ModelGetSettings & {return: "document"}, callback: CallbackType<DocumentCarrier, AWSError>): void;
	get(this: Model<DocumentCarrier>, key: InputKey, settings: ModelGetSettings & {return: "request"}): DynamoDB.GetItemInput;
	get(this: Model<DocumentCarrier>, key: InputKey, settings: ModelGetSettings & {return: "request"}, callback: CallbackType<DynamoDB.GetItemInput, AWSError>): void;
	get (this: Model<DocumentCarrier>, key: InputKey, settings?: ModelGetSettings | CallbackType<DocumentCarrier, AWSError> | CallbackType<DynamoDB.GetItemInput, AWSError>, callback?: CallbackType<DocumentCarrier, AWSError> | CallbackType<DynamoDB.GetItemInput, AWSError>): void | DynamoDB.GetItemInput | Promise<DocumentCarrier> {
		if (typeof settings === "function") {
			callback = settings;
			settings = {"return": "document"};
		}
		if (typeof settings === "undefined") {
			settings = {"return": "document"};
		}

		const conformToSchemaSettings: DocumentObjectFromSchemaSettings = {"customTypesDynamo": true, "checkExpiredItem": true, "saveUnknown": true, "modifiers": ["get"], "type": "fromDynamo"};
		const documentify = (document: DynamoDB.AttributeMap): Promise<DocumentCarrier> => new this.Document(document as any, {"type": "fromDynamo"}).conformToSchema(conformToSchemaSettings);

		const getItemParams: DynamoDB.GetItemInput = {
			"Key": this.Document.objectToDynamo(convertObjectToKey.bind(this)(key)),
			"TableName": this.name
		};
		if (settings.attributes) {
			getItemParams.ProjectionExpression = settings.attributes.join(", ");
		}
		if (settings.return === "request") {
			if (callback) {
				const localCallback: CallbackType<DynamoDB.GetItemInput, AWSError> = callback as CallbackType<DynamoDB.GetItemInput, AWSError>;
				localCallback(null, getItemParams);
				return;
			} else {
				return getItemParams;
			}
		}
		const promise = this.pendingTaskPromise().then(() => ddb("getItem", getItemParams));

		if (callback) {
			const localCallback: CallbackType<DocumentCarrier, AWSError> = callback as CallbackType<DocumentCarrier, AWSError>;
			promise.then((response) => response.Item ? documentify(response.Item) : undefined).then((response) => localCallback(null, response)).catch((error) => callback(error));
		} else {
			return (async (): Promise<any> => {
				const response = await promise;
				return response.Item ? await documentify(response.Item) : undefined;
			})();
		}
	}

	// Serialize Many
	serializeMany (documentsArray: ModelType<DocumentCarrier>[] = [], nameOrOptions: SerializerOptions | string): any {
		return this.serializer._serializeMany(documentsArray, nameOrOptions);
	}
}

Model.defaults = originalDefaults;


Model.prototype.scan = function (this: Model<DocumentCarrier>, object?: ConditionInitalizer): Scan {
	return new Scan(this, object);
};
Model.prototype.query = function (this: Model<DocumentCarrier>, object?: ConditionInitalizer): Query {
	return new Query(this, object);
};

// Methods
const customMethodFunctions = (type: "model" | "document"): {set: (name: string, fn: FunctionType) => void; delete: (name: string) => void} => {
	const entryPoint = (self: Model<DocumentCarrier>): DocumentCarrier | typeof DocumentCarrier => type === "document" ? self.Document.prototype : self.Document;
	return {
		"set": function (this: Model<DocumentCarrier>, name: string, fn): void {
			const self: Model<DocumentCarrier> = this;
			if (!entryPoint(this)[name] || entryPoint(this)[name][Internal.General.internalProperties] && entryPoint(this)[name][Internal.General.internalProperties].type === "customMethod") {
				entryPoint(this)[name] = function (...args): Promise<any> {
					const bindObject = type === "document" ? this : self.Document;
					const cb = typeof args[args.length - 1] === "function" ? args[args.length - 1] : undefined;
					if (cb) {
						const result = fn.bind(bindObject)(...args);
						if (result instanceof Promise) {
							result.then((result) => cb(null, result)).catch((err) => cb(err));
						}
					} else {
						return new Promise((resolve, reject) => {
							const result = fn.bind(bindObject)(...args, (err, result) => {
								if (err) {
									reject(err);
								} else {
									resolve(result);
								}
							});
							if (result instanceof Promise) {
								result.then(resolve).catch(reject);
							}
						});
					}
				};
				entryPoint(this)[name][Internal.General.internalProperties] = {"type": "customMethod"};
			}
		},
		"delete": function (this: Model<DocumentCarrier>, name: string): void {
			if (entryPoint(this)[name] && entryPoint(this)[name][Internal.General.internalProperties] && entryPoint(this)[name][Internal.General.internalProperties].type === "customMethod") {
				entryPoint(this)[name] = undefined;
			}
		}
	};
};
Model.prototype.methods = {
	...customMethodFunctions("model"),
	"document": customMethodFunctions("document")
};<|MERGE_RESOLUTION|>--- conflicted
+++ resolved
@@ -226,17 +226,12 @@
 
 // Model represents one DynamoDB table
 export class Model<T extends DocumentCarrier> {
-<<<<<<< HEAD
-	constructor(name: string, schema: Schema | SchemaDefinition | (Schema | SchemaDefinition)[], options: ModelOptionsOptional) {
-		this.options = (utils.combine_objects(options, customDefaults.get(), originalDefaults) as ModelOptions);
-=======
-	constructor (name: string, schema: Schema | SchemaDefinition, options: ModelOptionsOptional) {
+	constructor (name: string, schema: Schema | SchemaDefinition | (Schema | SchemaDefinition)[], options: ModelOptionsOptional) {
 		this.options = utils.combine_objects(options, customDefaults.get(), originalDefaults) as ModelOptions;
->>>>>>> 016d49ed
 		this.name = `${this.options.prefix}${name}${this.options.suffix}`;
 
 		let realSchemas: Schema[];
-		if (!schema || (Array.isArray(schema) && schema.length === 0)) {
+		if (!schema || Array.isArray(schema) && schema.length === 0) {
 			throw new CustomError.MissingSchemaError(`Schema hasn't been registered for model "${name}".\nUse "dynamoose.model(name, schema)"`);
 		} else if (!(schema instanceof Schema)) {
 			if (Array.isArray(schema)) {
@@ -262,7 +257,6 @@
 			}
 			options.expires = utils.combine_objects(options.expires as any, {"attribute": "ttl"});
 
-<<<<<<< HEAD
 			realSchemas.forEach((schema) => {
 				schema.schemaObject[(options.expires as ModelExpiresSettings).attribute] = {
 					"type": {
@@ -273,19 +267,7 @@
 					},
 					"default": (): Date => new Date(Date.now() + (options.expires as ModelExpiresSettings).ttl)
 				};
-				schema[Internal.Schema.internalCache].attributes = undefined;
 			});
-=======
-			schema.schemaObject[(options.expires as ModelExpiresSettings).attribute] = {
-				"type": {
-					"value": Date,
-					"settings": {
-						"storage": "seconds"
-					}
-				},
-				"default": (): Date => new Date(Date.now() + (options.expires as ModelExpiresSettings).ttl)
-			};
->>>>>>> 016d49ed
 		}
 		this.schemas = realSchemas;
 
@@ -390,12 +372,8 @@
 
 	name: string;
 	options: ModelOptions;
-<<<<<<< HEAD
 	schemas: Schema[];
-=======
-	schema: Schema;
 	serializer: Serializer;
->>>>>>> 016d49ed
 	private ready: boolean;
 	alreadyCreated: boolean;
 	private pendingTasks: ((value?: void | PromiseLike<void>) => void)[];
@@ -408,7 +386,7 @@
 	methods: { document: { set: (name: string, fn: FunctionType) => void; delete: (name: string) => void }; set: (name: string, fn: FunctionType) => void; delete: (name: string) => void };
 
 	// This function returns the best matched schema for the given object input
-	async schemaForObject(object: ObjectType): Promise<Schema> {
+	async schemaForObject (object: ObjectType): Promise<Schema> {
 		for (let i = 0; i < this.schemas.length; i++) {
 			const schema = this.schemas[i];
 
@@ -421,7 +399,7 @@
 		return this.schemas[0];
 	}
 
-	async getIndexes(): Promise<{GlobalSecondaryIndexes?: IndexItem[]; LocalSecondaryIndexes?: IndexItem[]}> {
+	async getIndexes (): Promise<{GlobalSecondaryIndexes?: IndexItem[]; LocalSecondaryIndexes?: IndexItem[]}> {
 		return (await Promise.all(this.schemas.map((schema) => schema.getIndexes(this)))).reduce((result, indexes) => {
 			Object.entries(indexes).forEach((entry) => {
 				const [key, value] = entry;
@@ -431,14 +409,14 @@
 			return result;
 		}, {});
 	}
-	async getCreateTableAttributeParams(): Promise<Pick<DynamoDB.CreateTableInput, "AttributeDefinitions" | "KeySchema" | "GlobalSecondaryIndexes" | "LocalSecondaryIndexes">> {
+	async getCreateTableAttributeParams (): Promise<Pick<DynamoDB.CreateTableInput, "AttributeDefinitions" | "KeySchema" | "GlobalSecondaryIndexes" | "LocalSecondaryIndexes">> {
 		// TODO: implement this
 		return this.schemas[0].getCreateTableAttributeParams(this);
 	}
-	getHashKey(): string {
+	getHashKey (): string {
 		return this.schemas[0].getHashKey();
 	}
-	getRangeKey(): string | void {
+	getRangeKey (): string | void {
 		return this.schemas[0].getRangeKey();
 	}
 
@@ -758,7 +736,7 @@
 				};
 
 				const documentFunctionSettings: DocumentObjectFromSchemaSettings = {"updateTimestamps": {"updatedAt": true}, "customTypesDynamo": true, "type": "toDynamo"};
-				const defaultObjectFromSchema = await this.Document.objectFromSchema((await this.Document.prepareForObjectFromSchema({}, this, documentFunctionSettings)), this, documentFunctionSettings);
+				const defaultObjectFromSchema = await this.Document.objectFromSchema(await this.Document.prepareForObjectFromSchema({}, this, documentFunctionSettings), this, documentFunctionSettings);
 				Object.keys(defaultObjectFromSchema).forEach((key) => {
 					const value = defaultObjectFromSchema[key];
 					const updateType = updateTypes.find((a) => a.name === "$SET");
@@ -773,12 +751,8 @@
 				return obj;
 			})()));
 
-<<<<<<< HEAD
-			await Promise.all(schema.attributes().map(async (attribute) => {
-				const defaultValue = await schema.defaultCheck(attribute, undefined, {"forceDefault": true});
-=======
-			this.schema.attributes().map((attribute) => {
-				const type = this.schema.getAttributeTypeDetails(attribute);
+			schema.attributes().map((attribute) => {
+				const type = schema.getAttributeTypeDetails(attribute);
 
 				if (Array.isArray(type)) {
 					throw new CustomError.InvalidParameter("Combine type is not allowed to be used with multiple types.");
@@ -811,9 +785,8 @@
 				}
 			});
 
-			await Promise.all(this.schema.attributes().map(async (attribute) => {
-				const defaultValue = await this.schema.defaultCheck(attribute, undefined, {"forceDefault": true});
->>>>>>> 016d49ed
+			await Promise.all(schema.attributes().map(async (attribute) => {
+				const defaultValue = await schema.defaultCheck(attribute, undefined, {"forceDefault": true});
 				if (defaultValue && !Object.values(returnObject.ExpressionAttributeNames).includes(attribute)) {
 					const updateType = updateTypes.find((a) => a.name === "$SET");
 
