--- conflicted
+++ resolved
@@ -15,42 +15,6 @@
 import {Table} from "../Table";
 const {internalProperties} = Internal.General;
 
-<<<<<<< HEAD
-=======
-// Defaults
-interface ModelWaitForActiveSettings {
-	enabled: boolean;
-	check: {timeout: number; frequency: number};
-}
-export interface ModelExpiresSettings {
-	ttl: number;
-	attribute: string;
-	items?: {
-		returnExpired: boolean;
-	};
-}
-enum ModelUpdateOptions {
-	ttl = "ttl",
-	indexes = "indexes",
-	throughput = "throughput"
-}
-export interface ModelOptions {
-	create: boolean;
-	throughput: "ON_DEMAND" | number | {read: number; write: number};
-	prefix: string;
-	suffix: string;
-	waitForActive: boolean | ModelWaitForActiveSettings;
-	update: boolean | ModelUpdateOptions[];
-	populate: string | string[] | boolean;
-	expires: number | ModelExpiresSettings;
-}
-export type ModelOptionsOptional = DeepPartial<ModelOptions>;
-
-
-type KeyObject = {[attribute: string]: string | number};
-type InputKey = string | number | KeyObject;
-
->>>>>>> a3fa1330
 // Transactions
 type GetTransactionResult = Promise<GetTransactionInput>;
 type CreateTransactionResult = Promise<CreateTransactionInput>;
@@ -94,143 +58,6 @@
 	update: UpdateTransaction;
 	condition: ConditionTransaction;
 };
-
-<<<<<<< HEAD
-=======
-// Utility functions
-async function getTableDetails (model: Model<ItemCarrier>, settings: {allowError?: boolean; forceRefresh?: boolean} = {}): Promise<DynamoDB.DescribeTableOutput> {
-	const func = async (): Promise<void> => {
-		const tableDetails: DynamoDB.DescribeTableOutput = await ddb("describeTable", {"TableName": model[internalProperties].name});
-		model[internalProperties].latestTableDetails = tableDetails; // eslint-disable-line require-atomic-updates
-	};
-	if (settings.forceRefresh || !model[internalProperties].latestTableDetails) {
-		if (settings.allowError) {
-			try {
-				await func();
-			} catch (e) {} // eslint-disable-line no-empty
-		} else {
-			await func();
-		}
-	}
-
-	return model[internalProperties].latestTableDetails;
-}
-async function createTableRequest (model: Model<ItemCarrier>): Promise<DynamoDB.CreateTableInput> {
-	return {
-		"TableName": model[internalProperties].name,
-		...utils.dynamoose.get_provisioned_throughput(model[internalProperties].options),
-		...await model[internalProperties].getCreateTableAttributeParams()
-	};
-}
-async function createTable (model: Model<ItemCarrier>): Promise<void | (() => Promise<void>)> {
-	if (((await getTableDetails(model, {"allowError": true}) || {}).Table || {}).TableStatus === "ACTIVE") {
-		model[internalProperties].alreadyCreated = true;
-		return (): Promise<void> => Promise.resolve.bind(Promise)();
-	}
-
-	await ddb("createTable", await createTableRequest(model));
-}
-async function updateTimeToLive (model: Model<ItemCarrier>): Promise<void> {
-	let ttlDetails;
-
-	async function updateDetails (): Promise<void> {
-		ttlDetails = await ddb("describeTimeToLive", {
-			"TableName": model[internalProperties].name
-		});
-	}
-	await updateDetails();
-
-	function updateTTL (): Promise<DynamoDB.UpdateTimeToLiveOutput> {
-		return ddb("updateTimeToLive", {
-			"TableName": model[internalProperties].name,
-			"TimeToLiveSpecification": {
-				"AttributeName": (model[internalProperties].options.expires as ModelExpiresSettings).attribute,
-				"Enabled": true
-			}
-		});
-	}
-
-	switch (ttlDetails.TimeToLiveDescription.TimeToLiveStatus) {
-	case "DISABLING":
-		while (ttlDetails.TimeToLiveDescription.TimeToLiveStatus === "DISABLING") {
-			await utils.timeout(1000);
-			await updateDetails();
-		}
-		// fallthrough
-	case "DISABLED":
-		await updateTTL();
-		break;
-	default:
-		break;
-	}
-}
-function waitForActive (model: Model<ItemCarrier>, forceRefreshOnFirstAttempt = true) {
-	return (): Promise<void> => new Promise((resolve, reject) => {
-		const start = Date.now();
-		async function check (count: number): Promise<void> {
-			if (typeof model[internalProperties].options.waitForActive !== "boolean") {
-				try {
-					// Normally we'd want to do `dynamodb.waitFor` here, but since it doesn't work with tables that are being updated we can't use it in this case
-					const tableDetails = (await getTableDetails(model, {"forceRefresh": forceRefreshOnFirstAttempt === true ? forceRefreshOnFirstAttempt : count > 0})).Table;
-					if (tableDetails.TableStatus === "ACTIVE" && (tableDetails.GlobalSecondaryIndexes ?? []).every((val) => val.IndexStatus === "ACTIVE")) {
-						return resolve();
-					}
-				} catch (e) {
-					return reject(e);
-				}
-
-				if (count > 0) {
-					model[internalProperties].options.waitForActive.check.frequency === 0 ? await utils.set_immediate_promise() : await utils.timeout(model[internalProperties].options.waitForActive.check.frequency);
-				}
-				if (Date.now() - start >= model[internalProperties].options.waitForActive.check.timeout) {
-					return reject(new CustomError.WaitForActiveTimeout(`Wait for active timed out after ${Date.now() - start} milliseconds.`));
-				} else {
-					check(++count);
-				}
-			}
-		}
-		check(0);
-	});
-}
-async function updateTable (model: Model<ItemCarrier>): Promise<void> {
-	const updateAll = typeof model[internalProperties].options.update === "boolean" && model[internalProperties].options.update;
-	// Throughput
-	if (updateAll || (model[internalProperties].options.update as ModelUpdateOptions[]).includes(ModelUpdateOptions.throughput)) {
-		const currentThroughput = (await getTableDetails(model)).Table;
-		const expectedThroughput: any = utils.dynamoose.get_provisioned_throughput(model[internalProperties].options);
-		const isThroughputUpToDate = expectedThroughput.BillingMode === (currentThroughput.BillingModeSummary || {}).BillingMode && expectedThroughput.BillingMode || (currentThroughput.ProvisionedThroughput || {}).ReadCapacityUnits === (expectedThroughput.ProvisionedThroughput || {}).ReadCapacityUnits && currentThroughput.ProvisionedThroughput.WriteCapacityUnits === expectedThroughput.ProvisionedThroughput.WriteCapacityUnits;
-
-		if (!isThroughputUpToDate) {
-			const object: DynamoDB.UpdateTableInput = {
-				"TableName": model[internalProperties].name,
-				...expectedThroughput
-			};
-			await ddb("updateTable", object);
-			await waitForActive(model)();
-		}
-	}
-	// Indexes
-	if (updateAll || (model[internalProperties].options.update as ModelUpdateOptions[]).includes(ModelUpdateOptions.indexes)) {
-		const tableDetails = await getTableDetails(model);
-		const existingIndexes = tableDetails.Table.GlobalSecondaryIndexes;
-		const updateIndexes = await utils.dynamoose.index_changes(model, existingIndexes);
-		await updateIndexes.reduce(async (existingFlow, index) => {
-			await existingFlow;
-			const params: DynamoDB.UpdateTableInput = {
-				"TableName": model[internalProperties].name
-			};
-			if (index.type === ModelIndexChangeType.add) {
-				params.AttributeDefinitions = (await model[internalProperties].getCreateTableAttributeParams()).AttributeDefinitions;
-				params.GlobalSecondaryIndexUpdates = [{"Create": index.spec}];
-			} else {
-				params.GlobalSecondaryIndexUpdates = [{"Delete": {"IndexName": index.name}}];
-			}
-			await ddb("updateTable", params);
-			await waitForActive(model)();
-		}, Promise.resolve());
-	}
-}
->>>>>>> a3fa1330
 
 interface ModelGetSettings {
 	return?: "item" | "request";
@@ -357,47 +184,6 @@
 		}
 		this[internalProperties].schemas = realSchemas;
 
-<<<<<<< HEAD
-=======
-		// Setup flow
-		this[internalProperties].ready = false; // Represents if model is ready to be used for actions such as "get", "put", etc. This property being true does not guarantee anything on the DynamoDB server. It only guarantees that Dynamoose has finished the initalization steps required to allow the model to function as expected on the client side.
-		this[internalProperties].alreadyCreated = false; // Represents if the table in DynamoDB was created prior to initalization. This will only be updated if `create` is true.
-		this[internalProperties].pendingTasks = []; // Represents an array of promise resolver functions to be called when Model.ready gets set to true (at the end of the setup flow)
-		this[internalProperties].latestTableDetails = null; // Stores the latest result from `describeTable` for the given table
-		this[internalProperties].pendingTaskPromise = (): Promise<void> => { // Returns a promise that will be resolved after the Model is ready. This is used in all Model operations (Model.get, Item.save) to `await` at the beginning before running the AWS SDK method to ensure the Model is setup before running actions on it.
-			return this[internalProperties].ready ? Promise.resolve() : new Promise((resolve) => {
-				this[internalProperties].pendingTasks.push(resolve);
-			});
-		};
-		const setupFlow = []; // An array of setup actions to be run in order
-		// Create table
-		if (this[internalProperties].options.create) {
-			setupFlow.push(() => createTable(this));
-		}
-		// Wait for Active
-		if (this[internalProperties].options.waitForActive === true || (this[internalProperties].options.waitForActive || {}).enabled) {
-			setupFlow.push(() => waitForActive(this, false));
-		}
-		// Update Time To Live
-		if ((this[internalProperties].options.create || (Array.isArray(this[internalProperties].options.update) ? this[internalProperties].options.update.includes(ModelUpdateOptions.ttl) : this[internalProperties].options.update)) && options.expires) {
-			setupFlow.push(() => updateTimeToLive(this));
-		}
-		// Update
-		if (this[internalProperties].options.update && !this[internalProperties].alreadyCreated) {
-			setupFlow.push(() => updateTable(this));
-		}
-
-		// Run setup flow
-		const setupFlowPromise = setupFlow.reduce((existingFlow, flow) => {
-			return existingFlow.then(() => flow()).then((flow) => {
-				return typeof flow === "function" ? flow() : flow;
-			});
-		}, Promise.resolve());
-		setupFlowPromise.then(() => this[internalProperties].ready = true).then(() => {
-			this[internalProperties].pendingTasks.forEach((task) => task()); this[internalProperties].pendingTasks = [];
-		});
-
->>>>>>> a3fa1330
 		const self: Model<ItemCarrier> = this;
 		class Item extends ItemCarrier {
 			static Model: Model<ItemCarrier>;
@@ -906,15 +692,9 @@
 
 		const itemify = (item): Promise<any> => new this.Item(item, {"type": "fromDynamo"}).conformToSchema({"customTypesDynamo": true, "checkExpiredItem": true, "type": "fromDynamo", "saveUnknown": true});
 		const localSettings: ModelUpdateSettings = settings;
-<<<<<<< HEAD
 		const updateItemParamsPromise: Promise<DynamoDB.UpdateItemInput> = this[internalProperties].table()[internalProperties].pendingTaskPromise().then(async () => ({
-			"Key": this.Item.objectToDynamo(keyObj),
-			"ReturnValues": "ALL_NEW",
-=======
-		const updateItemParamsPromise: Promise<DynamoDB.UpdateItemInput> = this[internalProperties].pendingTaskPromise().then(async () => ({
 			"Key": this.Item.objectToDynamo(this[internalProperties].convertObjectToKey(keyObj)),
 			"ReturnValues": localSettings.returnValues || "ALL_NEW",
->>>>>>> a3fa1330
 			...utils.merge_objects.main({"combineMethod": "object_combine"})(localSettings.condition ? localSettings.condition.requestObject({"index": {"start": index, "set": (i): void => {
 				index = i;
 			}}, "conditionString": "ConditionExpression", "conditionStringType": "string"}) : {}, await getUpdateExpressionObject()),
