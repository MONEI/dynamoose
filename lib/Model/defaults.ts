--- conflicted
+++ resolved
@@ -15,12 +15,8 @@
 			"frequency": 1000
 		}
 	},
-<<<<<<< HEAD
 	"update": false,
-	"populate": false,
-=======
-	"update": false
->>>>>>> 68f459df
+	"populate": false
 	// "streamOptions": {
 	// 	"enabled": false,
 	// 	"type": undefined
