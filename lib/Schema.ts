import CustomError = require("./Error");
import utils = require("./utils");
import Internal = require("./Internal");
import {Document, DocumentObjectFromSchemaSettings} from "./Document";
import {Model} from "./Model";
<<<<<<< HEAD
import { DynamoDB } from "aws-sdk";
import { ModelType } from "./General";
=======
import {DynamoDB} from "aws-sdk";
>>>>>>> 68f459df
const internalCache = Internal.Schema.internalCache;

// TODO: the interfaces below are so similar, we should consider combining them into one. We also do a lot of `DynamoDBTypeResult | DynamoDBSetTypeResult` in the code base.
export interface DynamoDBSetTypeResult {
	name: string;
	dynamicName?: (() => string);
	dynamodbType: string; // TODO: This should probably be an enum
	isOfType: (value: ValueType, type?: "toDynamo" | "fromDynamo", settings?: Partial<DocumentObjectFromSchemaSettings>) => boolean;
	isSet: true;
	customType?: any;
	typeSettings?: AttributeDefinitionTypeSettings;

	toDynamo: (val: GeneralValueType[]) => SetValueType;
	fromDynamo: (val: SetValueType) => Set<ValueType>;
}
export interface DynamoDBTypeResult {
	name: string;
	dynamicName?: (() => string);
	dynamodbType: string; // TODO: This should probably be an enum
	isOfType: (value: ValueType) => {value: ValueType; type: string};
	isSet: false;
	customType?: any;
	typeSettings?: AttributeDefinitionTypeSettings;

	nestedType: boolean;
	set?: DynamoDBSetTypeResult;
}

interface DynamoDBTypeCreationObject {
	name: string;
	dynamicName?: ((typeSettings?: AttributeDefinitionTypeSettings) => string);
	dynamodbType: string | DynamoDBType | ((typeSettings: AttributeDefinitionTypeSettings) => string);
	set?: boolean | ((typeSettings?: AttributeDefinitionTypeSettings) => boolean);
	jsType: any;
	nestedType?: boolean;
	customType?: {functions: (typeSettings: AttributeDefinitionTypeSettings) => {toDynamo: (val: ValueType) => ValueType; fromDynamo: (val: ValueType) => ValueType; isOfType: (val: ValueType, type: "toDynamo" | "fromDynamo") => boolean}};
	customDynamoName?: string | ((typeSettings?: AttributeDefinitionTypeSettings) => string);
}

class DynamoDBType implements DynamoDBTypeCreationObject {
	// TODO: since the code below will always be the exact same as DynamoDBTypeCreationObject we should see if there is a way to make it more DRY and not repeat it
	name: string;
	dynamicName?: ((typeSettings?: AttributeDefinitionTypeSettings) => string);
	dynamodbType: string | DynamoDBType | ((typeSettings: AttributeDefinitionTypeSettings) => string);
	set?: boolean | ((typeSettings?: AttributeDefinitionTypeSettings) => boolean);
	jsType: any;
	nestedType?: boolean;
	customType?: {functions: (typeSettings?: AttributeDefinitionTypeSettings) => {toDynamo: (val: ValueType) => ValueType; fromDynamo: (val: ValueType) => ValueType; isOfType: (val: ValueType, type: "toDynamo" | "fromDynamo") => boolean}};
	customDynamoName?: string | ((typeSettings?: AttributeDefinitionTypeSettings) => string);

	constructor (obj: DynamoDBTypeCreationObject) {
		Object.keys(obj).forEach((key) => {
			this[key] = obj[key];
		});
	}

	result (typeSettings?: AttributeDefinitionTypeSettings): DynamoDBTypeResult {
		// Can't use variable below to check type, see TypeScript issue link below for more information
		// https://github.com/microsoft/TypeScript/issues/37855
		// const isSubType = this.dynamodbType instanceof DynamoDBType; // Represents underlying DynamoDB type for custom types
		const type = this.dynamodbType instanceof DynamoDBType ? this.dynamodbType : this;
		const dynamodbType: string = ((): string => {
			if (this.dynamodbType instanceof DynamoDBType) {
				return this.dynamodbType.dynamodbType as string;
			} else if (typeof this.dynamodbType === "function") {
				return this.dynamodbType(typeSettings);
			} else {
				return this.dynamodbType;
			}
		})();
		const result: DynamoDBTypeResult = {
			"name": this.name,
			dynamodbType,
			"nestedType": this.nestedType,
<<<<<<< HEAD
			"isOfType": this.jsType.func ? this.jsType.func : ((val): {value: ValueType; type: string} => {
				return [{"value": this.jsType, "type": "main"}, {"value": (this.dynamodbType instanceof DynamoDBType ? type.jsType : null), "type": "underlying"}].filter((a) => Boolean(a.value)).find((jsType) => typeof jsType.value === "string" ? typeof val === jsType.value : val instanceof jsType.value);
			}),
			"isSet": false,
			typeSettings
=======
			"isOfType": this.jsType.func ? this.jsType.func : (val): {value: ValueType; type: string} => {
				return [{"value": this.jsType, "type": "main"}, {"value": this.dynamodbType instanceof DynamoDBType ? type.jsType : null, "type": "underlying"}].filter((a) => Boolean(a.value)).find((jsType) => typeof jsType.value === "string" ? typeof val === jsType.value : val instanceof jsType.value);
			},
			"isSet": false
>>>>>>> 68f459df
		};
		if (this.dynamicName) {
			result.dynamicName = (): string => this.dynamicName(typeSettings);
		}

		if (this.customType) {
			const functions = this.customType.functions(typeSettings);
			result.customType = {
				...this.customType,
				functions
			};
		}

		const isSetAllowed = typeof type.set === "function" ? type.set(typeSettings) : type.set;
		if (isSetAllowed) {
			let typeName;
			if (type.customDynamoName) {
				typeName = typeof type.customDynamoName === "function" ? type.customDynamoName(typeSettings) : type.customDynamoName;
			} else {
				typeName = type.name;
			}
			result.set = {
				"name": `${this.name} Set`,
				"isSet": true,
				"dynamodbType": `${dynamodbType}S`,
				"isOfType": (val: ValueType, type: "toDynamo" | "fromDynamo", settings: Partial<DocumentObjectFromSchemaSettings> = {}): boolean => {
					if (type === "toDynamo") {
						return !settings.saveUnknown && Array.isArray(val) && val.every((subValue) => result.isOfType(subValue)) || val instanceof Set && [...val].every((subValue) => result.isOfType(subValue));
					} else {
						const setVal = val as SetValueType; // TODO: Probably bad practice here, should figure out how to do this better.
						return setVal.wrapperName === "Set" && setVal.type === typeName && Array.isArray(setVal.values);
					}
				},
				"toDynamo": (val: GeneralValueType[]): SetValueType => ({"wrapperName": "Set", "type": typeName, "values": [...val]}),
				"fromDynamo": (val: SetValueType): Set<ValueType> => new Set(val.values)
			};
			if (this.dynamicName) {
				result.set.dynamicName = (): string => this.dynamicName(typeSettings);
			}
			if (this.customType) {
				result.set.customType = {
					"functions": {
						"toDynamo": (val: GeneralValueType[]): ValueType[] => val.map(result.customType.functions.toDynamo),
						"fromDynamo": (val: SetValueType): {values: ValueType} => ({"values": val.values.map(result.customType.functions.fromDynamo)}),
						"isOfType": (val: ValueType, type: "toDynamo" | "fromDynamo"): boolean => {
							if (type === "toDynamo") {
								return Array.isArray(val) && val.every((item) => result.customType.functions.isOfType(item, type));
							} else {
								const setVal = val as SetValueType; // TODO: Probably bad practice here, should figure out how to do this better.
								return setVal.wrapperName === "Set" && setVal.type === typeName && Array.isArray(setVal.values);
							}
						}
					}
				};
			}
		}

		return result;
	}
}

const attributeTypesMain: DynamoDBType[] = ((): DynamoDBType[] => {
	const numberType = new DynamoDBType({"name": "Number", "dynamodbType": "N", "set": true, "jsType": "number"});
	return [
		new DynamoDBType({"name": "Buffer", "dynamodbType": "B", "set": true, "jsType": Buffer, "customDynamoName": "Binary"}),
		new DynamoDBType({"name": "Boolean", "dynamodbType": "BOOL", "jsType": "boolean"}),
		new DynamoDBType({"name": "Array", "dynamodbType": "L", "jsType": {"func": Array.isArray}, "nestedType": true}),
		new DynamoDBType({"name": "Object", "dynamodbType": "M", "jsType": {"func": (val): boolean => Boolean(val) && val.constructor === Object && (val.wrapperName !== "Set" || Object.keys(val).length !== 3 || !val.type || !val.values)}, "nestedType": true}),
		numberType,
		new DynamoDBType({"name": "String", "dynamodbType": "S", "set": true, "jsType": "string"}),
		new DynamoDBType({"name": "Date", "dynamodbType": numberType, "customType": {
			"functions": (typeSettings: AttributeDefinitionTypeSettings): {toDynamo: (val: Date) => number; fromDynamo: (val: number) => Date; isOfType: (val: Date, type: "toDynamo" | "fromDynamo") => boolean} => ({
				"toDynamo": (val: Date): number => {
					if (typeSettings.storage === "seconds") {
						return Math.round(val.getTime() / 1000);
					} else {
						return val.getTime();
					}
				},
				"fromDynamo": (val: number): Date => {
					if (typeSettings.storage === "seconds") {
						return new Date(val * 1000);
					} else {
						return new Date(val);
					}
				},
				"isOfType": (val: Date, type: "toDynamo" | "fromDynamo"): boolean => {
					return type === "toDynamo" ? val instanceof Date : typeof val === "number";
				}
			})
		}, "jsType": Date}),
		new DynamoDBType({"name": "Model", "customDynamoName": (typeSettings?: AttributeDefinitionTypeSettings): string => {
			const schema = typeSettings.model.Model.schema;
			const hashKey = schema.getHashKey();
			return schema.getAttributeTypeDetails(hashKey).name;
		}, "dynamicName": (typeSettings?: AttributeDefinitionTypeSettings): string => typeSettings.model.Model.name, "dynamodbType": (typeSettings?: AttributeDefinitionTypeSettings): string => {
			const schema = typeSettings.model.Model.schema;
			const hashKey = schema.getHashKey();
			const rangeKey = schema.getRangeKey();
			return rangeKey ? "M" : schema.getAttributeType(hashKey);
		}, "set": (typeSettings?: AttributeDefinitionTypeSettings): boolean => {
			return !typeSettings.model.Model.schema.getRangeKey();
		}, "jsType": {"func": (val): boolean => val.prototype instanceof Document}, "customType": {
			"functions": (typeSettings?: AttributeDefinitionTypeSettings): {toDynamo: (val: any) => any; fromDynamo: (val: any) => any; isOfType: (val: any, type: "toDynamo" | "fromDynamo") => boolean} => ({
				"toDynamo": (val: any): any => {
					const schema = typeSettings.model.Model.schema;
					const hashKey = schema.getHashKey();
					const rangeKey = schema.getRangeKey();
					if (rangeKey) {
						return {
							[hashKey]: val[hashKey],
							[rangeKey]: val[rangeKey]
						};
					} else {
						return val[hashKey] ?? val;
					}
				},
				"fromDynamo": (val: any): any => val,
				"isOfType": (val: any, type: "toDynamo" | "fromDynamo"): boolean => {
					const schema = typeSettings.model.Model.schema;
					const hashKey = schema.getHashKey();
					const rangeKey = schema.getRangeKey();
					if (rangeKey) {
						return typeof val === "object" && val[hashKey] && val[rangeKey];
					} else {
						return utils.dynamoose.getValueTypeCheckResult(schema, val[hashKey] ?? val, hashKey, {type}).isValidType;
					}
				}
			})
		}})
	];
})();
const attributeTypes: (DynamoDBTypeResult | DynamoDBSetTypeResult)[] = utils.array_flatten(attributeTypesMain.filter((checkType) => !checkType.customType).map((checkType) => checkType.result()).map((a) => [a, a.set])).filter((a) => Boolean(a));

type SetValueType = {wrapperName: "Set"; values: ValueType[]; type: string /* TODO: should probably make this an enum */};
type GeneralValueType = string | boolean | number | Buffer | Date;
export type ValueType = GeneralValueType | {[key: string]: ValueType} | ValueType[] | SetValueType;
type AttributeType = string | StringConstructor | BooleanConstructor | NumberConstructor | typeof Buffer | DateConstructor | ObjectConstructor | ArrayConstructor;

interface SchemaSettings {
	timestamps?: boolean | {createdAt?: string; updatedAt?: string};
	saveUnknown?: boolean | string[];
}
interface IndexDefinition {
	name?: string;
	global?: boolean;
	rangeKey?: string;
	project?: boolean | string[];
	throughput?: "ON_DEMAND" | number | {read: number; write: number};
}
interface AttributeDefinitionTypeSettings {
	storage?: "miliseconds" | "seconds";
	model?: ModelType<Document>;
}
interface AttributeDefinition {
	type: AttributeType | {value: DateConstructor; settings?: AttributeDefinitionTypeSettings} | {value: AttributeType}; // TODO add support for this being an object
	schema?: SchemaDefinition | SchemaDefinition[];
	default?: ValueType | (() => ValueType);
	forceDefault?: boolean;
	validate?: ValueType | RegExp | ((value: ValueType) => boolean);
	required?: boolean;
	enum?: ValueType[];
	get?: ((value: ValueType) => ValueType);
	set?: ((value: ValueType) => ValueType);
	index?: boolean | IndexDefinition | IndexDefinition[];
	hashKey?: boolean;
	rangeKey?: boolean;
}
export interface SchemaDefinition {
	[attribute: string]: AttributeType | AttributeDefinition;
}
interface SchemaGetAttributeTypeSettings {
	unknownAttributeAllowed: boolean;
}
interface SchemaGetAttributeSettingValue {
	returnFunction: boolean;
}

export class Schema {
	settings: SchemaSettings;
	schemaObject: SchemaDefinition;
	attributes: () => string[];
	async getCreateTableAttributeParams (model: Model<Document>): Promise<Pick<DynamoDB.CreateTableInput, "AttributeDefinitions" | "KeySchema" | "GlobalSecondaryIndexes" | "LocalSecondaryIndexes">> {
		const hashKey = this.getHashKey();
		const AttributeDefinitions = [
			{
				"AttributeName": hashKey,
				"AttributeType": this.getAttributeType(hashKey)
			}
		];
		const AttributeDefinitionsNames = [hashKey];
		const KeySchema = [
			{
				"AttributeName": hashKey,
				"KeyType": "HASH"
			}
		];

		const rangeKey = this.getRangeKey();
		if (rangeKey) {
			AttributeDefinitions.push({
				"AttributeName": rangeKey,
				"AttributeType": this.getAttributeType(rangeKey)
			});
			AttributeDefinitionsNames.push(rangeKey);
			KeySchema.push({
				"AttributeName": rangeKey,
				"KeyType": "RANGE"
			});
		}

		utils.array_flatten(await Promise.all([this.getIndexAttributes(), this.getIndexRangeKeyAttributes()])).map((obj) => obj.attribute).forEach((index) => {
			if (AttributeDefinitionsNames.includes(index)) {
				return;
			}

			AttributeDefinitionsNames.push(index);
			AttributeDefinitions.push({
				"AttributeName": index,
				"AttributeType": this.getAttributeType(index)
			});
		});

		return {
			AttributeDefinitions,
			KeySchema,
			...await this.getIndexes(model)
		};
	}
	getAttributeType (key: string, value?: ValueType, settings?: SchemaGetAttributeTypeSettings): string {
		try {
			return this.getAttributeTypeDetails(key).dynamodbType;
		} catch (e) {
			if (settings?.unknownAttributeAllowed && e.message === `Invalid Attribute: ${key}` && value) {
				return Object.keys((Document as any).objectToDynamo(value, {"type": "value"}))[0];
			} else {
				throw e;
			}
		}
	}
	static attributeTypes = {
		"findDynamoDBType": (type): DynamoDBTypeResult | DynamoDBSetTypeResult => attributeTypes.find((checkType) => checkType.dynamodbType === type),
		"findTypeForValue": (...args): DynamoDBTypeResult | DynamoDBSetTypeResult => attributeTypes.find((checkType) => (checkType.isOfType as any)(...args))
	};

	getHashKey: () => string;
	getRangeKey: () => string | void;
	// This function will take in an attribute and value, and returns the default value if it should be applied.
	async defaultCheck (key: string, value: ValueType, settings: any): Promise<ValueType | void> {
		const isValueUndefined = typeof value === "undefined" || value === null;
		if (settings.defaults && isValueUndefined || settings.forceDefault && await this.getAttributeSettingValue("forceDefault", key)) {
			const defaultValue = await this.getAttributeSettingValue("default", key);
			const isDefaultValueUndefined = typeof defaultValue === "undefined" || defaultValue === null;
			if (!isDefaultValueUndefined) {
				return defaultValue;
			}
		}
	}
	requiredCheck: (key: string, value: ValueType) => Promise<void>;
	getAttributeSettingValue (setting: string, key: string, settings: SchemaGetAttributeSettingValue = {"returnFunction": false}): any {
		const defaultPropertyValue = (this.getAttributeValue(key) || {})[setting];
		return typeof defaultPropertyValue === "function" && !settings.returnFunction ? defaultPropertyValue() : defaultPropertyValue;
	}
	getIndexAttributes: () => Promise<{ index: IndexDefinition; attribute: string }[]>;
	getSettingValue: (setting: string) => any;
	getAttributeTypeDetails: (key: string, settings?: { standardKey?: boolean }) => DynamoDBTypeResult | DynamoDBSetTypeResult;
	getAttributeValue: (key: string, settings?: { standardKey?: boolean }) => AttributeDefinition;
	getIndexes: (model: Model<Document>) => Promise<{ GlobalSecondaryIndexes?: IndexItem[]; LocalSecondaryIndexes?: IndexItem[] }>;
	getIndexRangeKeyAttributes: () => Promise<{ attribute: string }[]>;

	constructor (object: SchemaDefinition, settings: SchemaSettings = {}) {
		if (!object || typeof object !== "object" || Array.isArray(object)) {
			throw new CustomError.InvalidParameterType("Schema initalization parameter must be an object.");
		}
		if (Object.keys(object).length === 0) {
			throw new CustomError.InvalidParameter("Schema initalization parameter must not be an empty object.");
		}

		if (settings.timestamps === true) {
			settings.timestamps = {
				"createdAt": "createdAt",
				"updatedAt": "updatedAt"
			};
		}
		if (settings.timestamps) {
			if (object[settings.timestamps.createdAt] || object[settings.timestamps.updatedAt]) {
				throw new CustomError.InvalidParameter("Timestamp attributes must not be defined in schema.");
			}

			object[settings.timestamps.createdAt] = Date;
			object[settings.timestamps.updatedAt] = Date;
		}

		// Anytime `this.schemaObject` is modified, `this[internalCache].attributes` must be set to undefined or null
		this.schemaObject = object;
		this.settings = settings;
		Object.defineProperty(this, internalCache, {
			"configurable": false,
			"value": {
				"getAttributeTypeDetails": {}
			}
		});

		const checkAttributeNameDots = (object: SchemaDefinition/*, existingKey = ""*/): void => {
			Object.keys(object).forEach((key) => {
				if (key.includes(".")) {
					throw new CustomError.InvalidParameter("Attributes must not contain dots.");
				}

				// TODO: lots of `as` statements in the two lines below. We should clean that up.
<<<<<<< HEAD
				if (typeof object[key] === "object" && object[key] !== null && (object[key] as AttributeDefinition).schema) {
					checkAttributeNameDots(((object[key] as AttributeDefinition).schema as SchemaDefinition)/*, key*/);
=======
				if (typeof object[key] === "object" && (object[key] as AttributeDefinition).schema) {
					checkAttributeNameDots((object[key] as AttributeDefinition).schema as SchemaDefinition/*, key*/);
>>>>>>> 68f459df
				}
			});
		};
		checkAttributeNameDots(this.schemaObject);

		const checkMultipleArraySchemaElements = (key: string): void => {
			let attributeType: string;
			try {
				attributeType = this.getAttributeType(key);
			} catch (e) {} // eslint-disable-line no-empty

			if (attributeType === "L" && (this.getAttributeValue(key).schema || []).length > 1) {
				throw new CustomError.InvalidParameter("You must only pass one element into schema array.");
			}
		};
		this.attributes().forEach((key) => checkMultipleArraySchemaElements(key));
	}
}

// TODO: in the two functions below I don't think we should be using as. We should try to clean that up.
Schema.prototype.getHashKey = function (this: Schema): string {
	return Object.keys(this.schemaObject).find((key) => (this.schemaObject[key] as AttributeDefinition).hashKey) || Object.keys(this.schemaObject)[0];
};
Schema.prototype.getRangeKey = function (this: Schema): string | void {
	return Object.keys(this.schemaObject).find((key) => (this.schemaObject[key] as AttributeDefinition).rangeKey);
};

// This function will take in an attribute and value, and throw an error if the property is required and the value is undefined or null.
Schema.prototype.requiredCheck = async function (this: Schema, key: string, value: ValueType): Promise<void> {
	const isRequired = await this.getAttributeSettingValue("required", key);
	if ((typeof value === "undefined" || value === null) && isRequired) {
		throw new CustomError.ValidationError(`${key} is a required property but has no value when trying to save document`);
	}
};

Schema.prototype.getIndexAttributes = async function (this: Schema): Promise<{index: IndexDefinition; attribute: string}[]> {
	return (await Promise.all(this.attributes().map(async (attribute: string) => ({"index": await this.getAttributeSettingValue("index", attribute) as IndexDefinition, attribute})))).filter((obj) => obj.index);
};
Schema.prototype.getIndexRangeKeyAttributes = async function (this: Schema): Promise<{attribute: string}[]> {
	const indexes: ({index: IndexDefinition; attribute: string})[] = await this.getIndexAttributes();
	return indexes.map((index) => index.index.rangeKey).filter((a) => Boolean(a)).map((a) => ({"attribute": a}));
};
export interface IndexItem {
	IndexName: string;
	KeySchema: ({AttributeName: string; KeyType: "HASH" | "RANGE"})[];
	Projection: {ProjectionType: "KEYS_ONLY" | "INCLUDE" | "ALL"; NonKeyAttributes?: string[]};
	ProvisionedThroughput?: {"ReadCapacityUnits": number; "WriteCapacityUnits": number}; // TODO: this was copied from get_provisioned_throughput. We should change this to be an actual interface
}
Schema.prototype.getIndexes = async function (this: Schema, model: Model<Document>): Promise<{GlobalSecondaryIndexes?: IndexItem[]; LocalSecondaryIndexes?: IndexItem[]}> {
	return (await this.getIndexAttributes()).reduce((accumulator, currentValue) => {
		const indexValue = currentValue.index;
		const attributeValue = currentValue.attribute;

		const dynamoIndexObject: IndexItem = {
			"IndexName": indexValue.name || `${attributeValue}${indexValue.global ? "GlobalIndex" : "LocalIndex"}`,
			"KeySchema": [],
			"Projection": {"ProjectionType": "KEYS_ONLY"}
		};
		if (indexValue.project || typeof indexValue.project === "undefined" || indexValue.project === null) {
			dynamoIndexObject.Projection = Array.isArray(indexValue.project) ? {"ProjectionType": "INCLUDE", "NonKeyAttributes": indexValue.project} : {"ProjectionType": "ALL"};
		}
		if (indexValue.global) {
			dynamoIndexObject.KeySchema.push({"AttributeName": attributeValue, "KeyType": "HASH"});
			if (indexValue.rangeKey) {
				dynamoIndexObject.KeySchema.push({"AttributeName": indexValue.rangeKey, "KeyType": "RANGE"});
			}
			const throughputObject = utils.dynamoose.get_provisioned_throughput(indexValue.throughput ? indexValue : model.options.throughput === "ON_DEMAND" ? {} : model.options);
			// TODO: fix up the two lines below. Using too many `as` statements.
			if ((throughputObject as {"ProvisionedThroughput": {"ReadCapacityUnits": number; "WriteCapacityUnits": number}}).ProvisionedThroughput) {
				dynamoIndexObject.ProvisionedThroughput = (throughputObject as {"ProvisionedThroughput": {"ReadCapacityUnits": number; "WriteCapacityUnits": number}}).ProvisionedThroughput;
			}
		} else {
			dynamoIndexObject.KeySchema.push({"AttributeName": this.getHashKey(), "KeyType": "HASH"});
			dynamoIndexObject.KeySchema.push({"AttributeName": attributeValue, "KeyType": "RANGE"});
		}
		const accumulatorKey = indexValue.global ? "GlobalSecondaryIndexes" : "LocalSecondaryIndexes";
		if (!accumulator[accumulatorKey]) {
			accumulator[accumulatorKey] = [];
		}
		accumulator[accumulatorKey].push(dynamoIndexObject);

		return accumulator;
	}, {});
};

Schema.prototype.getSettingValue = function (this: Schema, setting: string): any {
	return this.settings[setting];
};

function attributesAction (this: Schema): string[] {
	const main = (object: SchemaDefinition, existingKey = ""): string[] => {
		return Object.keys(object).reduce((accumulator: string[], key) => {
			const keyWithExisting = `${existingKey ? `${existingKey}.` : ""}${key}`;
			accumulator.push(keyWithExisting);

			let attributeType;
			try {
				attributeType = this.getAttributeType(keyWithExisting);
			} catch (e) {} // eslint-disable-line no-empty

			// TODO: using too many `as` statements in the two lines below. Clean that up.
			if ((attributeType === "M" || attributeType === "L") && (object[key] as AttributeDefinition).schema) {
				accumulator.push(...main((object[key] as AttributeDefinition).schema as SchemaDefinition, keyWithExisting));
			}

			return accumulator;
		}, []);
	};

	return main(this.schemaObject);
}
Schema.prototype.attributes = function (this: Schema): string[] {
	if (!this[internalCache].attributes) {
		this[internalCache].attributes = attributesAction.call(this);
	}

	return this[internalCache].attributes;
};

Schema.prototype.getAttributeValue = function (this: Schema, key: string, settings?: {standardKey?: boolean}): AttributeDefinition {
	return (settings?.standardKey ? key : key.replace(/\.\d+/gu, ".0")).split(".").reduce((result, part) => {
		return utils.object.get(result.schema, part);
	}, {"schema": this.schemaObject} as any);
};

function retrieveTypeInfo (type: string, isSet: boolean, key: string, typeSettings: AttributeDefinitionTypeSettings): DynamoDBTypeResult | DynamoDBSetTypeResult {
	const foundType = attributeTypesMain.find((checkType) => checkType.name.toLowerCase() === type.toLowerCase());
	if (!foundType) {
		throw new CustomError.InvalidType(`${key} contains an invalid type: ${type}`);
	}
	const parentType = foundType.result(typeSettings);
	if (!parentType.set && isSet) {
		throw new CustomError.InvalidType(`${key} with type: ${type} is not allowed to be a set`);
	}
	return isSet ? parentType.set : parentType;
}
// TODO: using too many `as` statements in the function below. We should clean this up.
Schema.prototype.getAttributeTypeDetails = function (this: Schema, key: string, settings: {standardKey?: boolean} = {}): DynamoDBTypeResult | DynamoDBSetTypeResult {
	const standardKey = settings.standardKey ? key : key.replace(/\.\d+/gu, ".0");
	if (this[internalCache].getAttributeTypeDetails[standardKey]) {
		return this[internalCache].getAttributeTypeDetails[standardKey];
	}
	const val = this.getAttributeValue(standardKey, {"standardKey": true});
	if (!val) {
		throw new CustomError.UnknownAttribute(`Invalid Attribute: ${key}`);
	}
	let typeVal = typeof val === "object" && !Array.isArray(val) ? val.type : val;
	let typeSettings: AttributeDefinitionTypeSettings = {};
	if (typeof typeVal === "object" && !Array.isArray(typeVal)) {
		typeSettings = (typeVal as {value: DateConstructor; settings?: AttributeDefinitionTypeSettings}).settings || {};
		typeVal = typeVal.value;
	}

	const getType = (typeVal: AttributeType | AttributeDefinition): string => {
		let type: string;
		const isThisType = typeVal as any === Internal.Public.this;
		if (typeof typeVal === "function" || isThisType) {
			if ((typeVal as any).prototype instanceof Document || isThisType) {
				type = "model";

				if (isThisType) {
					typeSettings.model = {"Model": {"schema": this}} as any;
				} else {
					typeSettings.model = typeVal as any;
				}
			} else {
				const regexFuncName = /^Function ([^(]+)\(/iu;
				[, type] = typeVal.toString().match(regexFuncName);
			}
		} else {
			type = typeVal as string;
		}
		return type;
	};
	let type = getType(typeVal);
	const isSet = type.toLowerCase() === "set";
	if (isSet) {
		type = getType(this.getAttributeSettingValue("schema", key)[0]);
	}

	const returnObject = retrieveTypeInfo(type, isSet, key, typeSettings);
	this[internalCache].getAttributeTypeDetails[standardKey] = returnObject;
	return returnObject;
};<|MERGE_RESOLUTION|>--- conflicted
+++ resolved
@@ -3,12 +3,8 @@
 import Internal = require("./Internal");
 import {Document, DocumentObjectFromSchemaSettings} from "./Document";
 import {Model} from "./Model";
-<<<<<<< HEAD
-import { DynamoDB } from "aws-sdk";
-import { ModelType } from "./General";
-=======
 import {DynamoDB} from "aws-sdk";
->>>>>>> 68f459df
+import {ModelType} from "./General";
 const internalCache = Internal.Schema.internalCache;
 
 // TODO: the interfaces below are so similar, we should consider combining them into one. We also do a lot of `DynamoDBTypeResult | DynamoDBSetTypeResult` in the code base.
@@ -83,18 +79,11 @@
 			"name": this.name,
 			dynamodbType,
 			"nestedType": this.nestedType,
-<<<<<<< HEAD
-			"isOfType": this.jsType.func ? this.jsType.func : ((val): {value: ValueType; type: string} => {
-				return [{"value": this.jsType, "type": "main"}, {"value": (this.dynamodbType instanceof DynamoDBType ? type.jsType : null), "type": "underlying"}].filter((a) => Boolean(a.value)).find((jsType) => typeof jsType.value === "string" ? typeof val === jsType.value : val instanceof jsType.value);
-			}),
-			"isSet": false,
-			typeSettings
-=======
 			"isOfType": this.jsType.func ? this.jsType.func : (val): {value: ValueType; type: string} => {
 				return [{"value": this.jsType, "type": "main"}, {"value": this.dynamodbType instanceof DynamoDBType ? type.jsType : null, "type": "underlying"}].filter((a) => Boolean(a.value)).find((jsType) => typeof jsType.value === "string" ? typeof val === jsType.value : val instanceof jsType.value);
 			},
-			"isSet": false
->>>>>>> 68f459df
+			"isSet": false,
+			typeSettings
 		};
 		if (this.dynamicName) {
 			result.dynamicName = (): string => this.dynamicName(typeSettings);
@@ -405,13 +394,8 @@
 				}
 
 				// TODO: lots of `as` statements in the two lines below. We should clean that up.
-<<<<<<< HEAD
 				if (typeof object[key] === "object" && object[key] !== null && (object[key] as AttributeDefinition).schema) {
-					checkAttributeNameDots(((object[key] as AttributeDefinition).schema as SchemaDefinition)/*, key*/);
-=======
-				if (typeof object[key] === "object" && (object[key] as AttributeDefinition).schema) {
 					checkAttributeNameDots((object[key] as AttributeDefinition).schema as SchemaDefinition/*, key*/);
->>>>>>> 68f459df
 				}
 			});
 		};
