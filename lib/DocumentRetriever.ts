import ddb = require("./aws/ddb/internal");
import CustomError = require("./Error");
import utils = require("./utils");
import {Condition, ConditionInitalizer, ConditionFunction} from "./Condition";
import {Model} from "./Model";
import {Document} from "./Document";
import { CallbackType, ObjectType, SortOrder } from "./General";
import { AWSError } from "aws-sdk";

enum DocumentRetrieverTypes {
	scan = "scan",
	query = "query"
}
interface DocumentRetrieverTypeInformation {
	type: DocumentRetrieverTypes;
	pastTense: string;
}
// DocumentRetriever is used for both Scan and Query since a lot of the code is shared between the two
abstract class DocumentRetriever {
	internalSettings?: {
		model: Model<Document>;
		typeInformation: DocumentRetrieverTypeInformation;
	};
	settings: {
		condition: Condition;
		limit?: number;
		all?: {delay: number; max: number};
		startAt?: any;
		attributes?: string[];
		index?: string;
		consistent?: boolean;
		count?: boolean;
		parallel?: number;
		sort?: SortOrder;
	};
	getRequest: (this: DocumentRetriever) => Promise<any>;
	all: (this: DocumentRetriever, delay?: number, max?: number) => DocumentRetriever;
	limit: (this: DocumentRetriever, value: number) => DocumentRetriever;
	startAt: (this: DocumentRetriever, value: ObjectType) => DocumentRetriever;
	attributes: (this: DocumentRetriever, value: string[]) => DocumentRetriever;
	count: (this: DocumentRetriever) => DocumentRetriever;
	consistent: (this: DocumentRetriever) => DocumentRetriever;
	using: (this: DocumentRetriever, value: string) => DocumentRetriever;
	exec(this: DocumentRetriever, callback?: any): any {
		let timesRequested = 0;
		const prepareForReturn = async (result): Promise<any> => {
			if (Array.isArray(result)) {
				result = utils.merge_objects(...result);
			}
			if (this.settings.count) {
				return {
					"count": result.Count,
					[`${this.internalSettings.typeInformation.pastTense}Count`]: result[`${utils.capitalize_first_letter(this.internalSettings.typeInformation.pastTense)}Count`]
				};
			}
			const array: any = (await Promise.all(result.Items.map(async (item) => await ((new this.internalSettings.model.Document(item, {"type": "fromDynamo"})).conformToSchema({"customTypesDynamo": true, "checkExpiredItem": true, "saveUnknown": true, "modifiers": ["get"], "type": "fromDynamo"}))))).filter((a) => Boolean(a));
			array.lastKey = result.LastEvaluatedKey ? (Array.isArray(result.LastEvaluatedKey) ? result.LastEvaluatedKey.map((key) => this.internalSettings.model.Document.fromDynamo(key)) : this.internalSettings.model.Document.fromDynamo(result.LastEvaluatedKey)) : undefined;
			array.count = result.Count;
			array[`${this.internalSettings.typeInformation.pastTense}Count`] = result[`${utils.capitalize_first_letter(this.internalSettings.typeInformation.pastTense)}Count`];
			array[`times${utils.capitalize_first_letter(this.internalSettings.typeInformation.pastTense)}`] = timesRequested;
			return array;
		};
		const promise = this.internalSettings.model.pendingTaskPromise().then(() => this.getRequest()).then((request) => {
			const allRequest = (extraParameters = {}): any => {
				let promise: Promise<any> = ddb(this.internalSettings.typeInformation.type as any, {...request, ...extraParameters});
				timesRequested++;

				if (this.settings.all) {
					promise = promise.then(async (result) => {
						if (this.settings.all.delay && this.settings.all.delay > 0) {
							await utils.timeout(this.settings.all.delay);
						}

						let lastKey = result.LastEvaluatedKey;
						let requestedTimes = 1;
						while (lastKey && (this.settings.all.max === 0 || requestedTimes < this.settings.all.max)) {
							if (this.settings.all.delay && this.settings.all.delay > 0) {
								await utils.timeout(this.settings.all.delay);
							}

							const nextRequest: any = await ddb(this.internalSettings.typeInformation.type as any, {...request, ...extraParameters, "ExclusiveStartKey": lastKey});
							timesRequested++;
							result = utils.merge_objects(result, nextRequest);
							// The operation below is safe because right above we are overwriting the entire `result` variable, so there is no chance it'll be reassigned based on an outdated value since it's already been overwritten. There might be a better way to do this than ignoring the rule on the line below.
							result.LastEvaluatedKey = nextRequest.LastEvaluatedKey; // eslint-disable-line require-atomic-updates
							lastKey = nextRequest.LastEvaluatedKey;
							requestedTimes++;
						}

						return result;
					});
				}

				return promise;
			};

			if (this.settings.parallel) {
				return Promise.all(new Array(this.settings.parallel).fill(0).map((a, index) => allRequest({"Segment": index})));
			} else {
				return allRequest();
			}
		});

		// TODO: we do something similar to do this below in other functions as well (ex. get, save), where we allow a callback or a promise, we should figure out a way to make this code more DRY and have a standard way of doing this throughout Dynamoose
		if (callback) {
			promise.then((result) => prepareForReturn(result)).then((result) => callback(null, result)).catch((error) => callback(error));
		} else {
			return (async (): Promise<any> => {
				const result = await promise;
				const finalResult = await prepareForReturn(result);
				return finalResult;
			})();
		}
	}



	// TODO: this was all copied from Condition.ts, we need to figure out a better way to handle this --------------------------------------------------
	and: () => Condition;
	or: () => Condition;
	not: () => Condition;
	parenthesis: (value: Condition | ConditionFunction) => Condition;
	group: (value: Condition | ConditionFunction) => Condition;
	where: (key: string) => Condition;
	filter: (key: string) => Condition;
	attribute: (key: string) => Condition;
	eq: (value: any) => Condition;
	lt: (value: number) => Condition;
	le: (value: number) => Condition;
	gt: (value: number) => Condition;
	ge: (value: number) => Condition;
	beginsWith: (value: any) => Condition;
	contains: (value: any) => Condition;
	exists: (value: any) => Condition;
	in: (value: any) => Condition;
	between: (...values: any[]) => Condition;
	// -------------------------------------------------------------------------------------------------------------------------------------------------





	constructor(model: Model<Document>, typeInformation: DocumentRetrieverTypeInformation, object?: ConditionInitalizer) {
		this.internalSettings = {model, typeInformation};

		let condition: Condition;
		try {
			condition = new Condition(object);
		} catch (e) {
			e.message = `${e.message.replace(" is invalid.", "")} is invalid for the ${this.internalSettings.typeInformation.type} operation.`;
			throw e;
		}

		this.settings = {
			"condition": condition
		};
	}
}
Object.entries(Condition.prototype).forEach((prototype) => {
	const [key, func] = prototype;
	if (key !== "requestObject") {
		DocumentRetriever.prototype[key] = function(this: DocumentRetriever, ...args): DocumentRetriever {
			func.bind(this.settings.condition)(...args);
			return this;
		};
	}
});

DocumentRetriever.prototype.getRequest = async function(this: DocumentRetriever): Promise<any> {
	const object: any = {
		...this.settings.condition.requestObject({"conditionString": "FilterExpression", "conditionStringType": "array"}),
		"TableName": this.internalSettings.model.name
	};

	if (this.settings.limit) {
		object.Limit = this.settings.limit;
	}
	if (this.settings.startAt) {
		object.ExclusiveStartKey = Document.isDynamoObject(this.settings.startAt) ? this.settings.startAt : this.internalSettings.model.Document.objectToDynamo(this.settings.startAt);
	}
	if (this.settings.attributes) {
		const expressionAttributeNames = {};
		const projectionExpression = [];

		if (object.ExpressionAttributeNames) {
			let existingIndex = Object.keys(object.ExpressionAttributeNames).reduce((existing, item) => Math.max(parseInt(item.replace("#a", "")), existing), 0);
<<<<<<< HEAD
			this.settings.attributes.forEach((element)=> {
				const item = Object.keys(object.ExpressionAttributeNames).find(key => object.ExpressionAttributeNames[key] === element);
				if (item) {
					projectionExpression.push(item);
=======
			this.settings.attributes.forEach((element, index) => {
				if (Object.keys(object.ExpressionAttributeNames).length) {
					const item = Object.keys(object.ExpressionAttributeNames).find((key) => object.ExpressionAttributeNames[key] === element);
					if (item) {
						projectionExpression.push(item);
					} else {
						const attrID = `#a${existingIndex + 1}`;
						existingIndex++;
						projectionExpression.push(attrID);
						expressionAttributeNames[attrID] = element;
					}
>>>>>>> 29d8fb2a
				} else {
					const attrID = `#a${existingIndex + 1}`;
					existingIndex++;
					projectionExpression.push(attrID);
					expressionAttributeNames[attrID] = element;
				}
			});
			object.ExpressionAttributeNames = { ...object.ExpressionAttributeNames, ...expressionAttributeNames };
			object.ProjectionExpression = projectionExpression.sort().join(", ");
		} else {
			object.ExpressionAttributeNames = {};
			this.settings.attributes.forEach((element, index) => {
				const attrID = `#a${index}`;
				projectionExpression.push(attrID);
				object.ExpressionAttributeNames[attrID] = element;
			});
			object.ProjectionExpression = projectionExpression.sort().join(", ");
		}
	}
	const indexes = await this.internalSettings.model.schema.getIndexes(this.internalSettings.model);
	if (this.settings.index) {
		object.IndexName = this.settings.index;
	} else if (this.internalSettings.typeInformation.type === "query") {
		const comparisonChart = this.settings.condition.settings.conditions.reduce((res, item) => {
			const myItem = Object.entries(item)[0];
			res[myItem[0]] = {"type": myItem[1].type};
			return res;
		}, {});
		const index = utils.array_flatten(Object.values(indexes)).find((index) => {
			const {hash/*, range*/} = index.KeySchema.reduce((res, item) => {
				res[item.KeyType.toLowerCase()] = item.AttributeName;
				return res;
			}, {});
			// TODO: we need to write logic here to prioritize indexes with a range key that is being queried.
			return (comparisonChart[hash] || {}).type === "EQ"/* && (!range || comparisonChart[range])*/;
		});
		if (!index) {
			if ((comparisonChart[this.internalSettings.model.schema.getHashKey()] || {}).type !== "EQ") {
				throw new CustomError.InvalidParameter("Index can't be found for query.");
			}
		} else {
			object.IndexName = index.IndexName;
		}
	}
	function moveParameterNames(val, prefix): void {
		const entry = Object.entries(object.ExpressionAttributeNames).find((entry) => entry[1] === val);
		if (!entry) {
			return;
		}
		const [key, value] = entry;
		const filterExpressionIndex = object.FilterExpression.findIndex((item) => item.includes(key));
		const filterExpression = object.FilterExpression[filterExpressionIndex];
		if (filterExpression.includes("attribute_exists") || filterExpression.includes("contains")) {
			return;
		}
		object.ExpressionAttributeNames[`#${prefix}a`] = value;
		delete object.ExpressionAttributeNames[key];
		if (object.ProjectionExpression && prefix === "qh") {
			object.ProjectionExpression = object.ProjectionExpression.replace(key, "#qha");
		}

		const valueKey = key.replace("#a", ":v");

		Object.keys(object.ExpressionAttributeValues).filter((key) => key.startsWith(valueKey)).forEach((key) => {
			object.ExpressionAttributeValues[key.replace(new RegExp(":v\\d"), `:${prefix}v`)] = object.ExpressionAttributeValues[key];
			delete object.ExpressionAttributeValues[key];
		});
		const newExpression = filterExpression.replace(key, `#${prefix}a`).replace(new RegExp(valueKey, "g"), `:${prefix}v`);

		object.KeyConditionExpression = `${object.KeyConditionExpression || ""}${object.KeyConditionExpression ? " AND " : ""}${newExpression}`;
		utils.object.delete(object.FilterExpression, filterExpressionIndex);
		const previousElementIndex = filterExpressionIndex === 0 ? 0 : filterExpressionIndex - 1;
		if (object.FilterExpression[previousElementIndex] === "AND") {
			utils.object.delete(object.FilterExpression, previousElementIndex);
		}
	}
	if (this.internalSettings.typeInformation.type === "query") {
		const index = utils.array_flatten(Object.values(indexes)).find((index) => index.IndexName === object.IndexName);
		if (index) {
			const {hash, range} = index.KeySchema.reduce((res, item) => {
				res[item.KeyType.toLowerCase()] = item.AttributeName;
				return res;
			}, {});

			moveParameterNames(hash, "qh");
			if (range) {
				moveParameterNames(range, "qr");
			}
		} else {
			moveParameterNames(this.internalSettings.model.schema.getHashKey(), "qh");
			if (this.internalSettings.model.schema.getRangeKey()) {
				moveParameterNames(this.internalSettings.model.schema.getRangeKey(), "qr");
			}
		}
	}
	if (this.settings.consistent) {
		object.ConsistentRead = this.settings.consistent;
	}
	if (this.settings.count) {
		object.Select = "COUNT";
	}
	if (this.settings.parallel) {
		object.TotalSegments = this.settings.parallel;
	}
	if (this.settings.sort === SortOrder.descending) {
		object.ScanIndexForward = false;
	}

	if (object.FilterExpression) {
		object.FilterExpression = utils.dynamoose.convertConditionArrayRequestObjectToString(object.FilterExpression);
	}
	if (object.FilterExpression === "") {
		delete object.FilterExpression;
	}

	return object;
};
interface DocumentRetrieverResponse<T> extends Array<T> {
	lastKey?: ObjectType;
	count: number;
}
interface ScanResponse<T> extends DocumentRetrieverResponse<T> {
	scannedCount: number;
	timesScanned: number;
}
interface QueryResponse<T> extends DocumentRetrieverResponse<T> {
	queriedCount: number;
	timesQueried: number;
}
interface SettingDefinition {
	name: string;
	only?: string[];
	boolean?: boolean;
	settingsName?: string;
}
const settings: (SettingDefinition | string)[] = [
	"limit",
	"startAt",
	"attributes",
	{"name": "count", "boolean": true},
	{"name": "consistent", "boolean": true},
	{"name": "using", "settingsName": "index"}
];
settings.forEach((item) => {
	DocumentRetriever.prototype[(item as SettingDefinition).name || (item as string)] = function(value): DocumentRetriever {
		const key: string = (item as SettingDefinition).settingsName || (item as SettingDefinition).name || (item as string);
		this.settings[key] = (item as SettingDefinition).boolean ? !this.settings[key] : value;
		return this;
	};
});
DocumentRetriever.prototype.all = function(this: DocumentRetriever, delay = 0, max = 0): DocumentRetriever {
	this.settings.all = {delay, max};
	return this;
};


export class Scan extends DocumentRetriever {
	exec(): Promise<ScanResponse<Document[]>>;
	exec(callback: CallbackType<ScanResponse<Document[]>, AWSError>): void;
	exec(callback?: CallbackType<ScanResponse<Document[]>, AWSError>): Promise<ScanResponse<Document[]>> | void {
		return super.exec(callback);
	}

	parallel(value: number): Scan {
		this.settings.parallel = value;
		return this;
	}

	constructor(model: Model<Document>, object?: ConditionInitalizer) {
		super(model, {"type": DocumentRetrieverTypes.scan, "pastTense": "scanned"}, object);
	}
}

export class Query extends DocumentRetriever {
	exec(): Promise<QueryResponse<Document[]>>;
	exec(callback: CallbackType<QueryResponse<Document[]>, AWSError>): void;
	exec(callback?: CallbackType<QueryResponse<Document[]>, AWSError>): Promise<QueryResponse<Document[]>> | void {
		return super.exec(callback);
	}

	sort(order: SortOrder): Query {
		this.settings.sort = order;
		return this;
	}

	constructor(model: Model<Document>, object?: ConditionInitalizer) {
		super(model, {"type": DocumentRetrieverTypes.query, "pastTense": "queried"}, object);
	}
}<|MERGE_RESOLUTION|>--- conflicted
+++ resolved
@@ -184,24 +184,10 @@
 
 		if (object.ExpressionAttributeNames) {
 			let existingIndex = Object.keys(object.ExpressionAttributeNames).reduce((existing, item) => Math.max(parseInt(item.replace("#a", "")), existing), 0);
-<<<<<<< HEAD
 			this.settings.attributes.forEach((element)=> {
 				const item = Object.keys(object.ExpressionAttributeNames).find(key => object.ExpressionAttributeNames[key] === element);
 				if (item) {
 					projectionExpression.push(item);
-=======
-			this.settings.attributes.forEach((element, index) => {
-				if (Object.keys(object.ExpressionAttributeNames).length) {
-					const item = Object.keys(object.ExpressionAttributeNames).find((key) => object.ExpressionAttributeNames[key] === element);
-					if (item) {
-						projectionExpression.push(item);
-					} else {
-						const attrID = `#a${existingIndex + 1}`;
-						existingIndex++;
-						projectionExpression.push(attrID);
-						expressionAttributeNames[attrID] = element;
-					}
->>>>>>> 29d8fb2a
 				} else {
 					const attrID = `#a${existingIndex + 1}`;
 					existingIndex++;
@@ -259,9 +245,6 @@
 		}
 		object.ExpressionAttributeNames[`#${prefix}a`] = value;
 		delete object.ExpressionAttributeNames[key];
-		if (object.ProjectionExpression && prefix === "qh") {
-			object.ProjectionExpression = object.ProjectionExpression.replace(key, "#qha");
-		}
 
 		const valueKey = key.replace("#a", ":v");
 
