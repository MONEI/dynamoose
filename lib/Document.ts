--- conflicted
+++ resolved
@@ -8,17 +8,11 @@
 const {internalProperties} = Internal.General;
 const dynamooseUndefined = Internal.Public.undefined;
 
-<<<<<<< HEAD
-import { DynamoDB, AWSError } from "aws-sdk";
-import { ValueType } from "./Schema";
-import { CallbackType, ObjectType } from "./General";
-import { PopulateDocument, PopulateSettings } from "./Populate";
-=======
 import {DynamoDB, AWSError} from "aws-sdk";
 import {ValueType} from "./Schema";
 import {CallbackType, ObjectType} from "./General";
 import {SerializerOptions} from "./Serializer";
->>>>>>> 68f459df
+import {PopulateDocument, PopulateSettings} from "./Populate";
 
 export interface DocumentSaveSettings {
 	overwrite?: boolean;
@@ -91,7 +85,7 @@
 	toDynamo: (this: Document, settings?: Partial<DocumentObjectFromSchemaSettings>) => Promise<any>;
 
 	// This function handles actions that should take place before every response (get, scan, query, batchGet, etc.)
-	async prepareForResponse(): Promise<Document> {
+	async prepareForResponse (): Promise<Document> {
 		if (this.model.options.populate) {
 			return this.populate({"properties": this.model.options.populate});
 		}
@@ -104,18 +98,13 @@
 	}
 
 	// toJSON
-<<<<<<< HEAD
-	toJSON(): ObjectType {
+	toJSON (): ObjectType {
 		return utils.dynamoose.documentToJSON.bind(this)();
-=======
-	toJSON (): ObjectType {
-		return {...this};
 	}
 
 	// Serializer
 	serialize (nameOrOptions?: SerializerOptions | string): ObjectType {
 		return this.model.serializer._serialize(this, nameOrOptions);
->>>>>>> 68f459df
 	}
 
 	// Delete
@@ -190,7 +179,7 @@
 	populate(callback: CallbackType<Document, AWSError>): void;
 	populate(settings: PopulateSettings): Promise<Document>;
 	populate(settings: PopulateSettings, callback: CallbackType<Document, AWSError>): void;
-	populate(...args): Promise<Document> | void {
+	populate (...args): Promise<Document> | void {
 		return PopulateDocument.bind(this)(...args);
 	}
 }
@@ -456,19 +445,13 @@
 	return Document.objectToDynamo(object);
 };
 // This function will modify the document to conform to the Schema
-<<<<<<< HEAD
-Document.prototype.conformToSchema = async function(this: Document, settings: DocumentObjectFromSchemaSettings = {"type": "fromDynamo"}): Promise<Document> {
+Document.prototype.conformToSchema = async function (this: Document, settings: DocumentObjectFromSchemaSettings = {"type": "fromDynamo"}): Promise<Document> {
 	let document = this;
 	if (settings.type === "fromDynamo") {
 		document = await this.prepareForResponse();
 	}
 	Document.prepareForObjectFromSchema(document, document.model, settings);
 	const expectedObject = await Document.objectFromSchema(document, document.model, settings);
-=======
-Document.prototype.conformToSchema = async function (this: Document, settings: DocumentObjectFromSchemaSettings = {"type": "fromDynamo"}): Promise<Document> {
-	Document.prepareForObjectFromSchema(this, this.model, settings);
-	const expectedObject = await Document.objectFromSchema(this, this.model, settings);
->>>>>>> 68f459df
 	if (!expectedObject) {
 		return expectedObject;
 	}
