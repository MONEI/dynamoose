--- conflicted
+++ resolved
@@ -2,11 +2,7 @@
 
 const debug = require('debug')('dynamoose:plugin');
 const Listener = require('./Listener');
-/**
- * @module Plugin
- */
 
-<<<<<<< HEAD
 /**
  * @alias module:plugin
  * @typicalname Plguin
@@ -19,10 +15,7 @@
  * @param {object} options - the user provided options
  * @param {function} registerPlugin - the bound model plugin method
  */
-function Plugin(model, func, options, registerPlugin) {
-=======
 function Plugin (model, func, options, registerPlugin) {
->>>>>>> f6b64fb5
   this.name = '';
   this.description = '';
   this.listeners = [];
@@ -30,32 +23,25 @@
   this.registerPlugin = registerPlugin;
 
   func({
-<<<<<<< HEAD
+
     /**
      * Sets the plugin name
      * @param  {string} name - the name of the plugin
      */
-    setName: (name) => {
+    'setName': (name) => {
       this.name = name;
       debug(`Set plugin name to ${name}`);
     },
+
     /**
      * Sets the plugin description
      * @param  {string} description - the description of the plugin
      */
-    setDescription: (description) => {
-=======
-    'setName': (name) => {
-      this.name = name;
-      debug(`Set plugin name to ${name}`);
-    },
     'setDescription': (description) => {
->>>>>>> f6b64fb5
       this.description = description;
       debug(`Set description to ${description}`);
     },
 
-<<<<<<< HEAD
     /**
      * This allows for the ability for plugin to add listeners on certain events emmited from Dynamoose.
      * This is the function that gets called from your plugin.on() hook.
@@ -80,13 +66,9 @@
      *
      * @param  {mixed} type - if a string, sets what type to listen to, a function sets listeners on all event stages and types
      * @param  {mixed} stage - if a string, sets the stage to listen to, a function sets listeners on all stage for the preceding type
-     * @param  {function} func - the function to call with the correct payloads at the defined type and stage
+     * @param  {function} onFunction - the function to call with the correct payloads at the defined type and stage
      */
-    on: (type, stage, func) => {
-=======
-    // Ability for plugin to add listeners on certain events emmited from Dynamoose
     'on': (type, stage, onFunction) => {
->>>>>>> f6b64fb5
       // If type is not passed in then set func to type, and stage to null, and type to null, this will make type an optional catch all parameter
       if (typeof type === 'function') {
         onFunction = type;
